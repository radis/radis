"""Install file for RADIS.

Typical install procedure, plus:

- auto-convert README.rst to long_description, removing some sphinx-only syntax
so it can be rendered by PyPi
- read version number from __version__.txt
- some dependencies should be installed manually (typically: all packages with
compiled components such as numpy, pandas, etc.)


Examples
--------

Install (normal, use-only)::

    python setup.py install

Or (create an alias, so you can still edit)::

    python setup.py develop

Notes
-----

For developers:

when creating a new version, just update the __version__.txt file

to register it on Pypi see register.py::

    python register.py
"""
import io
import re
import sys
from os.path import abspath, dirname, exists, join

from numpy import get_include
from setuptools import Extension, find_packages, setup

# Build description from README (PyPi compatible)
# -----------------------------------------------

# Utils to format RST
def yield_sphinx_only_markup(lines):
    """Cleans-up Sphinx-only constructs (ie from README.rst), so that *PyPi*
    can format it properly.

    To check for remaining errors, install ``sphinx`` and run::

        python setup.py --long-description | sed -file 'this_file.sed' | rst2html.py  --halt=warning

    :param file_inp:     a `filename` or ``sys.stdin``?
    :param file_out:     a `filename` or ``sys.stdout`?`

    References
    ----------

    https://stackoverflow.com/questions/16367770/my-rst-readme-is-not-formatted-on-pypi-python-org

    Notes
    -----

    Check output with::

        python setup.py --long-description | rst2html.py > output.html
    """
    substs = [
        ## Selected Sphinx-only Roles.
        #
        (r":abbr:`([^`]+)`", r"\1"),
        (r":ref:`([^`]+)`", r"`\1`_"),
        (r":term:`([^`]+)`", r"**\1**"),
        (r":dfn:`([^`]+)`", r"**\1**"),
        (r":(samp|guilabel|menuselection):`([^`]+)`", r"``\2``"),
        ## Sphinx-only roles:
        #        :foo:`bar`   --> foo(``bar``)
        #        :a:foo:`bar` XXX afoo(``bar``)
        #
        # (r'(:(\w+))?:(\w+):`([^`]*)`', r'\2\3(``\4``)'),
        (r":(\w+):`([^`]*)`", r"\1(``\2``)"),
        ## Sphinx-only Directives.
        #
        (r"\.\. doctest", r"code-block"),
        (r"\.\. plot::", r".. "),
        (r"\.\. seealso", r"info"),
        (r"\.\. glossary", r"rubric"),
        (r"\.\. figure::", r".. "),
        ## Other
        #
        (r"\|version\|", r"x.x.x"),
        ## added to make RADIS docs Pypi compatible
        #        (r'\.\. image::',          r'.. '),
        #        (r'\.\. |CO2| replace:: CO\ :sub:`2`',          r'.. '),
    ]

    regex_subs = [(re.compile(regex, re.IGNORECASE), sub) for (regex, sub) in substs]

    def clean_line(line):
        try:
            for (regex, sub) in regex_subs:
                line = regex.sub(sub, line)
        except Exception as ex:
            print(("ERROR: %s, (line(%s)" % (regex, sub)))
            raise ex

        return line

    for line in lines:
        yield clean_line(line)


# (note: README.rst has been converted to README.md by register.py, and cleaned afterwards )
description = "A fast line-by-line code for high-resolution infrared molecular spectra"
readme_path = join(abspath(dirname(__file__)), "README.md")
if not exists(readme_path):
    long_description = description
else:
    with io.open(readme_path, encoding="utf-8") as f:
        long_description = f.read()

# Read version number from file
with open(join(dirname(__file__), "radis", "__version__.txt")) as version_file:
    __version__ = version_file.read().strip()


# %% Cython extensions:
# Ensures RADIS still builds if without Cython


class BuildFailed(Exception):
    pass


from distutils.errors import CCompilerError, DistutilsExecError, DistutilsPlatformError


def show_message(*lines):
    """ Note : will only happen if user installs with `pip install -v` """
    print("=" * 74, file=sys.stderr)
    for line in lines:
        print(line, file=sys.stderr)
    print("=" * 74, file=sys.stderr)


def get_ext_modules(with_binaries):
    """
    Parameter
    ---------
    with_binaries: bool
        if False, do not try to build Cython extensions
    """
    # Based on code from https://github.com/pallets/markupsafe/blob/main/setup.py

    print(sys.version)
    ext_modules = []
    cmdclass = {}

    if not with_binaries:
        # skip building extensions
        return {"cmdclass": cmdclass, "ext_modules": ext_modules}

    # TO-DO: set language level

    try:
        import cython
    except (ModuleNotFoundError) as err:
        raise BuildFailed(
            "Cython not found : Skipping all Cython extensions...!"
        ) from err

    print("Cython " + cython.__version__)

    from Cython.Distutils import build_ext

    class build_ext_subclass(build_ext):
        def build_extensions(self):
            c = self.compiler.compiler_type
            copt = {
                "msvc": ["/openmp", "/Ox", "/fp:fast", "/favor:INTEL64"],
                "mingw32": ["-fopenmp", "-O3", "-ffast-math", "-march=native"],
            }

            lopt = {"mingw32": ["-fopenmp"]}

            print("Compiling with " + c + "...")
            try:
                for e in self.extensions:
                    e.extra_compile_args = copt[c]
            except (KeyError):
                pass
            try:
                for e in self.extensions:
                    e.extra_link_args = lopt[c]
            except (KeyError):
                pass
            try:
                build_ext.build_extensions(self)
            except (CCompilerError, DistutilsExecError, DistutilsPlatformError) as err:
                raise BuildFailed() from err

    ext_modules.append(
        Extension(
            "radis_cython_extensions",
            sources=[
                "./radis/cython/radis_cython_extensions.pyx",
                "./radis/lbl/gpu.cpp",
            ],
            include_dirs=[get_include()],
            language="c++",
            extra_link_args=[],
            define_macros=[("NPY_NO_DEPRECATED_API", "NPY_1_7_API_VERSION")],
        )
    )

    cmdclass["build_ext"] = build_ext_subclass

    return {"cmdclass": cmdclass, "ext_modules": ext_modules}


#%% Main install routine
def run_setup(with_binary):
    setup(
        name="radis",
        version=__version__,
        description=description,
        long_description=long_description,
        long_description_content_type="text/markdown",
        url="https://github.com/radis/radis",
        author="Erwan Pannier",
        author_email="erwan.pannier@gmail.com",
        license="GNU Lesser General Public License v3 (LGPLv3)",
        keywords=[
            "spectrum",
            "infrared",
            "spectra",
            "radiation",
            "nonequilibrium",
            "spectroscopy",
            "molecules",
            "HITRAN",
            "hitemp",
            "exomol",
            "line-by-line",
        ],
        packages=find_packages(),
        install_requires=[
            "hitran-api",
            "beautifulsoup4",  # parse ExoMol website
            "lxml",  # parser used for ExoMol website
            "pyarrow",  # for the feather format (temporarily needed for ExoMol)
            "numpy",
            "scipy>=1.4.0",
            "matplotlib",  # ">=3.4.0" to suppress the Ruler warning, but only available for Python >= 3.7
<<<<<<< HEAD
=======
            "seaborn",  # other matplotlib themes
>>>>>>> 307da6d4
            "cython",
            "pandas>=1.0.5",
            "plotly>=2.5.1",
            "numba",
            "mpldatacursor",
            "astropy",  # Unit aware calculations
            "publib>=0.3.2",  # Plotting styles for Matplotlib
            "plotly>=2.5.1",  # for line survey HTML output
            "termcolor",  # terminal colors
            "configparser",
            "astroquery>=0.3.9",  # to fetch HITRAN databases
            "json-tricks>=3.15.0",  # to deal with non jsonable formats
            "tables",  # for pandas to HDF5 export
            "pytest",  # to run test suite
            "joblib",  # for parallel loading of SpecDatabase
            "numba",  # just-in-time compiler
            "psutil",  # for getting user RAM
            "tuna",  # to generate visual/interactive performance profiles
            "vaex",  # HDF5,
            "h5py",  # HDF5
            "habanero",  # CrossRef API to retrieve data from doi
        ],
        extras_require={
            "dev": [
                "numpydoc",  # for Jedi (autocompletion) to recognize
                "black>=20.8b1",  # for code-linting in accordance to PEP8
                "isort",  # for sorting imports
                "pre-commit",  # to enforce Black before each commit
            ]
        },
        classifiers=[
            "Development Status :: 4 - Beta",
            "Intended Audience :: Science/Research",
            "License :: OSI Approved :: GNU Lesser General Public License v3 (LGPLv3)",
            "Topic :: Scientific/Engineering",
            "Programming Language :: Python",
            "Programming Language :: Python :: 3.7",
            "Programming Language :: Python :: 3.8",
            "Programming Language :: Python :: 3.9",
            "Operating System :: OS Independent",
        ],
        **get_ext_modules(with_binary),
        include_package_data=True,  # add non .py data files in MANIFEST.in
        # package_data={'radis': ['radis/phys/units.txt']},
        zip_safe=False,  # impossible as long as we have external files read with __file__ syntax
        platforms="any",
    )


# %% Run Main install routine
try:
    run_setup(with_binary=True)
except BuildFailed:
    import traceback

    traceback.print_exc()
    show_message(
        "WARNING: RADIS C-extension could not be compiled, speedups",
        " are not enabled.",
        "Failure information, if any, is above.",
        "Retrying the build without the C extension now.",
    )
    run_setup(with_binary=False)
    show_message(
        "WARNING: RADIS C-extension could not be compiled, speedups"
        " are not enabled.",
        "Plain-Python build succeeded.",
    )<|MERGE_RESOLUTION|>--- conflicted
+++ resolved
@@ -253,10 +253,7 @@
             "numpy",
             "scipy>=1.4.0",
             "matplotlib",  # ">=3.4.0" to suppress the Ruler warning, but only available for Python >= 3.7
-<<<<<<< HEAD
-=======
             "seaborn",  # other matplotlib themes
->>>>>>> 307da6d4
             "cython",
             "pandas>=1.0.5",
             "plotly>=2.5.1",
