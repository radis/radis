--- conflicted
+++ resolved
@@ -17,19 +17,10 @@
 from radis.misc.utils import getProjectRoot
 from time import perf_counter
 
-<<<<<<< HEAD
-c_cm = 100 * c
-c2 = h * c_cm / k
 
 cu_mod = None
 init_h = initData_t()
 iter_h = iterData_t()
-
-=======
-cu_mod = None
-init_h = initData_t()
-iter_h = iterData_t()
->>>>>>> cdffd03d
 
 def gpu_init(
     v_arr,
@@ -45,11 +36,7 @@
     Mm_arr,
     Q_intp_list,
     verbose=True,
-<<<<<<< HEAD
-    emulate=True,
-=======
     emulate=False,
->>>>>>> cdffd03d
 ):
     """
 
@@ -97,22 +84,7 @@
         return
 
     if emulate:
-<<<<<<< HEAD
-        from radis.gpu.emulate import CuArray, CuContext, CuFFT, CuModule
-    else:
-        from radis.gpu.driver import CuArray, CuContext, CuFFT, CuModule
-
-    ctx = CuContext()
-
-    ##    if ctx is None:
-    ##        warn(("Failed to load CUDA context, this happened either because"+
-    ##              "CUDA is not installed properly, or you have no NVIDIA GPU."+
-    ##              "Continuing with emulated GPU on CPU..."+
-    ##              "This means *NO* GPU acceleration!"))
-    ##
-    ##        from radis.gpu.emulate import CuArray, CuContext, CuFFT, CuModule
-    ##        ctx = CuContext()
-=======
+
         from radis.gpu.emulate import CuArray, CuContext, CuFFT, CuModule, CuTimer
     else:
         from radis.gpu.driver import CuArray, CuContext, CuFFT, CuModule, CuTimer
@@ -131,18 +103,11 @@
 
         from radis.gpu.emulate import CuArray, CuContext, CuFFT, CuModule, CuTimer
         ctx = CuContext.Open()
->>>>>>> cdffd03d
 
     if verbose == 1:
         print("Number of lines loaded: {0}".format(len(v0)))
         print()
 
-<<<<<<< HEAD
-    ## First a CUDA context is created, then the .ptx file is read
-    ## and made available as the CuModule object cu_mod
-
-=======
->>>>>>> cdffd03d
     ptx_path = os.path.join(getProjectRoot(), "gpu", "kernels.ptx")
     if not os.path.exists(ptx_path):
         raise FileNotFoundError(ptx_path)
@@ -291,12 +256,9 @@
 
     ## First a number of parameters that change during iteration
     ## are computed and copied to the GPU.
-<<<<<<< HEAD
-=======
+
     cu_mod.timer.reset()
-    t0 = perf_counter()
     
->>>>>>> cdffd03d
     set_pTQ(p, T, mole_fraction, iter_h, l=l, slit_FWHM=slit_FWHM)
     set_G_params(init_h, iter_h)
     set_L_params(init_h, iter_h)
@@ -360,12 +322,10 @@
     cu_mod.applyGaussianSlit()
     cu_mod.timer.lap('applyGaussianSlit')
 
-<<<<<<< HEAD
-=======
     cu_mod.fft_rev2()
     cu_mod.timer.lap('fft_rev2')
     t1 = perf_counter()
->>>>>>> cdffd03d
+
     transmittance_h = cu_mod.fft_rev2.arr_out.getArray()[: init_h.N_v]
 
     if verbose >= 2:
