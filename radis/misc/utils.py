# -*- coding: utf-8 -*-
"""

@author: Erwan

-------------------------------------------------------------------------------


"""

from __future__ import print_function, absolute_import, division, unicode_literals

import os
import sys
from os.path import dirname, basename, join
import importlib
import inspect
from fnmatch import translate
from re import compile, IGNORECASE


def getProjectRoot():
    """ Return the full path of the project root"""

    return dirname(dirname(__file__))


def import_from_module(module, name):
    """Import object 'name' from module 'module'
    raises AttributeError if name doesnt exist

    Parameters
    ----------

    module, name: str
        module path, object name

    """
    impmodule = importlib.import_module(module)
    return getattr(impmodule, name)


class Chdir:
    """because we need to change directory to get into the RADIS folder to find
    the Git files and version, when imported from another program. This class
    then ensures we get back in the correct directory

    Examples
    --------

    Do::

        cd = Chdir(os.path.dirname(__file__))
        try:
            (...)
        except:
            (...)
        finally:
            (...)
            cd.__del__()

    """

    def __init__(self, newPath):
        self.savedPath = os.getcwd()
        os.chdir(newPath)

    def __del__(self):
        os.chdir(self.savedPath)


# %%
# ==============================================================================
<<<<<<< HEAD
=======
# Python 2/3 compatibility
# ==============================================================================


if sys.version_info[0] == 2:
    # FileNotFoundError doesn't exist in Python 2....
    FileNotFoundError = OSError
    PermissionError = IOError  # PermissionError doesn't exist in Python 2....
else:
    FileNotFoundError = FileNotFoundError
    PermissionError = PermissionError


# %%
# ==============================================================================
>>>>>>> 69fabc2b
# Function arguments
# ==============================================================================


class Default:
<<<<<<< HEAD
    """Contains a value

    Examples
    --------

    ::

=======
    """ Contains a value. Used to know whether a function argument equal to its 
    default value was explicitely given by the user or not. This allows to 
    prevent user errors.
    
    Examples
    --------
    
    Check if a value is Default::
    
        from radis.misc.utils import Default
>>>>>>> 69fabc2b
        a = Default("42")
        isinstance(a, Default)
        >>> True

        a.value
        >>> 42
    """

    def __init__(self, value):
        self.value = value


def getarglist(function):
    """Get list of arguments in a function

    See https://stackoverflow.com/a/41188411/5622825
    """

    if sys.version_info[0] == 2:
        from inspect import getargspec

        return getargspec(function).args

    else:
        from inspect import signature

        return list(signature(function).parameters)


def get_default_arg(func, arg):
    """Get default value of argument ``arg`` in function ``func``

    Adapted from https://stackoverflow.com/questions/12627118/get-a-function-arguments-default-value

    """
    signature = inspect.signature(func)
    items = dict(signature.parameters.items())
    if not arg in items:
        raise ValueError("Function {0} has no argument `{1}`".format(func, arg))
    elif items[arg].default is inspect.Parameter.empty:
        raise ValueError("No default value for argument `{0}` in {1}".format(arg, func))
    else:
        return items[arg].default


# %% Other stuff


class DatabankNotFound(FileNotFoundError):
    """ Used when a line database is not found in radis.rc """

    pass


# %%
# ==============================================================================
# Optional packages
# ==============================================================================


class NotInstalled(object):
    """A class to deal with optional packages
    Will raise an error only if the package is used (but not if imported only)
    """

    def __init__(self, name, info=""):
        self.__name = name
        self.__info = info

    def __getattr__(self, item):
        raise ImportError(
            "The {0} package is required to use this "
            "feature. {1}".format(self.__name, self.__info)
        )

    def __call__(self, *args, **kwargs):
        raise ImportError(
            "The {0} package is required to use this "
            "feature. {1}".format(self.__name, self.__info)
        )


def get_files_from_regex(path):
    """
    Returns a list of absolute paths of all the files whose names match the input regular expression
    """
    directory_name = dirname(path)
    regex = basename(path)

    file_names = []

    pattern = compile(translate(regex), IGNORECASE)

    for file in os.listdir(directory_name):
        if pattern.fullmatch(file):
            file_names.append(join(directory_name, file))

    return file_names


# %% Test


def _test(*args, **kwargs):

    print("Project root:", getProjectRoot())

    return True


if __name__ == "__main__":
    _test()<|MERGE_RESOLUTION|>--- conflicted
+++ resolved
@@ -71,38 +71,11 @@
 
 # %%
 # ==============================================================================
-<<<<<<< HEAD
-=======
-# Python 2/3 compatibility
-# ==============================================================================
-
-
-if sys.version_info[0] == 2:
-    # FileNotFoundError doesn't exist in Python 2....
-    FileNotFoundError = OSError
-    PermissionError = IOError  # PermissionError doesn't exist in Python 2....
-else:
-    FileNotFoundError = FileNotFoundError
-    PermissionError = PermissionError
-
-
-# %%
-# ==============================================================================
->>>>>>> 69fabc2b
 # Function arguments
 # ==============================================================================
 
 
 class Default:
-<<<<<<< HEAD
-    """Contains a value
-
-    Examples
-    --------
-
-    ::
-
-=======
     """ Contains a value. Used to know whether a function argument equal to its 
     default value was explicitely given by the user or not. This allows to 
     prevent user errors.
@@ -113,7 +86,6 @@
     Check if a value is Default::
     
         from radis.misc.utils import Default
->>>>>>> 69fabc2b
         a = Default("42")
         isinstance(a, Default)
         >>> True
