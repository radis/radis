# -*- coding: utf-8 -*-
"""

Summary
-------

A class to handle all broadening related functions (and unload factory.py)

BroadenFactory is inherited by SpectrumFactory eventually

Routine Listing
---------------

Most methods are written in inherited class with the following inheritance scheme:
    
:py:class:`~radis.lbl.loader.DatabankLoader` > :py:class:`~radis.lbl.base.BaseFactory` > 
:py:class:`~radis.lbl.broadening.BroadenFactory` > :py:class:`~radis.lbl.bands.BandFactory` > 
:py:class:`~radis.lbl.factory.SpectrumFactory` > :py:class:`~radis.lbl.parallel.ParallelFactory`

.. inheritance-diagram:: radis.lbl.parallel.ParallelFactory
   :parts: 1

PUBLIC FUNCTIONS - BROADENING

- :py:func:`radis.lbl.broadening.doppler_broadening_HWHM`
- :py:func:`radis.lbl.broadening.gaussian_lineshape`
- :py:func:`radis.lbl.broadening.pressure_broadening_HWHM`
- :py:func:`radis.lbl.broadening.lorentzian_lineshape`
- :py:func:`radis.lbl.broadening.voigt_broadening_HWHM`
- :py:func:`radis.lbl.broadening.voigt_lineshape`

PRIVATE METHODS - BROADENING
(all computational-heavy functions: calculates all lines broadening,
convolve them, apply them on all calculated range)

- :py:func:`radis.lbl.broadening._whiting`
- :py:func:`radis.lbl.broadening._whiting_jit` : precompiled version
- :py:meth:`radis.lbl.broadening.BroadenFactory._calc_broadening_HWHM`
- :py:meth:`radis.lbl.broadening.BroadenFactory._add_voigt_broadening_HWHM`
- :py:meth:`radis.lbl.broadening.BroadenFactory._voigt_broadening`
- :py:meth:`radis.lbl.broadening.BroadenFactory._calc_lineshape`
- :py:meth:`radis.lbl.broadening.BroadenFactory._apply_lineshape`
- :py:meth:`radis.lbl.broadening.BroadenFactory._calc_broadening`
- :py:meth:`radis.lbl.broadening.BroadenFactory._calc_broadening_noneq`
- :py:meth:`radis.lbl.broadening.BroadenFactory._find_weak_lines`
- :py:meth:`radis.lbl.broadening.BroadenFactory._calculate_pseudo_continuum`
- :py:meth:`radis.lbl.broadening.BroadenFactory._add_pseudo_continuum`


Notes
-----

Formula in docstrings generated with :py:func:`~pytexit.pytexit.py2tex` ::
    
    from pytexit import py2tex
    py2tex('...')

----------

"""
from __future__ import print_function, absolute_import, division, unicode_literals
from radis.lbl.base import BaseFactory
from radis.phys.constants import Na
from radis.phys.constants import k_b_CGS, c_CGS
from radis.misc.printer import printg
from radis.misc.basics import is_float
from numpy import exp, arange, zeros_like, trapz, pi, sqrt, sin
from numpy import log as ln
from multiprocessing import Pool, cpu_count
from time import time
from warnings import warn
from radis.misc.progress_bar import ProgressBar
from radis.misc.warning import reset_warnings
import numpy as np
import matplotlib.pyplot as plt
from six.moves import zip
from numba import jit, float64
from radis.misc.debug import printdbg
from six.moves import range

# %% Broadening functions


def doppler_broadening_HWHM(wav, molar_mass, Tgas):
    """Computes Gaussian (Doppler) broadening HWHM over all lines with [1]_, [2]_

    .. math::

        \\frac{w}{c} \\sqrt{\\frac{2N_a k_b T_{gas} \\ln 2}{M}}

    with ``k`` and ``c`` in CGS

    Parameters
    ----------

    wav: array like (nm / cm-1)
        transition waverange  [length N = number of lines]

    molar_mass: array like (g/mol)
        molar mass for isotope of given transition, in ``g/mol``   [length N]

    Tgas: float (K)
        (translational) gas temperature

    Returns
    -------

    hwhm_gauss: numpy array    (nm / cm-1)    [shape N]
        gaussian HWHM for all lines

    References
    ----------

    .. math::

        f_{G} = \\frac{1}{\\alpha} \\sqrt{\\frac{\\ln 2}{\\pi}} exp\\left(- \\ln 2 \\left(\\frac{w - w_0}{\\alpha}\\right)^2 \\right)

    with α the full-width half maximum (HWHM) calculated in ``cm-1``, ``nm``
    or ``Hz``:

    .. [1] `HITRAN.org <https://hitran.org/docs/definitions-and-units/>`_
           Eqn. (5)  [in cm-1]. ``c`` in CGS, HWHM \\alpha in ``nm``, M in ``g/mol``:

        .. math::

            \\alpha w_G= \\frac{w}{c_{CGS}} \\sqrt{\\frac{2N_a k_b T \\ln 2}{M}}

    .. [2] `Laux et al, 2003, "Optical diagnostics of atmospheric pressure air plasmas" <http://iopscience.iop.org/article/10.1088/0963-0252/12/2/301/meta>`_
           Eqn. (6)  [in nm]. FWHM \\Delta in ``nm``, M in ``g/mol``:

        .. math::

            \\alpha \\lambda_G=3.58\\times 10^{-07}  \\lambda \\sqrt{\\frac{T}{M}}

    .. [3] `Wikipedia <https://en.wikipedia.org/wiki/Doppler_broadening>`_ [in Hz]

        .. math::

            \\alpha f_G=\\frac{1}{2} \\sqrt{\\frac{8 k T \\ln 2}{m c^2}} f_0

    Here we work in ``cm-1`` with the CGS nomenclature (molar mass M in ``g/mol``)

    Notes
    -----

    *equation generated from the Python formula with* :py:func:`~pytexit.pytexit.py2tex`

    See Also
    --------

    :py:func:`~radis.lbl.broadening.gaussian_lineshape`

    """

    # Broadening parameter:
    # ... Doppler broadened half-width:
    # ... Reference: either Wikipedia (in cm-1), or former Sean's code (HITRAN based)
    # ... in CGS, or Laux 2003 (in nm). Both give the same results. Here we
    # ... use the CGS nomenclature (reminder: dg.molar_mass in g/mol)
    hwhm_gauss = (wav / c_CGS) * sqrt(
        (2 * Na * k_b_CGS * Tgas * ln(2)) / molar_mass
    )  # HWHM (cm-1)

    return hwhm_gauss  # HWHM (in wav unit)


def gaussian_lineshape(w_centered, hwhm):
    """Computes Doppler (Gaussian) lineshape over all lines with [1]_, [2]_

    .. math::

        \\frac{1}{\\alpha_g} \\sqrt{\\frac{\\ln(2)}{\\pi}}
        \\operatorname{exp}\\left(-\\ln 2 {\\left(\\frac{w_{centered}}{\\alpha_g}\\right)}^2\\right)

    Parameters
    ----------

    w_centered: 2D array       [one per line: shape W x N]
        waverange (nm / cm-1) (centered on 0, size W = broadening width size)

    hwhm:  array   [shape N = number of lines]
        Half-width at half-maximum (HWHM) of Gaussian

    Tgas: K
        (translational) gas temperature

    Returns
    -------

    lineshape: array          [shape N x W]
        line profile

    References
    ----------

    $$ I_{gaussian} = exp(- ln2 (Δw/HWHM)^2 )) $$

    with HWHM full-width half maximum

    .. [1] `Wikipedia <https://en.wikipedia.org/wiki/Doppler_broadening>`_ (in cm-1)

    .. [2] `Laux et al, 2003, "Optical diagnostics of atmospheric pressure air plasmas" <http://iopscience.iop.org/article/10.1088/0963-0252/12/2/301/meta>`_
           (in nm)

    Both give the same results.

    Notes
    -----

    *formula generated from the Python equation with* :py:func:`~pytexit.pytexit.py2tex`

    See Also
    --------

    :py:func:`~radis.lbl.broadening.doppler_broadening_HWHM`,
    :py:func:`~radis.lbl.broadening.lorentzian_lineshape`,
    :py:func:`~radis.lbl.broadening.voigt_lineshape`,

    """

    # Calculate broadening
    # ------
    lineshape = 1 / hwhm * sqrt(ln(2) / pi) * exp(-ln(2) * (w_centered / hwhm) ** 2)

    return lineshape


def gaussian_FT(w_centered, hwhm):
    """Fourier Transform of a Gaussian lineshape

    Parameters
    ----------

    w_centered: 2D array       [one per line: shape W x N]
        waverange (nm / cm-1) (centered on 0)

    hwhm:  array   [shape N = number of lines]
        Half-width at half-maximum (HWHM) of Gaussian

    See Also
    --------

    :py:func:`~radis.lbl.broadneing.gaussian_lineshape`
    """

    # FT of w*np.sqrt(np.log(2)/np.pi)*np.exp(-np.log(2)*((v-v0)/w)**2)*dv
    n = len(w_centered)
    I = np.zeros(n)
    I[: n // 2 + n % 2] = np.exp(
        -((np.pi * w_centered[: n // 2 + n % 2] * hwhm) ** 2) / (np.log(2))
    )
    I[-(n // 2) :] = I[n // 2 : 0 : -1]
    return I


def pressure_broadening_HWHM(
    airbrd, selbrd, Tdpair, Tdpsel, pressure_atm, mole_fraction, Tgas, Tref
):
    """Calculates collisional broadening HWHM over all lines by scaling
    tabulated HWHM for new pressure and mole fractions conditions [1]_

    Note that collisional broadening is computed with a different coefficient
    for air broadening and self broadening. In the case of non-air mixtures,
    then the results should be used with caution, or better, the air broadening
    coefficient be replaced with the gas broadening coefficient

    Parameters
    ----------

    airbrd: array like    [length N]
        half-width half max coefficient (HWHM ) for collisional broadening with air

    selbrd: array like    [length N]
        half-width half max coefficient (HWHM ) for resonant (self) broadening with air

    Tdpair: array like     [length N]
        temperature dependance coefficient for collisional broadening with air

    Tdpsel: array like     [length N]
        temperature dependance coefficient for resonant (self) broadening

    pressure_atm: float  [atm]
        pressure in atmosphere (warning, not bar!)

    mole_fraction: float    [0-1]
        mole fraction

    Tgas: float [K]
        (translational) gas temperature

    Tref: float [K]
        reference temperature at which tabulated HWHM pressure
        broadening coefficients were tabulated

    Returns
    -------

    lineshape: pandas Series        [shape N x W]
        Lorentzian half-width at half-maximum (FWHM) for each line profile

    References
    ----------

    .. [1] `Rothman 1998 (HITRAN 1996) eq (A.14) <https://www.sciencedirect.com/science/article/pii/S0022407398000788>`_

    See Also
    --------

    :py:func:`~radis.lbl.broadening.lorentzian_lineshape`

    """

    # Prepare coefficients, vectorize
    # --------

    # Temperature and pressure dependent half width
    # ... Reference: Rothman 1998 (HITRAN 1996) eq (A.12)
    # ... Hypothesis: we only consider self broadening, and air broadening,
    # ... weighted with mole fractions

    # Note: if not Tdpsel in dg Tdpair is used. Lookup parent function
    # | dev note: in that case we simplify the expression by calculation the
    # | power function once only.

    if Tdpsel is None:
        gamma_lb = ((Tref / Tgas) ** Tdpair) * (
            (airbrd * pressure_atm * (1 - mole_fraction))
            + (selbrd * pressure_atm * mole_fraction)
        )
    else:
        gamma_lb = ((Tref / Tgas) ** Tdpair) * (
            airbrd * pressure_atm * (1 - mole_fraction)
        ) + ((Tref / Tgas) ** Tdpsel) * (selbrd * pressure_atm * mole_fraction)

    return gamma_lb


def lorentzian_lineshape(w_centered, gamma_lb):
    """Computes collisional broadening over all lines [1]_

    .. math::

        \\frac{1}{\\pi} \\frac{\\gamma_{lb}}{\\gamma_{lb}^2+w_{centered}^2}

    Parameters
    ----------

    w_centered: 2D array       [one per line: shape W x N]
        waverange (nm / cm-1) (centered on 0)

    gamma_lb: array   (cm-1)        [length N]
        half-width half maximum coefficient (HWHM) for pressure broadening
        calculation

    Returns
    -------

    lineshape: array        [shape N x W]
        line profile

    References
    ----------

    .. [1] `Rothman 1998 (HITRAN 1996) eq (A.14) <https://www.sciencedirect.com/science/article/pii/S0022407398000788>`_

    Notes
    -----

    *formula generated from the Python equation with* :py:func:`~pytexit.pytexit.py2tex`

    See Also
    --------

    :py:func:`~radis.lbl.broadening.pressure_broadening_HWHM`,
    :py:func:`~radis.lbl.broadening.gaussian_lineshape`,
    :py:func:`~radis.lbl.broadening.voigt_lineshape`

    """

    # Calculate broadening
    # -------
    lineshape = 1 / pi * gamma_lb / ((gamma_lb ** 2) + (w_centered ** 2))

    return lineshape


def lorentzian_FT(w_centered, gamma_lb):
    """Fourier Transform of a Lorentzian lineshape

    Parameters
    ----------

    w_centered: 2D array       [one per line: shape W x N]
        waverange (nm / cm-1) (centered on 0)

    gamma_lb: array   (cm-1)        [length N]
        half-width half maximum coefficient (HWHM) for pressure broadening
        calculation

    See Also
    --------

    :py:func:`~radis.lbl.broadneing.lorentzian_lineshape`
    """

    # FT of (1/np.pi) * w / ((v-v0)**2 + w**2)*dv
    n = len(w_centered)
    I = np.zeros(n)
    I[: n // 2 + n % 2] = np.exp(-np.pi * w_centered[: n // 2 + n % 2] * 2 * gamma_lb)
    I[-(n // 2) :] = I[n // 2 : 0 : -1]
    return I


def voigt_broadening_HWHM(
    airbrd,
    selbrd,
    Tdpair,
    Tdpsel,
    wav,
    molar_mass,
    pressure_atm,
    mole_fraction,
    Tgas,
    Tref,
):
    """Calculate Voigt profile half-width at half-maximum (HWHM) from the Gaussian and
    Collisional broadening with the empirical formula of Olivero [1]_

    Gaussian broadening is calculated with [2]_, Collisional broadening with [3]_

    Exact for a pure Gaussian and pure Lorentzian

    Parameters
    ----------

    Line parameters   [length N]

    airbrd: np.array  [length N]  (cm-1/atm)
        air broadening half-width half maximum (HWHM)

    selbrd:   np.array  [length N]  (cm-1/atm)
        self broadening half-width half maximum (HWHM)

    Tdpair:   np.array  [length N]
        temperature dependance of collisional broadening
        by air

    Tdpsel:   np.array  [length N]
        temperature dependance of collisional self-broadening

    wav:   np.array  [length N]    (cm-1)
        transition wavenumber

    molar_mass:   np.array  [length N]   (g/mol)
        molar mass for isotope of given transition

    Environment parameters

    pressure_atm: float  [atm]
        pressure

    mole_fraction: float [0-1]
        mole fraction

    Tgas: K
        (translational) gas temperature

    Tref: K
        reference temperature at which tabulated HWHM pressure
        broadening coefficients were tabulated

    Returns
    -------

    gamma_voigt, gamma_lb, gamma_db: numpy array
        Voigt, Lorentz, and Gaussian HWHM

    References
    ----------

    Notes: Olivero [1] uses FWHM.

    .. [1] `Olivero 1977 "Empirical fits to the Voigt line width: A brief review" <https://www.sciencedirect.com/science/article/pii/0022407377901613>`_
           Also found in NEQAIR96 Manual.

    .. [2] `Wikipedia <https://en.wikipedia.org/wiki/Doppler_broadening>`_ (in cm-1)

    .. [3] `Rothman 1998 (HITRAN 1996) eq (A.12) <https://www.sciencedirect.com/science/article/pii/S0022407398000788>`_

    See Also
    --------

    :py:func:`~radis.lbl.broadening.olivero_1977`,
    :py:func:`~radis.lbl.broadening.pressure_broadening_HWHM`,
    :py:func:`~radis.lbl.broadening.doppler_broadening_HWHM`,
    :py:func:`~radis.lbl.broadening.voigt_lineshape`

    """

    # Collisional broadening HWHM
    gamma_lb = pressure_broadening_HWHM(
        airbrd, selbrd, Tdpair, Tdpsel, pressure_atm, mole_fraction, Tgas, Tref
    )

    # Doppler Broadening HWHM:
    gamma_db = doppler_broadening_HWHM(wav, molar_mass, Tgas)

    # Calculate broadening
    # -------
    # ... Reference Olivero 1977, also in NEQAIR 96 manual Eqn. (D2)
    # ... note that formula is given in wavelength (nm) [doesnt change anything]
    # ... and uses full width half maximum (FWHM)
    wg = 2 * gamma_db  # HWHM > FWHM
    wl = 2 * gamma_lb  # HWHM > FWHM

    return olivero_1977(wg, wl) / 2, gamma_lb, gamma_db  # FWHM > HWHM


def olivero_1977(wg, wl):
    """Calculate approximate Voigt FWHM with Olivero 77, also in NEQAIR 96 manual Eqn. (D2)
    Note that formula is given in wavelength (nm) [doesnt change anything]
    and uses full width half maximum (FWHM) of Gaussian and Lorentzian profiles.

    For use with the Whiting formula of :py:func:`~radis.lbl.broadening.voigt_lineshape`.

    Parameters
    ----------

    wg: numpy array
        Gaussian profile FWHM

    wl: numpy array
        Lorentzian profile FWHM

    Returns
    -------

    gamma_voigt: numpy array
        Voigt FWHM

    See Also
    --------

    :py:func:`~radis.lbl.broadening.voigt_broadening_HWHM`,
    :py:func:`~radis.lbl.broadening.voigt_lineshape`
    """
    #    wv = wl/2 + sqrt((1/4*wl**2+wg**2))
    sd = (wl - wg) / (wl + wg)
    wv = (
        1
        - 0.18121 * (1 - sd ** 2)
        - (0.023665 * exp(0.6 * sd) + 0.00418 * exp(-1.9 * sd)) * sin(pi * sd)
    ) * (wl + wg)
    return wv


def voigt_lineshape(w_centered, hwhm_lorentz, hwhm_voigt, jit=True):
    """Calculates Voigt lineshape using the approximation of the Voigt profile of
    Whiting [1]_, [2]_ that maintains a good accuracy in the far wings. Exact for a pure
    Gaussian and pure Lorentzian

    Parameters
    ----------

    w_centered: 2D array       [one per line: shape W x N]
        waverange (nm / cm-1) (centered on 0)

    hwhm_lorentz: array   (cm-1)        [length N]
        half-width half maximum coefficient (HWHM) for Lorentzian broadening

    hwhm_voigt: array   (cm-1)        [length N]
        half-width half maximum coefficient (HWHM) for Voigt broadening,
        calculated by :py:func:`~radis.lbl.broadening.voigt_broadening_HWHM`

    Other Parameters
    ----------------

    jit: boolean
        if ``True``, use just in time compiler. Usually faster when > 10k lines.
        Default ``True``.

    Returns
    -------

    lineshape: pandas Series        [shape N x W]
        line profile

    References
    ----------

    .. [1] `NEQAIR 1996 User Manual, Appendix D <https://ntrs.nasa.gov/search.jsp?R=19970004690>`_

    .. [2] `Whiting 1968 "An empirical approximation to the Voigt profile", JQSRT <https://www.sciencedirect.com/science/article/pii/0022407368900812>`_

    See Also
    --------

     :py:func:`~radis.lbl.broadening.voigt_broadening_HWHM`

    """

    # Note: Whiting and Olivero use FWHM. Here we keep HWHM in all public function
    # arguments for consistency.
    wl = 2 * hwhm_lorentz  # HWHM > FWHM
    wv = 2 * hwhm_voigt  # HWHM > FWHM

    if jit:
        lineshape = _whiting_jit(w_centered, wl, wv)
    else:
        lineshape = _whiting(w_centered, wl, wv)

    # Normalization
    #    integral = wv*(1.065+0.447*(wl/wv)+0.058*(wl/wv)**2)
    # ... approximation used by Whiting, equation (7)
    # ... performance: ~ 6µs vs ~84µs for np.trapz(lineshape, w_centered) ):
    # ... But not used because:
    # ... - it may yield wrong results when the broadening range is not refined enough
    # ... - it is defined for wavelengths only. Here we may have wavenumbers as well
    integral = np.trapz(lineshape, w_centered, axis=0)

    # Normalize
    lineshape /= integral

    assert not np.isnan(lineshape).any()

    return lineshape


# Pseudo-voigts approximations:


def _whiting(w_centered, wl, wv):
    """
    Parameters
    ----------

    wl: array
        Lorentzian FWHM

    wv: array
        Voigt FWHM

    w_centered: 2D array
        broadening spectral range for all lines

    Notes
    -----

    Performances:

    using @jit yield a performance increase from 8.9s down to 5.1s
    on a 50k lines, 250k wavegrid case (performances.py)
    """
    # Calculate some temporary arrays
    # ... fasten up the calculation by 25% (ex: test on 20 cm-1, ~6000 lines:
    # ... 20.5.s > 16.5s) on the total eq_spectrum calculation
    # ... w_wv is typically a (10.001, 1997) array
    w_wv = w_centered / wv  # w_centered can be ~500 Mb
    w_wv_2 = w_wv ** 2
    wl_wv = wl / wv
    w_wv_225 = np.abs(w_wv) ** 2.25

    # Calculate!  (>>> this is the performance bottleneck <<< : ~ 2/3 of the time spent
    #              on lineshape equation below + temp array calculation above
    #              In particular exp(...) and ()**2.25 are very expensive <<< )
    # ... Voigt 1st order approximation
    lineshape = (
        (1 - wl_wv) * exp(-2.772 * w_wv_2)
        + wl_wv * 1 / (1 + 4 * w_wv_2)
        # ... 2nd order correction
        + 0.016 * (1 - wl_wv) * wl_wv * (exp(-0.4 * w_wv_225) - 10 / (10 + w_wv_225))
    )
    return lineshape


@jit(
    float64[:, :](float64[:, :], float64[:, :], float64[:, :]),
    nopython=True,
    cache=True,
)  # , parallel=True)
def _whiting_jit(w_centered, wl, wv):
    """
    Parameters
    ----------

    wl: array
        Lorentzian FWHM

    wv: array
        Voigt FWHM

    w_centered: 2D array
        broadening spectral range for all lines

    Notes
    -----

    Performances:

    using @jit yield a performance increase from 8.9s down to 5.1s
    on a 50k lines, 250k wavegrid case (performances.py)
    """
    # Calculate some temporary arrays
    # ... fasten up the calculation by 25% (ex: test on 20 cm-1, ~6000 lines:
    # ... 20.5.s > 16.5s) on the total eq_spectrum calculation
    # ... w_wv is typically a (10.001, 1997) array
    w_wv = w_centered / wv  # w_centered can be ~500 Mb
    w_wv_2 = w_wv ** 2
    wl_wv = wl / wv
    w_wv_225 = np.abs(w_wv) ** 2.25

    # Calculate!  (>>> this is the performance bottleneck <<< : ~ 2/3 of the time spent
    #              on lineshape equation below + temp array calculation above
    #              In particular exp(...) and ()**2.25 are very expensive <<< )
    # ... Voigt 1st order approximation
    lineshape = (
        (1 - wl_wv) * exp(-2.772 * w_wv_2)
        + wl_wv * 1 / (1 + 4 * w_wv_2)
        # ... 2nd order correction
        + 0.016 * (1 - wl_wv) * wl_wv * (exp(-0.4 * w_wv_225) - 10 / (10 + w_wv_225))
    )
    return lineshape


# %% Tools


class BroadenFactory(BaseFactory):
    """A class that holds all broadening methods, inherited by
    :class:`~radis.lbl.factory.SpectrumFactory` eventually

    .. inheritance-diagram:: radis.lbl.factory.SpectrumFactory
       :parts: 1

    See Also
    --------

    :class:`~radis.lbl.factory.SpectrumFactory`
    """

    def __init__(self):

        super(BroadenFactory, self).__init__()

        # Name variables (initialized later in SpectrumFactory)
        self.wbroad_centered = None

        self.wavenumber = None
        self.wavenumber_calc = None
        self.woutrange = None

        self.params.broadening_method = ""
        """ See :py:meth:`~radis.lbl.factory.SpectrumFactory` 
        """

        # Predict broadening times (helps trigger warnings for optimization)
        self._broadening_time_ruleofthumb = 1e-7  # s / lines / point
        # Ex: broadening width of 10 cm-1  with resolution 0.01 cm-1:  1000 points
        # Ex: 250k lines: 1e-7 (s/lines/point) * 250k (lines) * 1000 (points) = 25s

    # %% ======================================================================
    # PRIVATE METHODS - BROADENING
    # (all computational-heavy functions: calculates all lines broadening,
    # convolve them, apply them on all calculated range)
    # ---------------------------------
    # _collisional_lineshape
    # _gaussian_lineshape
    # _calc_lineshape
    # plot_broadening  (public, debugging function)
    # _apply_lineshape
    # _broaden_lines
    # _broaden_lines_noneq
    # _calc_broadening
    # _calc_broadening_noneq
    #
    # XXX =====================================================================

    # %% Factory Broadenings methods:
    # Only collisional & gaussian at the moment, but it is fairly easy to add
    # new ones if needed (e.g: Stark...)

    # %% Functions to calculate broadening HWHM

    def _calc_broadening_HWHM(self):
        """Calculate broadening HWHM and store in line dataframe (df1)

        Parameters
        ----------

        df: pandas Dataframe
            lines dataframe

        Returns
        -------

        None
            Dataframe self.df1 is updated

        Notes
        -----

        Called in :py:meth:`radis.lbl.factory.eq_spectrum`, :py:meth:`radis.lbl.factory.non_eq_spectrum`

        Run this method before using `_calc_lineshape`
        """

        # Init variables
        df = self.df1

        if len(df) == 0:
            return  # no lines

        if self.verbose >= 2:
            #            printg('> Calculate broadening HWHM')
            t0 = time()

        if self.input.Tgas is None:
            raise AttributeError(
                "Tgas not defined. Make sure the parent function creates it"
            )
        Tgas = self.input.Tgas
        pressure_mbar = self.input.pressure_mbar
        mole_fraction = self.input.mole_fraction
        # convert from mbar to atm for linebroadening calculation
        pressure_atm = pressure_mbar / 1013.25
        # coefficients tabulation temperature
        Tref = self.input.Tref
        broadening_method = (
            self.params.broadening_method
        )  # Lineshape broadening algorithm

        # Get broadenings
        if broadening_method == "voigt":
            # Adds hwhm_voigt, hwhm_gauss, hwhm_lorentz:
            self._add_voigt_broadening_HWHM(df, pressure_atm, mole_fraction, Tgas, Tref)
        elif broadening_method in ["convolve", "fft"]:
            # Adds hwhm_lorentz:
            self._add_collisional_broadening_HWHM(
                df, pressure_atm, mole_fraction, Tgas, Tref
            )
            # Add hwhm_gauss:
            self._add_doppler_broadening_HWHM(df, Tgas)
        else:
            raise ValueError(
                "Unexpected lineshape broadening algorithm : broadening_method={0}".format(
                    broadening_method
                )
            )

        if self.verbose >= 2:
            printg("Calculated broadening HWHM in {0:.2f}s".format(time() - t0))

    def _add_voigt_broadening_HWHM(self, df, pressure_atm, mole_fraction, Tgas, Tref):
        """Update dataframe with Voigt HWHM

        Returns
        -------

        Note:
            But input pandas Dataframe ``'df'`` is updated with keys:

            - ``hwhm_voigt``

            - ``hwhm_lorentz``

            - ``hwhm_gauss``

        """

        # Check self broadening is here
        if not "Tdpsel" in list(df.keys()):
            self.warn(
                "Self-broadening temperature coefficient Tdpsel not given in database: used Tdpair instead",
                "MissingSelfBroadeningWarning",
            )
            Tdpsel = None  # if None, voigt_broadening_HWHM uses df.Tdpair
        else:
            Tdpsel = df.Tdpsel

        # Calculate broadening FWHM
        wv, wl, wg = voigt_broadening_HWHM(
            df.airbrd,
            df.selbrd,
            df.Tdpair,
            Tdpsel,
            df.wav,
            df.molar_mass,
            pressure_atm,
            mole_fraction,
            Tgas,
            Tref,
        )

        # Update dataframe
        df["hwhm_voigt"] = wv
        df["hwhm_lorentz"] = wl
        df["hwhm_gauss"] = wg

        return

    def _add_collisional_broadening_HWHM(
        self, df, pressure_atm, mole_fraction, Tgas, Tref
    ):
        """Update dataframe with collisional HWHM [1]_

        Returns
        -------

        Input pandas Dataframe ``df`` is updated with keys:

            - hwhm_lorentz

        Notes
        -----

        Temperature and pressure dependent half width

        Hypothesis: we only consider self broadening, and air broadening,
        weighted with mole fractions

        If not ``Tdpsel``, ``Tdpair`` is used

        References
        ----------

        .. [1] `Rothman 1998 (HITRAN 1996) eq (A.12) <https://www.sciencedirect.com/science/article/pii/S0022407398000788>`_

        """

        # Check self broadening is here
        if not "Tdpsel" in list(df.keys()):
            self.warn(
                "Self-broadening temperature coefficient Tdpsel not given in database: used Tdpair instead",
                "MissingSelfBroadeningWarning",
            )
            Tdpsel = None
        else:
            Tdpsel = df.Tdpsel

        # Calculate broadening HWHM
        wl = pressure_broadening_HWHM(
            df.airbrd,
            df.selbrd,
            df.Tdpair,
            Tdpsel,
            pressure_atm,
            mole_fraction,
            Tgas,
            Tref,
        )

        # Update dataframe
        df["hwhm_lorentz"] = wl

        return

    def _add_doppler_broadening_HWHM(self, df, Tgas):
        """Update dataframe with Gaussian HWHM

        Returns
        -------

        None: input pandas Dataframe 'df' is updated with keys:

            - ``hwhm_gauss``

        """

        # Calculate broadening HWHM
        wg = doppler_broadening_HWHM(df.wav, df.molar_mass, Tgas)
        # Note @EP: should we use the pressure-shifted wavenumber instead of df.wav?

        # Update dataframe
        df["hwhm_gauss"] = wg

        return

    def _collisional_lineshape(self, dg, wbroad_centered):
        """Computes collisional broadening over all lines + normalize
        and raise warnings if an error is detected

        Note that collisional broadening is computed with a different coefficient
        for air broadening and self broadening. In the case of non-air mixtures,
        then the results should be used with caution, or better, the air broadening
        coefficient be replaced with the gas broadening coefficient

        Parameters
        ----------

        dg: pandas Dataframe  (shape N)
            list of lines  (includes `gamma_lb` for broadening calculation)

        wbroad: array       [one per line: shape ``W`` x ``N``]
            wavenumbers (centered on 0)

        Returns
        -------

        pressure_lineshape: pandas Series
            line profile normalized with area = 1

        """

        # Get collisional broadening HWHM
        gamma_lb = dg.hwhm_lorentz

        # Prepare vectorized operations:
        try:  # make it a (1, N) row vector
            gamma_lb = gamma_lb.values.reshape((1, -1))
        except AttributeError:  # probably not a dataframe: assert there is one line only.
            assert type(gamma_lb) is np.float64

        # Calculate broadening for all lines
        # -------
        lineshape = lorentzian_lineshape(wbroad_centered, gamma_lb)

        # Normalize
        # ---------
        # ... 'wbroad_centered' is w_array-(w_shifted_line_center)
        # ... Normalization should not be needed as Lorentzian is normalized already
        # ... but that's only with a good enough wavestep
        # ... Here we compute the integral to check the error that is made
        area = trapz(lineshape.T, x=wbroad_centered.T)
        err = abs((area - 1))
        if self.warnings and self.warnings["CollisionalBroadeningWarning"] != "ignore":
            if (err > self.misc.warning_broadening_threshold).any():
                self.warn(
                    "Large error ({0:.1f}%) ".format(err.max() * 100)
                    + "in pressure broadening. Increase broadening width / reduce wstep. "
                    + "Use .plot_broadening() to visualize each line broadening",
                    "CollisionalBroadeningWarning",
                )
            # Note that although there may be an error here the total broadening
            # is normalized anyway, so the energy is conserved. If we're only
            # looking at a slit-function broadened spectrum (slit>>FWHM) it
            # wont change much. However it does impact multi-slabs calculations
        # ... Renormalize to dampen numeric errors impact
        lineshape /= area

        return lineshape

    def _gaussian_lineshape(self, dg, wbroad_centered):
        """Computes Doppler (Gaussian) broadening over all lines + normalize
        and raise warnings if an error is detected

        Parameters
        ----------

        dg: pandas Dataframe
            list of lines   (includes `gamma_db` for broadening calculation)

        wbroad_centered: array       [one per line: shape ``N`` x ``N``]
            wavenumber array (centered on 0, broadening width size)

        Returns
        -------

        gaussian_lineshape: pandas Series
            line profile normalized with area = 1

        """

        # Prepare coefficients, vectorize
        # --------

        # Broadening parameter:
        # ... Doppler broadened half-width:
        # ... Reference: either Wikipedia (in cm-1), or former Sean's code (HITRAN based)
        # ... in CGS, or Laux 2003 (in nm). Both give the same results. Here we
        # ... use the CGS nomenclature (reminder: dg.molar_mass in g/mol)
        gamma_db = dg.hwhm_gauss

        # Prepare vectorized operations:
        try:  # make it a (1,N) row vector
            gamma_db = gamma_db.values.reshape((1, -1))
        except AttributeError:  # probably not a dataframe: assert there is one line only.
            assert type(gamma_db) is np.float64

        # Calculate broadening for all lines
        # -------
        lineshape = gaussian_lineshape(wbroad_centered, gamma_db)

        # Normalize
        # ---------
        # ... normalisation not really needed as the analytical function is normalized
        # ... but that's only with a good enough wavestep
        # ... Here we compute the integral to check the error that is made
        area = trapz(lineshape.T, x=wbroad_centered.T)
        err = abs((area - 1))
        if self.warnings and self.warnings["GaussianBroadeningWarning"] != "ignore":
            # In a "performance" mode (vs "safe" mode), these warnings would be disabled
            if (err > self.misc.warning_broadening_threshold).any():
                self.warn(
                    "Large error ({0:.1f}%) ".format(err.max() * 100)
                    + "in Doppler broadening. Increase broadening width / reduce wstep. "
                    + "Use .plot_broadening() to visualize each line broadening",
                    "GaussianBroadeningWarning",
                )
                # Note that although there may be an error here the total broadening
                # is normalized anyway, so the energy is conserved. If we're only
                # looking at a slit-function broadened spectrum (slit>>FWHM) it
                # wont change much. However it does impact multi-slabs calculations
        lineshape /= area

        return lineshape

    def _voigt_broadening(self, dg, wbroad_centered, jit=True):
        """Computes voigt broadening over all lines + normalize

        Uses an approximation of the Voigt profile [1]_, [2]_ that maintains a
        better accuracy in the far wings.

        Exact for a pure Gaussian and pure Lorentzian

        Parameters
        ----------

        dg: pandas Dataframe    [length ``N``]
            list of lines  (keys includes HWHM half-width half max coefficient
            `gamma_lb` for broadening calculation)

        w_centered: array      [length ``W``]
            wavenumbers (centered on 0)

        Other Parameters
        ----------------

        jit: boolean
            if ``True``, use just in time compiler. Usually faster when > 10k lines

        Returns
        -------

        lineshape: pandas Series        [shape ``N`` x ``W``]
            line profile

        References
        --------

        .. [1] `NEQAIR 1996 User Manual, Appendix D <https://ntrs.nasa.gov/search.jsp?R=19970004690>`_

        .. [2] `Whiting 1968 "An empirical approximation to the Voigt profile", JQSRT <https://www.sciencedirect.com/science/article/pii/0022407368900812>`_

        """

        # Prepare coefficients, vectorize
        # --------
        # Get Voigt HWHM
        if not "hwhm_voigt" in list(dg.keys()):
            raise KeyError(
                "hwhm_voigt: Calculate broadening with "
                + "calc_voigt_broadening_HWHM first"
            )
        if not "hwhm_lorentz" in list(dg.keys()):
            raise KeyError(
                "hwhm_lorentz: Calculate broadening with "
                + "calc_voigt_broadening_HWHM first"
            )

        hwhm_lorentz = dg.hwhm_lorentz
        hwhm_voigt = dg.hwhm_voigt

        # Prepare vectorized operations:
        try:  # make it a (1, N) row vector
            hwhm_lorentz = hwhm_lorentz.values.reshape((1, -1))
            #        wg = wg.values.reshape((1,-1))
            hwhm_voigt = hwhm_voigt.values.reshape((1, -1))
        except AttributeError:  # probably not a dataframe: assert there is one line only.
            assert type(hwhm_lorentz) is np.float64
            #        assert type(wg) is np.float64
            assert type(hwhm_voigt) is np.float64

        # Calculate broadening for all lines
        # -------
        lineshape = voigt_lineshape(wbroad_centered, hwhm_lorentz, hwhm_voigt, jit=jit)

        return lineshape

    # %% Function to calculate lineshapes from HWHM

    def _calc_lineshape(self, dg):
        """Sum over each line (trying to use vectorize operations to be faster)

        Parameters
        ----------

        dg: pandas Dataframe    [length ``N``]
            list of lines  (keys includes HWHM half-width half max coefficient
            `gamma_lb` for broadening calculation)


        Returns
        -------

        line_profile:   (1/cm-1)
            2D array of lineshapes (size B * N, B = lineshape width)

        Notes
        -----

        Implementation:

        - A broadening profile is calculated for each line, using the same
          wavenumber spacing as the calculated data. It is then applied to
          each line.

        - The broadening uses a `nearest` interpolation. It can induce an error
          if the wavenumber spacing is not small enough (I'd recommend ~ 10 wsteps
          per line FWHM). So far there is no automatic check that this criteria
          is applied.

        Sizes of elements:

        - ``N``: number of lines in database part 'dg'  (only depends on the database)
            (typically: ~ 200 )
        - ``W``: size of wavelength array (the more the more accurate)
            (typically: ~ 10.000)
        - ``B``: restrained window over which we apply the convolution
            (typically: ~ 1000)

        Performance:

        - This function is the bottleneck in the whole Spectrum calculation.
          Calculation is vectorized for most of the calculations (exp, `outer` ..),
          but the execution of non vectorized functions, typically `argmin`,  roll`
          and `convolve`, takes a long time.

        - Profiler test::

            non_eq_emission_spectrum    120s
            | _sum_line_by_line         84s
                | roll                  13s
                | argmin                30s
                | convolve              16s
                | outer                 8s

        See Also
        --------

        :py:meth:`~radis.lbl.broadening.BroadenFactory._apply_lineshape`

        """
        # TODO automatic wavenumber spacing: ~10 wsteps / FWHM

        if __debug__:
            t0 = time()

        # Init variables
        if self.input.Tgas is None:
            raise AttributeError(
                "Tgas not defined. Make sure the parent function creates it"
            )

        # Generate broadening array (so that it is as large as `broadening_max_width`
        # in cm-1, and keeps the same spacing as the final output wavelength vector)
        wbroad_centered_oneline = self.wbroad_centered  # size (B,)

        shifted_wavenum = dg.shiftwav
        try:  # make it a row vector
            shifted_wavenum = shifted_wavenum.values.reshape((1, -1))
            N = len(dg)
        except AttributeError:  # probably not a dataframe: one line only.
            assert type(shifted_wavenum) is np.float64
            N = 1

        # TODO (performance). Turn into a parabolic mesh? We need high resolution
        # around the peak but low is enough on the wings

        # matrix of absorption (shape W * N)
        wbroad_centered = np.outer(wbroad_centered_oneline, np.ones(N))
        wbroad = wbroad_centered + shifted_wavenum

        if __debug__:
            t1 = time()

        # Calculate lineshape (using precomputed HWHM)
        broadening_method = (
            self.params.broadening_method
        )  # Lineshape broadening algorithm
        if broadening_method == "voigt":
            jit = True
            line_profile = self._voigt_broadening(dg, wbroad_centered, jit=jit)
        elif broadening_method == "convolve":
            # Get pressure and gaussian profiles
            pressure_profile = self._collisional_lineshape(dg, wbroad_centered)
            if __debug__:
                t11 = time()
            gaussian_profile = self._gaussian_lineshape(dg, wbroad_centered)
            if __debug__:
                t12 = time()

            # Convolve and get final line profile:
            line_profile = np.empty_like(pressure_profile)  # size (B, N)
            for i, (x, y) in enumerate(zip(pressure_profile.T, gaussian_profile.T)):
                line_profile[:, i] = np.convolve(x, y, "same")
            line_profile = line_profile / trapz(line_profile.T, x=wbroad.T)  # normalize
            # ... Note that normalization should not be needed as broadening profiles
            # ... are created normalized already. However, we do normalize to reduce
            # ... the impact of any error in line_profiles (due to wstep too big or
            # ... broadening_width too small): at least the energy is conserved, even
            # ... if not perfectly distributed (spectrally). A warning is raised by the
            # ... broadening functions.
        elif broadening_method == "fft":
            raise NotImplementedError("FFT")
        else:
            raise ValueError(
                "Unexpected lineshape broadening algorithm: broadening_method={0}".format(
                    broadening_method
                )
            )

        if __debug__:
            t2 = time()
            if self.verbose >= 3:
                printg("... Initialized vectors in {0:.1f}s".format(t1 - t0))
                if broadening_method == "voigt":
                    printg(
                        "... Calculated Voigt profile (jit={1}) in {0:.1f}s".format(
                            t2 - t1, jit
                        )
                    )
                elif broadening_method == "convolve":
                    printg(
                        "... Calculated Lorentzian profile in {0:.1f}s".format(t11 - t1)
                    )
                    printg(
                        "... Calculated Gaussian profile in {0:.1f}s".format(t12 - t11)
                    )
                    printg("... Convolved both profiles in {0:.1f}s".format(t2 - t12))
                elif broadening_method == "fft":
                    raise NotImplementedError("FFT")

        return line_profile

    def _calc_lineshape_DLM(self, df):
<<<<<<< HEAD
        """Generate the lineshape database using the steps defined by the
        parameters :py:attr:`~radis.lbl.loader.Parameters.dlm_res_L` and
        :py:attr:`~radis.lbl.loader.Parameters.dlm_res_G`.

=======
        """ Generate the lineshape database using the steps defined by the 
        parameters :py:attr:`~radis.lbl.loader.Parameters.dlm_log_pL` and 
        :py:attr:`~radis.lbl.loader.Parameters.dlm_log_pG`.
        
>>>>>>> 69fabc2b
        Parameters
        ----------

        df: pandas DataFrame
            line database

        Returns
        -------

        line_profile_DLM: dict
<<<<<<< HEAD
            dictionary of Voigt profile template.
            If ``self._broadening_method == 'fft'``, templates are calculated
=======
            dictionary of Voigt profile template. 
            If ``self.params.broadening_method == 'fft'``, templates are calculated
>>>>>>> 69fabc2b
            in Fourier space.

        wL, wG: array
            Lorentzian and Gaussian FWHM in DLM

        wL_dat, wG_dat: array
            Lorentzian and Gaussian FWHM of data lines.

        Reference
        ---------

        DLM implemented based on a code snippet from D.v.d.Bekerom.
        See: https://github.com/radis/radis/issues/37

        See Also
        --------

        :py:meth:`~radis.lbl.broadening.BroadenFactory._apply_lineshape_DLM`

        """

        if __debug__:
            t0 = time()

        # Prepare steps for Lineshape database
        # ------------------------------------

        def _init_w_axis(w_dat, log_p):
            w_min = w_dat.min()
            w_max = (
                w_dat.max() + 1e-6
            )  # Add small number to prevent w_max falling outside of the grid
            N = max(1, int(np.log(w_max / w_min) / log_p) + 1) + 1
            return w_min * np.exp(log_p * np.arange(N))

        log_pL = self.params.dlm_log_pL  # DLM user params
        log_pG = self.params.dlm_log_pG  # DLM user params

        wL_dat = df.hwhm_lorentz.values * 2  # FWHM
        wG_dat = df.hwhm_gauss.values * 2  # FWHM

        wL = _init_w_axis(wL_dat, log_pL)  # FWHM
        wG = _init_w_axis(wG_dat, log_pG)  # FWHM

        # Calculate the Lineshape
        # -----------------------

        line_profile_DLM = {}
        broadening_method = self.params.broadening_method
        if broadening_method == "voigt":
            jit = False  # not enough lines to make the just-in-time FORTRAN compilation useful
            wbroad_centered = self.wbroad_centered

            # Non vectorized loop. Probably slightly slower, but this is not the bottleneck anyway.
            # see commit 6474cb7e on 15/08/2019 for a vectorized version
            for i in range(len(wL)):
                line_profile_DLM[i] = {}
                for j in range(len(wG)):
                    wV_ij = olivero_1977(wG[j], wL[i])  # FWHM
                    lineshape = voigt_lineshape(
                        wbroad_centered, wL[i] / 2, wV_ij / 2, jit=jit
                    )  # FWHM > HWHM
                    line_profile_DLM[i][j] = lineshape

        elif broadening_method == "convolve":
            wbroad_centered = self.wbroad_centered

            IL = [
                lorentzian_lineshape(wbroad_centered, wL[i] / 2) for i in range(len(wL))
            ]  # FWHM>HWHM
            IG = [
                gaussian_lineshape(wbroad_centered, wG[i] / 2) for i in range(len(wG))
            ]  # FWHM>HWHM
            # Non vectorized. See Voigt for vectorized.

            # Get all combinations of Voigt lineshapes
            for i in range(len(wL)):
                line_profile_DLM[i] = {}
                for j in range(len(wG)):
                    lineshape = np.convolve(IL[i], IG[j], mode="same")
                    lineshape /= np.trapz(lineshape, x=wbroad_centered)
                    line_profile_DLM[i][j] = lineshape

        elif broadening_method == "fft":
            # Unlike real space methods ('convolve', 'voigt'), here we calculate
            # the lineshape on the full spectral range.
            w = self.wavenumber_calc
            wstep = self.params.wstep
            w_lineshape_ft = np.arange(2 * len(w)) / ((2 * len(w)) * wstep)

            IL_FT = [
                lorentzian_FT(w_lineshape_ft, wL[i] / 2) for i in range(len(wL))
            ]  # FWHM>HWHM
            IG_FT = [
                gaussian_FT(w_lineshape_ft, wG[i] / 2) for i in range(len(wG))
            ]  # FWHM>HWHM

            # Get all combinations of Voigt lineshapes (in Fourier space)
            for i in range(len(wL)):
                line_profile_DLM[i] = {}
                for j in range(len(wG)):
                    line_profile_DLM[i][j] = IL_FT[i] * IG_FT[j]

        else:
            raise NotImplementedError(
                "Broadening method with DLM: {0}".format(broadening_method)
            )

        if __debug__ and self.verbose >= 3:
            printg(
                "... Precomputed DLM lineshapes ({1}) in {0:.1f}s".format(
                    time() - t0, len(wL) * len(wG)
                )
            )

        return line_profile_DLM, wL, wG, wL_dat, wG_dat

    def plot_broadening(self, i=0, pressure_atm=None, mole_fraction=None, Tgas=None):
        """just for testing. Recalculate and plot broadening for line of index i

        Parameters
        ----------

        i: int
            line index

        pressure_atm: atm
            if None, defaults to model pressure

        mole_fraction: [0-1]
            if None, defaults to model mole fraction

        Tgas: K
            if None, defaults to model translational temperature

        """
        # TODO #clean: make it a standalone function.

        from publib import set_style, fix_style

        if pressure_atm is None:
            pressure_atm = self.input.pressure_mbar / 1013.25
        if mole_fraction is None:
            mole_fraction = self.input.mole_fraction
        if Tgas is None:
            Tgas = self.input.Tgas

        # Get one line only:
        dg = self.df1.iloc[i]

        wbroad_centered = self.wbroad_centered
        wbroad = wbroad_centered + dg.shiftwav
        #        convolve_profile = self._calc_lineshape(dg)
        # Get Voigt from empirical approximation
        if "hwhm_voigt" in dg:
            voigt_profile = self._voigt_broadening(dg, wbroad_centered, jit=False)
        # Get Voigt from convolution
        pressure_profile = self._collisional_lineshape(dg, wbroad_centered)
        gaussian_profile = self._gaussian_lineshape(dg, wbroad_centered)
        line_profile = np.convolve(pressure_profile, gaussian_profile, "same")
        line_profile /= trapz(line_profile.T, x=wbroad.T)  # normalize

        # Plot!
        set_style("origin")
        plt.figure()
        plt.plot(wbroad, pressure_profile, label="Pressure")
        plt.plot(wbroad, gaussian_profile, label="Doppler")
        plt.plot(wbroad, line_profile, label="Voigt (convolved)", lw=3)
        if "hwhm_voigt" in dg:
            plt.plot(wbroad, voigt_profile, label="Voigt (approximation)")
        plt.xlabel("Wavenumber (cm-1)")
        plt.ylabel("Broadening coefficient")
        plt.title("Line {0}, T={1:.1f}K, P={2:.2f}atm".format(i, Tgas, pressure_atm))
        plt.legend()
        fix_style("origin")

        return

    def _apply_lineshape(self, broadened_param, line_profile, shifted_wavenum):
        """Multiply `broadened_param` by `line_profile` and project it on the
        correct wavelength given by `shifted_wavenum`

        Parameters
        ----------

        broadened_param: pandas Series (or numpy array)   [size N = number of lines]
            Series to apply lineshape to. Typically linestrength `S` for absorption,
            or `nu * Aul / 4pi * DeltaE` for emission

        line_profile:   (1/cm-1)        2D array of lines_profiles for all lines
                (size B * N, B = width of lineshape)

        shifted_wavenum: (cm-1)     pandas Series (size N = number of lines)
            center wavelength (used to project broaded lineshapes )

        Returns
        -------

        sumoflines: array (size W  = size of output wavenumbers)
            sum of (broadened_param x line_profile)

        Notes
        -----

        Units change during convolution::

            [sumoflines] = [broadened_param] * cm

        See Also
        --------

        :py:meth:`~radis.lbl.broadening.BroadenFactory._calc_lineshape`

        """

        if __debug__:
            t0 = time()

        #        # Get spectrum range
        wavenumber = self.wavenumber  # final vector of wavenumbers (shape W)
        wavenumber_calc = (
            self.wavenumber_calc
        )  # calculation vector of wavenumbers (shape W + space B on the sides)

        # Vectorize the chunk of lines
        S = broadened_param.reshape((1, -1))
        shifted_wavenum = shifted_wavenum.reshape((1, -1))  # make it a row vector

        # Get broadening array
        wbroad_centered = self.wbroad_centered  # size (B,)
        # index of broadening half width
        iwbroad_half = len(wbroad_centered) // 2

        # Calculate matrix of broadened parameter (for all lines)
        profile_S = line_profile * S

        # ---------------------------
        # Apply line profile

        if __debug__:
            t1 = time()

        # ... First get closest matching line (on the left, and on the right)
        # ... note @dev: wavenumber_calc must be sorted, which it is by construction.
        idcenter_left = (
            np.searchsorted(wavenumber_calc, shifted_wavenum.T, side="left").ravel() - 1
        )
        idcenter_right = np.minimum(idcenter_left + 1, len(wavenumber_calc) - 1)

        # ... Get the fraction of each line distributed to the left and to the right.
        frac_left = (
            shifted_wavenum - wavenumber_calc[idcenter_left]
        ).flatten()  # distance to left
        frac_right = (
            wavenumber_calc[idcenter_right] - shifted_wavenum
        ).flatten()  # distance to right
        dv = frac_left + frac_right
        frac_left, frac_right = frac_right / dv, frac_left / dv

        # ... Initialize array on which to distribute the lineshapes
        sumoflines_calc = zeros_like(wavenumber_calc)

        # Note on performance: it isn't straightforward to vectorize the summation
        # of all lineshapes on the spectral range as some lines may be parly outside
        # the spectral range.
        # to avoid an If / Else condition in the loop, we do a vectorized
        # comparison beforehand and run 3 different loops

        # reminder: wavenumber_calc has size [iwbroad_half+vec_length+iwbroad_half]
        vec_length = len(wavenumber)
        assert len(wavenumber_calc) == vec_length + 2 * iwbroad_half
        boffrangeleft = idcenter_left <= iwbroad_half
        boffrangeright = idcenter_right >= vec_length + iwbroad_half
        binrange = np.ones_like(idcenter_left, dtype=bool) ^ (
            boffrangeleft + boffrangeright
        )

        if __debug__:
            t2 = time()

        #        # Performance for lines below
        #        # ----------
        #        #
        #        # on test case: 6.5k lines x 18.6k grid length
        #        # normal: ~ 36 ms  called 9 times
        #        # with @jit : ~ 200 ms called 9 times (worse!)

        # In range: aggregate both wings
        lines_in = profile_S.T[binrange]
        if len(lines_in) > 0:
            I_low_in_left = idcenter_left[binrange] - iwbroad_half
            I_low_in_right = idcenter_right[binrange] - iwbroad_half
            I_high_in_left = I_low_in_left + 2 * iwbroad_half
            I_high_in_right = I_low_in_right + 2 * iwbroad_half
            for i, (fr_left, fr_right, profS) in enumerate(
                zip(frac_left[binrange], frac_right[binrange], lines_in)
            ):
                sumoflines_calc[I_low_in_left[i] : I_high_in_left[i] + 1] += (
                    fr_left * profS
                )
                sumoflines_calc[I_low_in_right[i] : I_high_in_right[i] + 1] += (
                    fr_right * profS
                )

        # Nomenclature for lines above:
        # - low/high: start/end of a lineshape
        # - left/right: closest spectral grid point on the left/right

        if __debug__:
            t3 = time()

        # Off Range, left : only aggregate the Right wing
        # @dev: the only difference with In range is the extra mask to cut the left wing.
        lines_l = profile_S.T[boffrangeleft]
        if len(lines_l) > 0:
            I_low_l_left = idcenter_left[boffrangeleft] + 1
            I_low_l_right = idcenter_right[boffrangeleft] + 1
            I_high_l_left = I_low_l_left + iwbroad_half - 1
            I_high_l_right = I_low_l_right + iwbroad_half - 1
            for i, (fr_left, fr_right, profS) in enumerate(
                zip(frac_left[boffrangeleft], frac_right[boffrangeleft], lines_l)
            ):
                # cut left wing & peak  with the [iwbroad_half+1:] mask
                sumoflines_calc[I_low_l_left[i] : I_high_l_left[i] + 1] += (
                    fr_left * profS[iwbroad_half + 1 :]
                )
                sumoflines_calc[I_low_l_right[i] : I_high_l_right[i] + 1] += (
                    fr_right * profS[iwbroad_half + 1 :]
                )

        # Off Range, Right : only aggregate the left wing
        lines_r = profile_S.T[boffrangeright]
        if len(lines_r) > 0:
            I_low_r_left = idcenter_left[boffrangeright] - iwbroad_half
            I_low_r_right = idcenter_right[boffrangeright] - iwbroad_half
            I_high_r_left = (
                I_low_r_left + iwbroad_half - 1
            )  # idcenter[boffrangeright]-1
            I_high_r_right = (
                I_low_r_right + iwbroad_half - 1
            )  # idcenter[boffrangeright]-1
            for i, (fr_left, fr_right, profS) in enumerate(
                zip(frac_left[boffrangeright], frac_right[boffrangeright], lines_r)
            ):
                # cut right wing & peak  with the [:iwbroad_half] mask
                sumoflines_calc[I_low_r_left[i] : I_high_r_left[i] + 1] += (
                    fr_left * profS[:iwbroad_half]
                )
                sumoflines_calc[I_low_r_right[i] : I_high_r_right[i] + 1] += (
                    fr_right * profS[:iwbroad_half]
                )

        if __debug__:
            t4 = time()

        # Get valid range (discard wings)
        sumoflines = sumoflines_calc[self.woutrange]

        if __debug__:
            if self.verbose >= 3:
                printg("... Initialized vectors in {0:.1f}s".format(t1 - t0))
                printg(
                    "... Get closest matching line & fraction in {0:.1f}s".format(
                        t2 - t1
                    )
                )
                printg("... Aggregate center lines in {0:.1f}s".format(t3 - t2))
                printg("... Aggregate wing lines in {0:.1f}s".format(t4 - t3))

        return wavenumber, sumoflines

    def _apply_lineshape_DLM(
        self,
        broadened_param,
        line_profile_DLM,
        shifted_wavenum,
        wL,
        wG,
        wL_dat,
        wG_dat,
        optimization,
    ):
        """Multiply `broadened_param` by `line_profile` and project it on the
        correct wavelength given by `shifted_wavenum`

        Parameters
        ----------

        broadened_param: pandas Series (or numpy array)   [size N = number of lines]
            Series to apply lineshape to. Typically linestrength `S` for absorption,
            or `nu * Aul / 4pi * DeltaE` for emission

        line_profile_DLM:  dict
            dict of line profiles ::

                lineshape = line_profile_DLM[gaussian_index][lorentzian_index]

            If ``self.params.broadening_method == 'fft'``, templates are given
            in Fourier space.

        shifted_wavenum: (cm-1)     pandas Series (size N = number of lines)
            center wavelength (used to project broaded lineshapes )

        wL: array       (size DL)
            array of all Lorentzian widths in DLM

        wG: array       (size DG)
            array of all Gaussian widths in DLM

        wL_dat: array    (size N)
            FWHM of all lines. Used to lookup the DLM

        wG_dat: array    (size N)
            FWHM of all lines. Used to lookup the DLM

<<<<<<< HEAD
=======
        optimization :
            if ``"min-RMS"`` weights optimized by analytical minimization of the RMS-error. 
            Otherwise, weights equal to their relative position in the grid.
        
>>>>>>> 69fabc2b
        Returns
        -------

        sumoflines: array (size W  = size of output wavenumbers)
            sum of (broadened_param x line_profile)

        Notes
        -----

        Units change during convolution::

            [sumoflines] = [broadened_param] * cm

        Reference
        ---------

        DLM implemented based on a code snippet from D.v.d.Bekerom.
        See: https://github.com/radis/radis/issues/37

        See Also
        --------

        :py:meth:`~radis.lbl.broadening.BroadenFactory._calc_lineshape_DLM`

        """

        if __debug__:
            t0 = time()

        # Get spectrum range
        wavenumber = self.wavenumber  # get vector of wavenumbers (shape W)
        wavenumber_calc = self.wavenumber_calc
        broadening_method = self.params.broadening_method

        # Vectorize the chunk of lines
        S = broadened_param

        # ---------------------------
        # Apply line profile

        if __debug__:
            t1 = time()

        # ... First get closest matching spectral point  (on the left, and on the right)
        #         ... @dev: np.interp about 30% - 50% faster than np.searchsorted
        iv = np.interp(
            shifted_wavenum, wavenumber_calc, np.arange(len(wavenumber_calc))
        )
        if broadening_method == "fft":
            iv += len(wavenumber_calc) // 2  # FFT is done on 2x wavenumber_calc

        iv0 = iv.astype(int)  # size [N]
        iv1 = iv0 + 1

        # DLM: First we calculate the fractional index of the DLM
        #      that corresponds with this line:
        iwL = np.interp(np.log(wL_dat), np.log(wL), np.arange(len(wL)))
        iwG = np.interp(np.log(wG_dat), np.log(wG), np.arange(len(wG)))
        iwL0 = iwL.astype(int)  # size [N],   number of values determined by log_pL
        iwG0 = iwG.astype(int)  # size [N],   number of values determined by log_pG
        iwL1 = iwL0 + 1
        iwG1 = iwG0 + 1

        # DLM : Next calculate how the line is distributed over the 2x2x2 bins.

        # First calculate relative positions on the grid:
        tv = iv - iv0
        tauG = iwG - iwG0
        tauL = iwL - iwL0

        # Next assign simple weights:
        av = tv
        awG = tauG
        awL = tauL

        # Finally add corrections to the weights if required:
        if optimization == "min-RMS":

            log_pL = self.params.dlm_log_pL  # DLM user params
            log_pG = self.params.dlm_log_pG  # DLM user params

            # TO-DO: dv should be loaded from self.params, not calculated...
            dv = (wavenumber_calc[-1] - wavenumber_calc[0]) / (wavenumber_calc.size - 1)
            dxG = dv / wG_dat

            C1_GG = ((6 * np.pi - 16) / (15 * np.pi - 32)) ** (1 / 1.50)
            C1_LG = ((6 * np.pi - 16) / 3 * (2 * np.pi / np.log(2)) ** 0.5) ** (
                1 / 2.25
            )
            C2_GG = (2 * np.log(2) / 15) ** (1 / 1.50)
            C2_LG = ((2 * np.log(2)) ** 2 / 15) ** (1 / 2.25)

            alpha = wL_dat / wG_dat

            R_GG = 2 - 1 / (C1_GG + C2_GG * alpha ** (2 / 1.50)) ** 1.50
            R_GL = -2 * np.log(2) * alpha ** 2
            R_Gv = 8 * np.log(2)

            R_LL = 1
            R_LG = (
                1 / (C1_LG * alpha ** (1 / 2.25) + C2_LG * alpha ** (4 / 2.25)) ** 2.25
            )

            # Add correction terms:
            awG += (
                R_GG * tauG * (tauG - 1) * log_pG ** 2
                + R_GL * tauL * (tauL - 1) * log_pL ** 2
                + R_Gv * tv * (tv - 1) * dxG ** 2
            ) / (2 * log_pG)

            awL += (
                R_LL * tauL * (tauL - 1) * log_pL ** 2
                + R_LG * tauG * (tauG - 1) * log_pG ** 2
            ) / (2 * log_pL)

        # ... fractions on DLM grid
        awV00 = (1 - awL) * (1 - awG)
        awV10 = awL * (1 - awG)
        awV01 = (1 - awL) * awG
        awV11 = awL * awG

        Iv0 = S * (1 - av)
        Iv1 = S * av

        if __debug__:
            t2 = time()

        # ... Initialize array on which to distribute the lineshapes
        if broadening_method in ["voigt", "convolve"]:
            DLM = np.zeros((len(wavenumber_calc), len(wL), len(wG)))
        elif broadening_method == "fft":
            DLM = np.zeros((2 * len(wavenumber_calc), len(wL), len(wG)))
        else:
            raise NotImplementedError(broadening_method)

        # Distribute all line intensities on the 2x2x2 bins.
        np.add.at(DLM, (iv0, iwL0, iwG0), Iv0 * awV00)
        np.add.at(DLM, (iv1, iwL0, iwG0), Iv1 * awV00)
        np.add.at(DLM, (iv0, iwL1, iwG0), Iv0 * awV10)
        np.add.at(DLM, (iv1, iwL1, iwG0), Iv1 * awV10)
        np.add.at(DLM, (iv0, iwL0, iwG1), Iv0 * awV01)
        np.add.at(DLM, (iv1, iwL0, iwG1), Iv1 * awV01)
        np.add.at(DLM, (iv0, iwL1, iwG1), Iv0 * awV11)
        np.add.at(DLM, (iv1, iwL1, iwG1), Iv1 * awV11)

        # All lines within each bins are convolved with the same lineshape.
        # Let's do it:

        if __debug__:
            t21 = time()

        # For each value from the DLM, retrieve the lineshape and convolve all
        # corresponding lines with it before summing.
        if broadening_method in ["voigt", "convolve"]:

            # ... Initialize array on which to distribute the lineshapes
            sumoflines_calc = zeros_like(wavenumber_calc)

            for i in range(len(wL)):
                for j in range(len(wG)):
                    lineshape = line_profile_DLM[i][j]
                    sumoflines_calc += np.convolve(DLM[:, i, j], lineshape, "same")

        elif broadening_method == "fft":
            # ... Initialize array in FT space
            Idlm_FT = 1j * np.zeros(len(line_profile_DLM[0][0]))
            for i in range(len(wL)):
                for j in range(len(wG)):
                    lineshape_FT = line_profile_DLM[i][j]
                    Idlm_FT += np.fft.fft(np.fft.fftshift(DLM[:, i, j])) * lineshape_FT
            # Back in real space:
            sumoflines_calc = np.fft.ifftshift(np.fft.ifft(Idlm_FT).real)
            sumoflines_calc = sumoflines_calc[
                len(wavenumber_calc) // 2 : len(wavenumber_calc) // 2
                + len(wavenumber_calc)
            ]
            sumoflines_calc /= self.params.wstep

        else:
            raise NotImplementedError(broadening_method)

        if __debug__:
            t3 = time()

        # Get valid range (discard wings)
        sumoflines = sumoflines_calc[self.woutrange]

        if __debug__:
            if self.verbose >= 3:
                printg("... Initialized vectors in {0:.1f}s".format(t1 - t0))
                printg(
                    "... Get closest matching line & fraction in {0:.1f}s".format(
                        t2 - t1
                    )
                )
                printg("... Distribute lines over DLM {0:.1f}s".format(t21 - t2))
                printg(
                    "... Convolve and sum on spectral range {0:.1f}s".format(t3 - t21)
                )

        return wavenumber, sumoflines

    def _broaden_lines(self, df):
        """Divide over chuncks not to process to many lines in memory at the
        same time (note that this is not where the parallelisation is done: all
        lines are processed on the same core. )

        Parameters
        ----------

        self: Factory
            contains the ``self.misc.chunksize`` parameter
<<<<<<< HEAD

=======
            contains the ``self.params.optimization`` parameter
            
>>>>>>> 69fabc2b
        df: DataFrame
            line dataframe

        See _calc_lineshape for more information
        """
        # --------------------------

        # Reactivate warnings
        reset_warnings(self.warnings)

        # Init arrays
        wavenumber = self.wavenumber
        # Get number of groups for memory splitting
        chunksize = self.misc.chunksize
        # Get which optimization method to use:
        optimization = self.params.optimization

        try:
            if optimization in ("simple", "min-RMS"):
                # Use DLM

                line_profile_DLM, wL, wG, wL_dat, wG_dat = self._calc_lineshape_DLM(df)
                (wavenumber, abscoeff) = self._apply_lineshape_DLM(
                    df.S.values,
                    line_profile_DLM,
                    df.shiftwav.values,
                    wL,
                    wG,
                    wL_dat,
                    wG_dat,
                    self.params.optimization,
                )

            elif optimization is None:
                if chunksize is None:

                    # Deal with all lines directly (usually faster)
                    line_profile = self._calc_lineshape(df)  # usually the bottleneck
                    (wavenumber, abscoeff) = self._apply_lineshape(
                        df.S.values, line_profile, df.shiftwav.values
                    )

                elif is_float(chunksize):
                    # Cut lines in smaller bits for better memory handling
                    N = int(len(df) * len(wavenumber) / chunksize) + 1
                    # Too big may be faster but overload memory.
                    # See Performance for more information

                    abscoeff = zeros_like(self.wavenumber)

                    pb = ProgressBar(N, active=self.verbose)
                    for i, (_, dg) in enumerate(df.groupby(arange(len(df)) % N)):
                        line_profile = self._calc_lineshape(dg)
                        (wavenumber, absorption) = self._apply_lineshape(
                            dg.S.values, line_profile, dg.shiftwav.values
                        )
                        abscoeff += absorption
                        pb.update(i)
                    pb.done()
                else:
                    raise ValueError(
                        "Unexpected value for chunksize: {0}".format(chunksize)
                    )

            else:
                raise ValueError(
                    "Unexpected value for optimization: {0}".format(optimization)
                )

        except MemoryError:
            import traceback

            traceback.print_exc()
            raise MemoryError(
                "Too many lines*wavepoints (see details above). Try to use or reduce the "
                + "chunksize parameter (current={0}{1})".format(
                    chunksize,
                    " so {0:.3e} lines*wavepoints was used".format(
                        len(df) * len(wavenumber)
                    )
                    if chunksize is None
                    else "",
                )
            )

        return wavenumber, abscoeff

    def _broaden_lines_noneq(self, df):
        """Divide over chuncks not to process to many lines in memory at the
        same time (note that this is not where the parallelisation is done: all
        lines are processed on the same core)

        See _calc_lineshape for more information
        """

        # Reactivate warnings
        reset_warnings(self.warnings)

        # --------------------------

        # Init arrays
        wavenumber = self.wavenumber
        # Get number of groups for memory splitting
        chunksize = self.misc.chunksize
        # Get which optimization method to use:
        optimization = self.params.optimization

        try:
            if optimization in ("simple", "min-RMS"):
                # Use DLM

                line_profile_DLM, wL, wG, wL_dat, wG_dat = self._calc_lineshape_DLM(df)
                (wavenumber, abscoeff) = self._apply_lineshape_DLM(
                    df.S.values,
                    line_profile_DLM,
                    df.shiftwav.values,
                    wL,
                    wG,
                    wL_dat,
                    wG_dat,
                    optimization,
                )
                (_, emisscoeff) = self._apply_lineshape_DLM(
                    df.Ei.values,
                    line_profile_DLM,
                    df.shiftwav.values,
                    wL,
                    wG,
                    wL_dat,
                    wG_dat,
                    optimization,
                )
                # Note @dev: typical results is:
                # >>> abscoeff:
                # ... Precomputed DLM lineshapes in 0.0s
                # ... Initialized vectors in 0.0s
                # ... Get closest matching line & fraction in 0.3s
                # ... Distribute lines over DLM 2.1s
                # ... Convolve and sum on spectral range 0.4s
                # >>> emisscoeff
                # ... Initialized vectors in 0.0s
                # ... Get closest matching line & fraction in 0.2s
                # ... Distribute lines over DLM 2.1s
                # ... Convolve and sum on spectral range 0.3s
                # @EP: #performance.
                # unlike in the non DLM case, the nonequilibruum case here is ~2x
                # the equilibrium case: only the closest matching line is common to the
                # absorption & emission steps. The bottleneck is the distribution
                # of the line over the DLM, which has to be done for both abscoeff & emisscoeff.

            elif optimization is None:
                if chunksize is None:
                    # Deal with all lines directly (usually faster)
                    line_profile = self._calc_lineshape(df)  # usually the bottleneck
                    (wavenumber, abscoeff) = self._apply_lineshape(
                        df.S.values, line_profile, df.shiftwav.values
                    )
                    (_, emisscoeff) = self._apply_lineshape(
                        df.Ei.values, line_profile, df.shiftwav.values
                    )

                elif is_float(chunksize):
                    # Cut lines in smaller bits for better memory handling

                    # Get size of numpy array for vectorialization
                    N = int(len(df) * len(wavenumber) / chunksize) + 1
                    # Too big may be faster but overload memory.
                    # See Performance for more information

                    abscoeff = zeros_like(self.wavenumber)
                    emisscoeff = zeros_like(self.wavenumber)

                    pb = ProgressBar(N, active=self.verbose)
                    for i, (_, dg) in enumerate(df.groupby(arange(len(df)) % N)):
                        line_profile = self._calc_lineshape(dg)
                        (wavenumber, absorption) = self._apply_lineshape(
                            dg.S.values, line_profile, dg.shiftwav.values
                        )
                        (_, emission) = self._apply_lineshape(
                            dg.Ei.values, line_profile, dg.shiftwav.values
                        )
                        abscoeff += absorption  #
                        emisscoeff += emission
                        pb.update(i)
                    pb.done()

                else:
                    raise ValueError(
                        "Unexpected value for chunksize: {0}".format(chunksize)
                    )

            else:
                raise ValueError(
                    "Unexpected value for optimization: {0}".format(optimization)
                )

        except MemoryError:
            import traceback

            traceback.print_exc()
            raise MemoryError(
                "See details above. Try to use or reduce the chunksize parameter"
            )

        return wavenumber, abscoeff, emisscoeff

    # %% Generate absorption profile which includes linebroadening factors

    def _calc_broadening(self):
        """
        Loop over all lines, calculate lineshape, and returns the sum of
        absorption coefficient k=S*f over all lines.

        For non-equilibrium, lineshape is calculated once and applied then
        to calculate absorption and emission coefficient.

        Returns
        -------

        abscoeff:  1/(#.cm-2)
            sum of all absorption coefficient k=1/(#.cm-2) for all lines in database
            `df` on the full calculation wavenumber range

        wavenumber: cm-1
            valid calculation wavenumber range

        Notes
        -----

        Units:

        - ``abscoeff`` and ``emisscoeff`` still have to be multiplied by the total
          number density (cm-3) to get (cm-1/#) unit.

        Performances:

        This function is the bottleneck of the whole process. However, a fully
        vectorized version is impossible because it takes too much memory. Instead
        I used chunks of variable data length, and ended up parallelizing it.

        - loop version:                 1'53''
        - vectorized, 10 chunks:        1'30''
        - vectorized, 100 chunks:       1'11''
        - vectorized, 1000 chunks:      1'20''
        - vectorized, 10.000 chunks:    2'02''

        - parallel process 8 cpus:      33''

        - fully vectorized w/o roll etc... < 5'

        And then the parallel dispatching overhead becomes comparable with the
        process time, so better not use parallel anymore.


        """

        parallel = self.misc.parallel
        df = self.df1

        if self.verbose >= 2:
            printg(
                "> Calculating line broadening ({0} lines: expect ~ {1:.2f}s on 1 CPU)".format(
                    len(df),
                    self._broadening_time_ruleofthumb
                    * len(df)
                    * len(self.wbroad_centered),
                )
            )
            t0 = time()

        # Just some tests
        try:
            assert len(df.shape) == 2
        except AssertionError:
            warn(
                "Dataframe has only one line. Unexpected behaviour could occur"
                + " because Dataframes will be handled as Series and row/columns"
                + " may be inverted"
            )

        if parallel:
            # Parallel version
            Ngroups = self.misc.Ngroups
            Nprocs = self.misc.Nprocs  # number of processes
            if self.verbose:
                print(
                    "Parallel version on {0} groups, {1} procs".format(Ngroups, Nprocs)
                )
            t1 = time()
            with Pool(Nprocs) as p:  # run on all procs
                # divide all lines in Ngroups
                ret_list = p.map(
                    self._broaden_lines,
                    [group for name, group in df.groupby(arange(len(df)) % Ngroups)],
                )
                # each process returns an array on the whole range, but only
                # including some of the lines
            if self.verbose:
                print("process: {0:.1f}s".format(time() - t1))

            w_arr, a_arr = list(zip(*ret_list))
            wavenumber = w_arr[0]  # they're all the same anyway

            abscoeff = np.array(a_arr).sum(axis=0)  # sum over all lines

        else:
            # Regular version
            (wavenumber, abscoeff) = self._broaden_lines(df)

        if self.verbose >= 2:
            printg("Calculated line broadening in {0:.2f}s".format(time() - t0))

        return wavenumber, abscoeff

    def _calc_broadening_noneq(self):
        """
        Loop over all lines, calculate lineshape, and returns the sum of
        absorption coefficient k=S*f over all lines.

        For non-equilibrium, lineshape is calculated once and applied then
        to calculate absorption and emission coefficient.

        Returns
        -------

        wavenumber: cm-1
            full calculation wavenumber range

        abscoeff:  1/(#.cm-2)
            sum of all absorption coefficient k=1/(#.cm-2) for all lines in database
            `df` on the full calculation wavenumber range

        emisscoeff:  W/sr.cm
            sum of all broadened emission coefficients

        Notes
        -----

        Units:

        - Both `abscoeff` and `emisscoeff` still have to be multiplied by the total
          number density (cm-3).

        """

        parallel = self.misc.parallel
        df = self.df1

        if self.verbose >= 2:
            printg(
                "Calculating line broadening ({0:,d} lines: expect ~ {1:.2f}s on 1 CPU)".format(
                    len(df),
                    self._broadening_time_ruleofthumb
                    * len(df)
                    * len(self.wbroad_centered),
                )
            )
            t0 = time()

        # Just some tests
        try:
            assert len(df.shape) == 2
        except AssertionError:
            warn(
                "Dataframe has only one line. Unexpected behaviour could occur"
                + " because Dataframes will be handled as Series and row/columns"
                + " may be inverted"
            )

        if parallel:
            # Parallel version
            Ngroups = cpu_count()
            if self.verbose:
                print(
                    "Parallel version on {0} groups, {1} procs".format(
                        Ngroups, cpu_count()
                    )
                )
            with Pool(cpu_count()) as p:  # run on all procs
                # divide all lines in Ngroups
                ret_list = p.map(
                    self._broaden_lines_noneq,
                    [group for name, group in df.groupby(arange(len(df)) % Ngroups)],
                )
                # each process returns an array on the whole range, but only
                # including some of the lines
            w_arr, a_arr, e_arr = list(zip(*ret_list))
            wavenumber = w_arr[0]
            abscoeff = np.array(a_arr).sum(axis=0)  # sum over all lines
            emisscoeff = np.array(e_arr).sum(axis=0)  # sum over all lines

        else:
            # Regular version
            (wavenumber, abscoeff, emisscoeff) = self._broaden_lines_noneq(df)

        if self.verbose >= 2:
            printg("Calculated line broadening in {0:.2f}s".format(time() - t0))

        return wavenumber, abscoeff, emisscoeff

    # %% Functions to calculate semi-continuum

    def _find_weak_lines(self, weak_rel_intensity_threshold):
        """Finds weak lines in current line dataframe.

        Lines are considered weak if recovered by a strong line nearby. These
        lines are later moved in a semi-continuum, and only strong lines are
        fully resolved with Voigt broadening (which is costly!)

        To find weak planes, we perform a fast broadening of all lines on a
        rectangle of same FWHM as the lines. Then, a rough spectrum of linestrengths
        is calculated, and lines linestrength are compared to the rough spectrum

        This procedure allows to discard many weak lines while preserving the
        spectrum main features in the less intense parts, what an absolute
        cutoff such as the linestrength 'cutoff' cannot do

        Weak line criteria: "average linestrength S much smaller (parameter alpha)
        than the approximate spectrum I without its own contribution":

        .. math::

            S_{avg} < \\alpha \\times (I - S_{avg})


        Returns
        -------

        None
            store weak line status in dataframe as ``self.df1.weak_line``

        """

        # Get inputs
        wavenumber_calc = self.wavenumber_calc  # size W
        wstep = self.params.wstep
        df = self.df1  # lines already scaled with current temperature, size N

        if self.verbose >= 2:
            printg("... classifying lines as weak or strong")
            t0 = time()

        # Get approximate spectral absorption coefficient
        rough_spectrum, S_density_on_grid, line2grid_proj_left = project_lines_on_grid(
            df, wavenumber_calc, wstep
        )

        #     :
        # ~ 1/(#.cm-2)
        # Sizes:
        # - rough_spectrum:     size W
        # - S_density_on_grid:  size N
        # - line2grid_proj:     size N

        # Weak line criteria
        # ... Compare line density (in 1/(#.cm-2) to sum)
        line_is_weak = S_density_on_grid < (
            weak_rel_intensity_threshold
            * (rough_spectrum[line2grid_proj_left] - S_density_on_grid)
        )  # size N

        #        # DEBUG: plot weak lines and strong lines
        #        plt.figure()
        #        plt.plot(wavenumber_calc, rough_spectrum)
        #        for i, w in enumerate(df.shiftwav):
        #            ls = '--' if line_is_weak[i] else '-'
        #            plt.axvline(w, color='k', ls=ls)

        # ... Store weak line label in df
        df["weak_line"] = line_is_weak

        if self.verbose >= 2:
            printg(
                "... {0:,d} lines classified as weak lines ({1:.2f}%) in {2:.1f}s".format(
                    line_is_weak.sum(),
                    line_is_weak.sum() / len(line_is_weak) * 100,
                    time() - t0,
                )
            )

        return

    def _calculate_pseudo_continuum(self, noneq=False):
        """Find weak lines, add them in pseudo-continuum  (note that pseudo-continuum
        by RADIS definition is actually more of sum of low-resolution lines)

        Parameters
        ----------

        noneq: bool
            if ``True``, also returns the emisscoeff pseudo continuum (for noneq
            cases). Default ``False``


        Returns
        -------

        k_continuum: numpy array    (1/(#.cm-2))
            abscoeff semi-continuum  on wavenumber space

        if noneq:

        j_continuum: numpy array
            emisscoeff semi-continuum  on wavenumber space


        Also:
            self.df1 is updated, lines are removed
            local variables self._Nlines_in_continuum and self._Nlines_calculated
            are created


        Notes
        -----

        continuum can be exported in Spectrum is using the ``self.export_continuum``
        boolean. This is not available as a User input but can be edited manually
        in the Factory.

        The Weak line characterization [1]_ is only based on abscoeff. For strong
        nonequilibrium cases there may be lines consired as weak in terms
        of absorption but not weaks in emission, or the other way around. It should
        be negligible, though, so a dual conditioning (looking at both abscoeff
        and emisscoeff) was not implemented.
        See :func:`radis.lbl.broadening._find_weak_lines` if you want to change that

        Reference
        ---------

        .. [1] `RADIS User Guide, RADIS Paper`

        # TODO: export continuum in Spectrum ? (under q['continuum'] ? )

        """

        if self.params.pseudo_continuum_threshold > 0:

            if self.verbose >= 2:
                printg("Calculating pseudo continuum")
            t0 = time()

            # Check inputs
            wavenumber_calc = self.wavenumber_calc
            pseudo_continuum_threshold = self.params.pseudo_continuum_threshold
            wstep = self.params.wstep
            if self.params.optimization is not None:
                raise ValueError(
                    "pseudo-continuum not compatible with DLM. "
                    + "Choose either optimization=None either pseudo_continuum_threshold=0"
                )

            # Calculate rough spectrum, label weak lines
            # ... only guess based on abscoeff. See Notes for noneq case.
            self._find_weak_lines(pseudo_continuum_threshold)

            # Retrieve lines, separate weaks from strong
            df = self.df1
            df_weak_lines = df[df.weak_line]
            df_strong_lines = df[~df.weak_line]

            if not len(df_strong_lines) > 0:
                raise ValueError(
                    "All lines qualified as weak: reduce weak_line_threshold"
                )

            # Calculate continuum
            if noneq:
                k_continuum, j_continuum, _, _, _ = project_lines_on_grid_noneq(
                    df_weak_lines, wavenumber_calc, wstep
                )

                if __debug__:
                    printdbg(
                        "Intensity of k continuum: {0}\n".format(
                            np.trapz(k_continuum, wavenumber_calc)
                        )
                        + "Intensity of lines removed: {0}".format(
                            df_weak_lines.S.sum()
                        )
                    )
                    printdbg(
                        "Intensity of j continuum: {0}\n".format(
                            np.trapz(j_continuum, wavenumber_calc)
                        )
                        + "Intensity of lines removed: {0}".format(
                            df_weak_lines.Ei.sum()
                        )
                    )

            else:
                k_continuum, _, _ = project_lines_on_grid(
                    df_weak_lines, wavenumber_calc, wstep
                )

                if __debug__:
                    printdbg(
                        "Intensity of continuum: {0}\n".format(
                            np.trapz(k_continuum, wavenumber_calc)
                        )
                        + "Intensity of lines removed: {0}".format(
                            df_weak_lines.S.sum()
                        )
                    )

            # Get valid range (discard wings)
            k_continuum = k_continuum[self.woutrange]  # 1/(#.cm-2)
            #            self.continuum_k = k_continuum

            if noneq:
                j_continuum = j_continuum[self.woutrange]  # 1/(#.cm-2)

            # Reduce line dataset to strong lines only
            self.df1 = df_strong_lines

            # Update number of lines

            self._Nlines_in_continuum = len(df_weak_lines)
            self._Nlines_calculated = len(self.df1)

            # Check performances
            time_spent = time() - t0
            # ... Expected broadening time gain (see Rule of Thumb)
            expected_broadening_time_gain = (
                self._broadening_time_ruleofthumb
                * self._Nlines_in_continuum
                * len(self.wbroad_centered)
            )
            if self.verbose >= 2:
                printg(
                    "Calculated pseudo-continuum in {0:.1f}s (expected time saved: {1:.1f}s)".format(
                        time_spent, expected_broadening_time_gain
                    )
                )
                # Add a warning if it looks like it wasnt worth it
            if time_spent > 3 * expected_broadening_time_gain:
                self.warn(
                    "Pseudo-continuum may not be adapted to this kind "
                    + "of spectrum. Time spent on continuum calculation "
                    + "({0:.1f}s) is much longer than expected gain ({1:.1f}s). ".format(
                        time_spent, expected_broadening_time_gain
                    )
                    + "If the calculation takes a lot of time, consider "
                    + "setting pseudo_continuum_threshold=0. If it is fast "
                    + "enough already, you can decrease the linestrength cutoff= "
                    + "parameter to add discarded weak lines to continuum "
                    + "and improve the calculation accuracy.",
                    "PerformanceWarning",
                )

        else:
            k_continuum = None
            self._Nlines_in_continuum = 0
            self._Nlines_calculated = len(self.df1)

            if noneq:
                j_continuum = None

        if noneq:
            return k_continuum, j_continuum
        else:
            return k_continuum

    def _add_pseudo_continuum(self, abscoeff_v, k_continuum):
        """
        Notes
        -----

        also used for adding emisscoeff continuum with::

            self._add_pseudo_continuum(emisscoeff_v, j_continuum):
        """
        if k_continuum is not None:
            abscoeff_v += k_continuum
        return abscoeff_v


def project_lines_on_grid(df, wavenumber, wstep):
    """Quickly sums all lines on wavespace grid as rectangles of HWHM corresponding
    to hwhm_voigt and a spectral absorption coefficient value so that linestrength
    is conserved

    i.e. profiles are approximated as a rectangle of width Alpha*FWHM_Voigt,
    and same linestrength.

    Parameters
    ----------

    df: pandas Dataframe
        Contains ``shiftwav`` (wavenumbers) and ``S`` (linestrengths) and ``hwhm_voigt``
        (Voigt HWHM) size ``N`` (number of lines)

    wavenumber: np.array
        spectral grid. Size ``W``. Expected to be regular

    wstep: float  (cm-1)
        wavenumber step

    Returns
    -------

    k_rough_spectrum: np.array
        spectral absorption coefficient for the waverange ``wavenumber``,
        calculated by assuming a rectangular profile for each line. Size ``W``

    S_density_on_grid
        average spectral linestrength intensity of each line (abscoeff ~k), assuming
        rectangular profile. size ``N``

    line2grid_projection
        closest index of the center of each line in ``df`` on the spectral grid
        ``wavenumber``. Size ``N``

    """

    shiftwav = df.shiftwav.values  # cm-1  ,   size N (number of lines)
    S = df.S.values  # cm/#  ~   cm-1/(#.cm-2)  ,   size N
    wv = df.hwhm_voigt.values * 2  # HWHM > FWHM

    # ... First get closest matching line (left, and right):
    iwav_on_grid_left = np.searchsorted(wavenumber, shiftwav.T, side="left").ravel() - 1
    iwav_on_grid_right = np.minimum(iwav_on_grid_left + 1, len(wavenumber) - 1)

    # ... Get the fraction of each line distributed to the left and to the right.
    frac_left = (shiftwav - wavenumber[iwav_on_grid_left]).flatten()  # distance to left
    frac_right = (
        wavenumber[iwav_on_grid_right] - shiftwav
    ).flatten()  # distance to right
    dv = frac_left + frac_right
    frac_left, frac_right = frac_right / dv, frac_left / dv

    # ... express FWHM (in nm) in index
    ALPHA = 2  # arbitrary.
    ihwhm_on_grid = np.asarray(ALPHA * wv / 2 // wstep, dtype=np.int64)
    ifwhm_on_grid = ihwhm_on_grid * 2 + 1  # make it odd (conserves center)
    # ... infer min and max index to project lines (sides may be out of range)
    imin_broadened_wav_on_grid_left = iwav_on_grid_left - ihwhm_on_grid
    imax_broadened_wav_on_grid_left = iwav_on_grid_left + ihwhm_on_grid
    imin_broadened_wav_on_grid_right = iwav_on_grid_right - ihwhm_on_grid
    imax_broadened_wav_on_grid_right = iwav_on_grid_right + ihwhm_on_grid

    # Get average intensity, assuming a rectangular profile of width FWHM
    S_density_on_grid = S / (ifwhm_on_grid * wstep)  # ~ 1/(#.cm-2)

    # Cut out of range points
    # ... @dev: you should see imin_broadened_wav_on_grid as a projection array, with
    # ... indexes where Intensity will be summed afterwards.
    # ... here we project the out of range intensities to index -1 and len_grid+1
    # ... (this is faster than )
    len_grid = len(wavenumber)
    imin_broadened_wav_offset_left = imin_broadened_wav_on_grid_left
    imax_broadened_wav_offset_left = imax_broadened_wav_on_grid_left
    imin_broadened_wav_offset_right = imin_broadened_wav_on_grid_right
    imax_broadened_wav_offset_right = imax_broadened_wav_on_grid_right
    imin_broadened_wav_offset_left[imin_broadened_wav_offset_left < 0] = -1
    imin_broadened_wav_offset_right[imin_broadened_wav_offset_right < 0] = -1
    imax_broadened_wav_offset_left[imax_broadened_wav_offset_left > len_grid] = len_grid
    imax_broadened_wav_offset_right[
        imax_broadened_wav_offset_right > len_grid
    ] = len_grid
    imin_broadened_wav_offset_left += 1
    imax_broadened_wav_offset_left += 1
    imin_broadened_wav_offset_right += 1
    imax_broadened_wav_offset_right += 1

    line2grid_projection_left = iwav_on_grid_left  # size N (number of lines)
    line2grid_projection_right = iwav_on_grid_right  # size N (number of lines)
    # ... deal with case where a new point is created (we dont want that)
    # ... just offset it by one unit (we're working with wavenumber_calc anyway,
    # ... these boundary points will be cropped by RADIS at the end of the calculation)
    line2grid_projection_left[line2grid_projection_left == len(wavenumber)] = (
        len(wavenumber) - 1
    )
    line2grid_projection_right[line2grid_projection_right == len(wavenumber)] = (
        len(wavenumber) - 1
    )

    @jit(float64[:](), nopython=True)
    def rough_sum_on_grid():
        """ Sum all lines linestrength density on a spectrum  """
        # Performance
        # ----------
        #
        # Test case:  6.5k lines, 18k grid points
        # - standard: 13.6 ms
        # - with @jit: 0.9 ms
        #
        # Array size
        # ----------
        # rough_spectrum has len_grid+2 because two points are used for out of
        # range intensities. We crop at the end
        rough_spectrum = np.zeros(len_grid + 2)
        for i, (fr_left, fr_right, Iline_density) in enumerate(
            zip(frac_left, frac_right, S_density_on_grid)
        ):
            imin_left = imin_broadened_wav_offset_left[i]
            imax_left = imax_broadened_wav_offset_left[i]
            imin_right = imin_broadened_wav_offset_right[i]
            imax_right = imax_broadened_wav_offset_right[i]
            rough_spectrum[imin_left : imax_left + 1] += fr_left * Iline_density
            rough_spectrum[imin_right : imax_right + 1] += fr_right * Iline_density

        # Nomenclature for lines above:
        # - min/max: start/end of a lineshape
        # - left/right: closest spectral grid point on the left/right

        # crop out of range points
        return rough_spectrum[1:-1]

    # TODO: @dev #performance
    # ... try with k_rough_spectrum.add.at()  ?
    # ... but it probably wont ever be comparable with DLM.

    k_rough_spectrum = rough_sum_on_grid()

    return k_rough_spectrum, S_density_on_grid, line2grid_projection_left


def project_lines_on_grid_noneq(df, wavenumber, wstep):
    """Quickly sums all lines on wavespace grid as rectangles of HWHM corresponding
    to hwhm_voigt and a spectral absorption coefficient value so that linestrength
    is conserved

    i.e. profiles are approximated as a rectangle of width Alpha*FWHM_Voigt,
    and same linestrength.

    Parameters
    ----------

    df: pandas Dataframe
        Contains ``shiftwav`` (wavenumbers) and ``S`` (linestrengths) and ``hwhm_voigt``
        (Voigt HWHM) size ``N`` (number of lines)

    wavenumber: np.array
        spectral grid. Size ``W``. Expected to be regular

    wstep: float  (cm-1)
        wavenumber step

    quantity: 'S' or 'Ei'
        use 'S' for Linestrength, 'Ei' for emission integral. Default 'S'

    Returns
    -------

    k_rough_spectrum: np.array
        spectral absorption coefficient for the waverange ``wavenumber``,
        calculated by assuming a rectangular profile for each line. Size ``W``

    j_rough_spectrum: np.array
        spectral emission coefficient for the waverange ``wavenumber``,
        calculated by assuming a rectangular profile for each line. Size ``W``

    S_density_on_grid
        average spectral linestrength intensity of each line (abscoeff ~k), assuming
        rectangular profile. size ``N``

    Ei_density_on_grid
        average spectral emission intensity of each line (emisscoeff ~j), assuming
        rectangular profile. size ``N``

    line2grid_projection
        closest index of the center of each line in ``df`` on the spectral grid
        ``wavenumber``. Size ``N``

    Notes
    -----

    Similar to :py:func:`~radis.lbl.broadening.project_lines_on_grid` except
    that we also calculate the approximate emission intensity (noneq > it cannot
    be recomputed from the linestrength).

    """

    shiftwav = df.shiftwav.values  # cm-1  ,   size N (number of lines)
    S = df.S.values  # cm/#  ~   cm-1/(#.cm-2)  ,   size N
    Ei = df.Ei.values  # mW/cm3/sr
    wv = df.hwhm_voigt.values * 2  # HWHM > FWHM

    # ... First get closest matching line (left, and right):
    iwav_on_grid_left = np.searchsorted(wavenumber, shiftwav.T, side="left").ravel() - 1
    iwav_on_grid_right = np.minimum(iwav_on_grid_left + 1, len(wavenumber) - 1)

    # ... Get the fraction of each line distributed to the left and to the right.
    frac_left = (shiftwav - wavenumber[iwav_on_grid_left]).flatten()  # distance to left
    frac_right = (
        wavenumber[iwav_on_grid_right] - shiftwav
    ).flatten()  # distance to right
    dv = frac_left + frac_right
    frac_left, frac_right = frac_right / dv, frac_left / dv

    # ... express FWHM (in nm) in index
    ALPHA = 2  # arbitrary.
    ihwhm_on_grid = np.asarray(ALPHA * wv / 2 // wstep, dtype=np.int64)
    ifwhm_on_grid = ihwhm_on_grid * 2 + 1  # make it odd (conserves center)
    # ... infer min and max index to project lines (sides may be out of range)
    imin_broadened_wav_on_grid_left = iwav_on_grid_left - ihwhm_on_grid
    imax_broadened_wav_on_grid_left = iwav_on_grid_left + ihwhm_on_grid
    imin_broadened_wav_on_grid_right = iwav_on_grid_right - ihwhm_on_grid
    imax_broadened_wav_on_grid_right = iwav_on_grid_right + ihwhm_on_grid

    # Get average intensity, assuming a rectangular profile of width FWHM
    S_density_on_grid = S / (ifwhm_on_grid * wstep)  # ~ 1/(#.cm-2)
    Ei_density_on_grid = Ei / (ifwhm_on_grid * wstep)  # mW/cm3/sr/cm-1

    # Cut out of range points
    # ... @dev: you should see imin_broadened_wav_on_grid as a projection array, with
    # ... indexes where Intensity will be summed afterwards.
    # ... here we project the out of range intensities to index -1 and len_grid+1
    # ... (this is faster than )
    len_grid = len(wavenumber)
    imin_broadened_wav_offset_left = imin_broadened_wav_on_grid_left
    imax_broadened_wav_offset_left = imax_broadened_wav_on_grid_left
    imin_broadened_wav_offset_right = imin_broadened_wav_on_grid_right
    imax_broadened_wav_offset_right = imax_broadened_wav_on_grid_right
    imin_broadened_wav_offset_left[imin_broadened_wav_offset_left < 0] = -1
    imin_broadened_wav_offset_right[imin_broadened_wav_offset_right < 0] = -1
    imax_broadened_wav_offset_left[imax_broadened_wav_offset_left > len_grid] = len_grid
    imax_broadened_wav_offset_right[
        imax_broadened_wav_offset_right > len_grid
    ] = len_grid
    imin_broadened_wav_offset_left += 1
    imax_broadened_wav_offset_left += 1
    imin_broadened_wav_offset_right += 1
    imax_broadened_wav_offset_right += 1

    line2grid_projection_left = iwav_on_grid_left  # size N (number of lines)
    line2grid_projection_right = iwav_on_grid_right  # size N (number of lines)
    # ... deal with case where a new point is created (we dont want that)
    # ... just offset it by one unit (we're working with wavenumber_calc anyway,
    # ... these boundary points will be cropped by RADIS at the end of the calculation)
    line2grid_projection_left[line2grid_projection_left == len(wavenumber)] = (
        len(wavenumber) - 1
    )
    line2grid_projection_right[line2grid_projection_right == len(wavenumber)] = (
        len(wavenumber) - 1
    )

    @jit(nopython=True)
    def rough_sum_on_grid():
        """ Sum all lines linestrength density on a spectrum  """
        # Performance
        # ----------
        #
        # Test case:  6.5k lines, 18k grid points
        # - standard: 13.6 ms
        # - with @jit: 0.9 ms
        #
        # Array size
        # ----------
        # rough_spectrum has len_grid+2 because two points are used for out of
        # range intensities. We crop at the end
        k_rough_spectrum = np.zeros(len_grid + 2)
        j_rough_spectrum = np.zeros(len_grid + 2)
        for i in range(len(S_density_on_grid)):
            imin_left = imin_broadened_wav_offset_left[i]
            imax_left = imax_broadened_wav_offset_left[i]
            imin_right = imin_broadened_wav_offset_right[i]
            imax_right = imax_broadened_wav_offset_right[i]
            k_rough_spectrum[imin_left : imax_left + 1] += (
                frac_left[i] * S_density_on_grid[i]
            )
            k_rough_spectrum[imin_right : imax_right + 1] += (
                frac_right[i] * S_density_on_grid[i]
            )
            j_rough_spectrum[imin_left : imax_left + 1] += (
                frac_left[i] * Ei_density_on_grid[i]
            )
            j_rough_spectrum[imin_right : imax_right + 1] += (
                frac_right[i] * Ei_density_on_grid[i]
            )
        # crop out of range points
        return k_rough_spectrum[1:-1], j_rough_spectrum[1:-1]

    k_rough_spectrum, j_rough_spectrum = rough_sum_on_grid()

    return (
        k_rough_spectrum,
        j_rough_spectrum,
        S_density_on_grid,
        Ei_density_on_grid,
        line2grid_projection_left,
    )

    #


if __name__ == "__main__":

    from radis.test.lbl.test_broadening import _run_testcases

    print("Testing broadening.py:", _run_testcases(verbose=True, plot=True))<|MERGE_RESOLUTION|>--- conflicted
+++ resolved
@@ -1333,17 +1333,10 @@
         return line_profile
 
     def _calc_lineshape_DLM(self, df):
-<<<<<<< HEAD
-        """Generate the lineshape database using the steps defined by the
-        parameters :py:attr:`~radis.lbl.loader.Parameters.dlm_res_L` and
-        :py:attr:`~radis.lbl.loader.Parameters.dlm_res_G`.
-
-=======
         """ Generate the lineshape database using the steps defined by the 
         parameters :py:attr:`~radis.lbl.loader.Parameters.dlm_log_pL` and 
         :py:attr:`~radis.lbl.loader.Parameters.dlm_log_pG`.
         
->>>>>>> 69fabc2b
         Parameters
         ----------
 
@@ -1354,13 +1347,8 @@
         -------
 
         line_profile_DLM: dict
-<<<<<<< HEAD
-            dictionary of Voigt profile template.
-            If ``self._broadening_method == 'fft'``, templates are calculated
-=======
             dictionary of Voigt profile template. 
             If ``self.params.broadening_method == 'fft'``, templates are calculated
->>>>>>> 69fabc2b
             in Fourier space.
 
         wL, wG: array
@@ -1776,13 +1764,10 @@
         wG_dat: array    (size N)
             FWHM of all lines. Used to lookup the DLM
 
-<<<<<<< HEAD
-=======
         optimization :
             if ``"min-RMS"`` weights optimized by analytical minimization of the RMS-error. 
             Otherwise, weights equal to their relative position in the grid.
         
->>>>>>> 69fabc2b
         Returns
         -------
 
@@ -1995,12 +1980,8 @@
 
         self: Factory
             contains the ``self.misc.chunksize`` parameter
-<<<<<<< HEAD
-
-=======
             contains the ``self.params.optimization`` parameter
             
->>>>>>> 69fabc2b
         df: DataFrame
             line dataframe
 
