--- conflicted
+++ resolved
@@ -69,11 +69,8 @@
 from numpy import pi, sin, sqrt, trapz, zeros_like
 from scipy.signal import oaconvolve
 
-<<<<<<< HEAD
 from radis.db.molparam import MolParams
 from radis.db.references import doi
-=======
->>>>>>> 90896ce1
 from radis.lbl.base import BaseFactory
 from radis.misc.arrays import add_at, numpy_add_at
 from radis.misc.basics import is_float
