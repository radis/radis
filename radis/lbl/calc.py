# -*- coding: utf-8 -*-
"""
Summary
-------

Public (front-end) functions to calculate Spectrum with HITRAN / CDSD databanks.
Uses the SpectrumFactory classe from `factory.py`, Spectrum from `spectrum.py`
and line survey from `line_survey.py` 

Routine Listing
---------------

:func:`~radis.lbl.calc.calc_spectrum`

-------------------------------------------------------------------------------

"""

from __future__ import print_function, absolute_import, division, unicode_literals

from copy import deepcopy
from radis.lbl.factory import SpectrumFactory
from radis.phys.convert import nm2cm
from radis.misc.basics import all_in
from os.path import exists

# %%
def calc_spectrum(
    wavenum_min=None,
    wavenum_max=None,
    wavelength_min=None,
    wavelength_max=None,
    Tgas=None,
    Tvib=None,
    Trot=None,
    pressure=1.01325,
    molecule=None,
    isotope="all",
    mole_fraction=1,
    path_length=1,
    medium="air",
    databank="fetch",
    wstep=0.01,
    broadening_max_width=10,
    lineshape_optimization="DLM",
    overpopulation=None,
    name=None,
    use_cached=True,
    verbose=True,
    **kwargs
):
    """ Multipurpose function to calculate :class:`~radis.spectrum.spectrum.Spectrum`
    under equilibrium, or non-equilibrium, with or without overpopulation. 
    It's a wrapper to :class:`~radis.lbl.factory.SpectrumFactory` class. 
    For advanced used, please refer to the aforementionned class. 
​
    Parameters
    ----------
    wavenum_min: float [cm-1]
        minimum wavenumber to be processed in cm^-1
    wavenum_max: float [cm-1]
        maximum wavenumber to be processed in cm^-1
​
    wavelength_min: float [nm]
        minimum wavelength to be processed in nm. Wavelength in ``'air'`` or 
        ``'vacuum'`` depending of the value of the parameter ``'medium='``
​
    wavelength_max: float [nm]
        maximum wavelength to be processed in nm. Wavelength in ``'air'`` or 
        ``'vacuum'`` depending of the value of the parameter ``'medium='``
​
    Tgas: float [K]
        Gas temperature. If non equilibrium, is used for Ttranslational. 
        Default ``300`` K
​
    Tvib: float [K]
        Vibrational temperature. If ``None``, equilibrium calculation is run with Tgas
​
    Trot: float [K]
        Rotational temperature. If ``None``, equilibrium calculation is run with Tgas
​
    pressure: float [bar]
        partial pressure of gas in bar. Default ``1.01325`` (1 atm)
​
    molecule: int, str, list or ``None``
        molecule id (HITRAN format) or name. For multiple molecules, use a list.
        The `isotope`, `mole_fraction`, `databank` and `overpopulation` parameters must then 
        be dictionaries.
        If ``None``, the molecule can be infered
        from the database files being loaded. See the list of supported molecules 
        in :py:data:`~radis.io.MOLECULES_LIST_EQUILIBRIUM`
        and :py:data:`~radis.io.MOLECULES_LIST_NONEQUILIBRIUM`. 
        Default ``None``. 
​
    isotope: int, list, str of the form ``'1,2'``, or ``'all'``, or dict
        isotope id (sorted by relative density: (eg: 1: CO2-626, 2: CO2-636 for CO2).
        See [HITRAN-2016]_ documentation for isotope list for all species. If ``'all'``,
        all isotopes in database are used (this may result in larger computation
        times!). Default ``'all'``.
        
        For multiple molecules, use a dictionary with molecule names as keys.
        
        Example::
            
            mole_fraction={'CO2':0.8 ,  'CO':0.2 }
​
    mole_fraction: float or dict
        database species mole fraction. Default ``1``.
        
        For multiple molecules, use a dictionary with molecule names as keys.
        
        Example::
            
            mole_fraction={'CO2': 0.8, 'CO':0.2}
​
    path_length: float [cm]
        slab size. Default ``1``.
​
    databank: str or dict
        can be either: 
​
        - ``'fetch'``, to fetch automatically from [HITRAN-2016]_ through astroquery. 
        
        .. warning::
            
            [HITRAN-2016]_ is valid for low temperatures (typically < 700 K). For higher
            temperatures you may need [HITEMP-2010]_ 
<<<<<<< HEAD
​
        - the name of a valid database file, in which case the format is inferred. 
          For instance, ``.par`` is recognized as ``hitran/hitemp`` format. 
​
=======

        - the path to a valid database file, in which case the format is inferred. 
          For instance, ``'.par'`` is recognized as ``hitran/hitemp`` format. 
          Accepts wildcards ``'*'`` to select multiple files.

>>>>>>> 9a8d7855
        - the name of a spectral database registered in your ``~/.radis`` 
          configuration file. This allows to use multiple database files.
          See :ref:`Configuration file <label_lbl_config_file>`.
​
        Default ``'fetch'``. See :class:`~radis.lbl.loader.DatabankLoader` for more 
        information on line databases, and :data:`~radis.misc.config.DBFORMAT` for 
        your ``~/.radis`` file format 
        
        For multiple molecules, use a dictionary with molecule names as keys.
        
<<<<<<< HEAD
        Example::
            
            databank = {'CO2' : 'fetch', 'CO' : 'fetch'}
​
=======
            databank='fetch'     # automatic download 
            databank='PATH/TO/05_HITEMP2019.par'    # path to a file 
            databank='*CO2*.par' #to get all the files that have CO2 in their names (case insensitive)
            databank='HITEMP-2019-CO'   # user-defined database in Configuration file 
            
>>>>>>> 9a8d7855
    medium: ``'air'``, ``'vacuum'``
        propagating medium when giving inputs with ``'wavenum_min'``, ``'wavenum_max'``. 
        Does not change anything when giving inputs in wavenumber. Default ``'air'``
​
    wstep: float (cm-1)
        Spacing of calculated spectrum. Default ``0.01 cm-1``
​
    broadening_max_width: float (cm-1)
        Full width over which to compute the broadening. Large values will create
        a huge performance drop (scales as ~broadening_width^2 without DLM)
        The calculated spectral range is increased (by broadening_max_width/2
        on each side) to take into account overlaps from out-of-range lines.
        Default ``10`` cm-1.
​
    Other Parameters
    ----------------
​
    lineshape_optimization: int, ``None``, ``'DLM'``, or ``'auto'``.
        Optimizations for the calculation of the lineshapes:
        
            - If ``None``, all lineshapes are calculated at the same time (can 
              create memory errors). 
            - If ``int``, is given as the ``chunksize`` parameter of 
              :py:class:`~radis.lbl.factory.SpectrumFactory`` to split the line database 
              in several parts so that the number of ``lines * spectral grid points`` is 
              less than ``chunksize`` (reduces memory consumption). Typical values: 
              ``lineshape_optimization=1e6``.
            - If ``'DLM'``, only typical lineshapes are calculated. This can 
              result of speedups of orders of magnitude.  See more about DLM in 
              :ref:`Performance <label_lbl_performance>`. 
              
        Default ``'DLM'``.
​
    overpopulation: dict
        dictionary of overpopulation compared to the given vibrational temperature. 
        Default ``None``.
        
        Example::
            
            overpopulation = {'CO2' : {'(00`0`0)->(00`0`1)': 2.5,
                                       '(00`0`1)->(00`0`2)': 1,
                                       '(01`1`0)->(01`1`1)': 1,
                                       '(01`1`1)->(01`1`2)': 1
            
                                        }
                             }
​
    slit: float, str, or ``None``
        if float, FWHM of a triangular slit function. If str, path to an 
        experimental slit function. If None, no slit is applied. Default ``None``.
​
    plot: str
        any parameter such as 'radiance' (if slit is given), 'radiance_noslit', 
        'absorbance', etc...   Default ``None``
​
    name: str
        name of the case. If None, a unique ID is generated. Default ``None``
​
    use_cached: boolean
        use cached files for line database and energy database. Default ``True``
​
    verbose: boolean, or int
        If ``False``, stays quiet. If ``True``, tells what is going on. 
        If ``>=2``, gives more detailed messages (for instance, details of 
        calculation times). Default ``True``. 
​
    **kwargs: other inputs forwarded to SpectrumFactory
        For instance: ``warnings``. 
        See :class:`~radis.lbl.factory.SpectrumFactory` documentation for more 
        details on input. 
        For instance:
​
    pseudo_continuum_threshold: float
        if not 0, first calculate a rough approximation of the spectrum, then
        moves all lines whose linestrength intensity is less than this threshold
        of the maximum in a semi-continuum. Values above 0.01 can yield significant
        errors, mostly in highly populated areas. 80% of the lines can typically
        be moved in a continuum, resulting in 5 times faster spectra. If 0,
        no semi-continuum is used. Default 0.
​
    Returns
    -------
    
    s: :class:`~radis.spectrum.spectrum.Spectrum`
        Output spectrum.
​
        Use the :py:meth:`~radis.spectrum.spectrum.Spectrum.get` method to retrieve a 
        spectral quantity (``'radiance'``, ``'radiance_noslit'``, ``'absorbance'``, etc...)
​
        Or the :py:meth:`~radis.spectrum.spectrum.Spectrum.plot` method to plot it
        directly.
​
        See [1]_ to get an overview of all Spectrum methods
​
    References
    ----------
​
    .. [1] RADIS doc: `Spectrum how to? <https://radis.readthedocs.io/en/latest/spectrum/spectrum.html#label-spectrum>`__
​
​
    Examples
    --------
​
    Calculate a CO spectrum from the HITRAN database::
​
        s = calc_spectrum(1900, 2300,         # cm-1
                          molecule='CO',
                          isotope='1,2,3',
                          pressure=1.01325,   # bar
                          Tgas=1000, 
                          mole_fraction=0.1, 
                          )
        s.apply_slit(0.5, 'nm')
        s.plot('radiance')
        
    This example uses the :py:meth:`~radis.spectrum.spectrum.Spectrum.apply_slit` 
    and :py:meth:`~radis.spectrum.spectrum.Spectrum.plot` methods. See also
    :py:meth:`~radis.spectrum.spectrum.Spectrum.line_survey`:: 
        
        s.line_survey(overlay='radiance')
​
    Refer to the online :ref:`Examples <label_examples>` for more cases, and to 
    the :ref:`Spectrum page <label_spectrum>` for details on post-processing methods. 
​
    See Also
    --------
    
    :class:`~radis.lbl.factory.SpectrumFactory`, 
    the :ref:`Spectrum page <label_spectrum>`
    """

    from radis.los.slabs import MergeSlabs

    if molecule is not None and type(molecule) != list:
        molecule = [molecule]  # fall back to the other case: multiple molecules

    # Stage 1. Find all molecules, whatever the user input configuration

    # ... Input arguments that CAN be dictionaries of molecules.
    DICT_INPUT_ARGUMENTS = {
        "isotope": isotope,
        "mole_fraction": mole_fraction,
        "databank": databank,
    }
    # Same, but when the values of the arguments themselves are already a dict.
    # (dealt with separately because we cannot use them to guess what are the input molecules)
    DICT_INPUT_DICT_ARGUMENTS = {"overpopulation": overpopulation}

    def _check_molecules_are_consistent(
        molecule_reference_set, reference_name, new_argument, new_argument_name
    ):
        """ Will test that molecules set are the same in molecule_reference_set and new_argument, if new_argument is a dict.
        molecule_reference_set is a set of molecules (yeah!). 
        reference_name is the name of the argument from which we guessed the list of molecules (used to have a clear error message).
        new_argument is the new argument to check
        new_argument_name is its name 
        
        Returns the set of molecules as found in new_argument, if applicable, else the molecule_reference_set (this allows us to parse all arguments too)
        
        Note that names are just here to provide clear error messages to the user if there is a contradiction.
        """

        if isinstance(new_argument, dict):
            if molecule_reference_set is None:  # input molecules are still unknown
                return set(new_argument.keys()), new_argument_name
            elif set(new_argument.keys()) != set(molecule_reference_set):
                raise ValueError(
                    "Keys of molecules in the {0} dictionary must be the same as given in `{1}=`, i.e: {2}. Instead, we got {3}".format(
                        new_argument_name,
                        reference_name,
                        molecule_reference_set,
                        set(new_argument.keys()),
                    )
                )
            else:
                return (
                    set(new_argument.keys()),
                    new_argument_name,
                )  # so now we changed the reference
        else:
            return molecule_reference_set, reference_name

    # Parse all inputs:
    molecule_reference_set = molecule
    reference_name = "molecule"
    for argument_name, argument in DICT_INPUT_ARGUMENTS.items():
        molecule_reference_set, reference_name = _check_molecules_are_consistent(
            molecule_reference_set, reference_name, argument, argument_name
        )

    # ... Now we are sure there are no contradctions. Just ensure we have molecules:
    if molecule_reference_set is None:
        raise ValueError(
            "Please enter the molecule(s) to calculate in the `molecule=` argument or as a dictionary in the following: {0}".format(
                list(DICT_INPUT_ARGUMENTS.keys())
            )
        )

    # Stage 2. Now we have the list of molecules. Let's get the input arguments for each of them.

    # ... Initialize and fill the master-dictionary
    molecule_dict = {}

    for molecule in molecule_reference_set:
        molecule_dict[molecule] = {}

        for argument_name, argument_dict in DICT_INPUT_ARGUMENTS.items():
            if isinstance(argument_dict, dict):
                # Choose the correspond value
                molecule_dict[molecule][argument_name] = argument_dict[molecule]
                # Will raise a KeyError if not defined. That's fine!
                # TODO: maybe need to catch KeyError and raise a better error message?
            else:  # argument_name is not a dictionary.
                # Let's distribute the same value to every molecule:
                molecule_dict[molecule][argument_name] = argument_dict
                # If wrong argument, it will be caught in _calc_spectrum() later.

    # ... Special case of dictionary arguments. Find out if they were given as default, or per dictionary of molecules:
    is_same_for_all_molecules = dict.fromkeys(DICT_INPUT_DICT_ARGUMENTS)
    for argument_name, argument_dict in DICT_INPUT_DICT_ARGUMENTS.items():
        if not isinstance(argument_dict, dict):
            is_same_for_all_molecules[argument_name] = True
        else:
            # Argument is a dictionary. Guess if keys are molecules, or levels.
            # Ex: overpopulation dict could be {'CO2':{'(0,0,0,1)':10}} or directly {{'(0,0,0,1)':10}}
            argument_keys = set(argument_dict.keys())
            if all_in(argument_keys, molecule_reference_set):
                is_same_for_all_molecules[argument_name] = False
            else:
                is_same_for_all_molecules[argument_name] = True
    # ... now fill them in:
    for argument_name, argument_dict in DICT_INPUT_DICT_ARGUMENTS.items():
        if is_same_for_all_molecules[argument_name]:
            for mol in molecule_reference_set:
                # copy the value for everyone
                molecule_dict[mol][argument_name] = deepcopy(
                    argument_dict
                )  # in case it gets edited.
        else:  # argument_dict keys are the molecules:
            for mol in molecule_reference_set:
                molecule_dict[mol][argument_name] = argument_dict[mol]

    # Stage 3: Now let's calculate all the spectra
    s_list = []
    for molecule, dict_arguments in molecule_dict.items():
        kwargs_molecule = deepcopy(
            kwargs
        )  # these are the default supplementary arguments. Deepcopy ensures that they remain the same for all molecules, even if modified in _calc_spectrum

        # We add all of the DICT_INPUT_ARGUMENTS values:
        kwargs_molecule.update(**dict_arguments)

        s_list.append(
            _calc_spectrum(
                wavenum_min=wavenum_min,
                wavenum_max=wavenum_max,
                wavelength_min=wavelength_min,
                wavelength_max=wavelength_max,
                Tgas=Tgas,
                Tvib=Tvib,
                Trot=Trot,
                pressure=pressure,
                #                                   overpopulation=overpopulation,  # now in dict_arguments
                molecule=molecule,
                #                                   isotope=isotope,                # now in dict_arguments
                #                                   mole_fraction=mole_fraction,    # now in dict_arguments
                path_length=path_length,
                #                                   databank=databank,              # now in dict_arguments
                medium=medium,
                wstep=wstep,
                broadening_max_width=broadening_max_width,
                lineshape_optimization=lineshape_optimization,
                name=name,
                use_cached=use_cached,
                verbose=verbose,
                **kwargs_molecule
            )
        )

    # Stage 4: merge all molecules and return
    return MergeSlabs(*s_list)


def _calc_spectrum(
    wavenum_min,
    wavenum_max,
    wavelength_min,
    wavelength_max,
    Tgas,
    Tvib,
    Trot,
    pressure,
    overpopulation,
    molecule,
    isotope,
    mole_fraction,
    path_length,
    databank,
    medium,
    wstep,
    broadening_max_width,
    lineshape_optimization,
    name,
    use_cached,
    verbose,
    **kwargs
):
    """ See :py:func:`~radis.lbl.calc.calc_spectrum` 
    """

    # Check inputs

    # ... wavelengths / wavenumbers
    if (wavelength_min is not None or wavelength_max is not None) and (
        wavenum_min is not None or wavenum_max is not None
    ):
        raise ValueError("Wavenumber and Wavelength both given... it's time to choose!")

    if wavenum_min is None and wavenum_max is None:
        assert wavelength_max is not None
        assert wavelength_min is not None
        wavenum_min = nm2cm(wavelength_max)
        wavenum_max = nm2cm(wavelength_min)
    else:
        assert wavenum_min is not None
        assert wavenum_max is not None

    # ... temperatures

    if Tgas is None and Trot is None:
        raise ValueError(
            "Choose either Tgas (equilibrium) or Tvib / Trot (non equilibrium)"
        )

    if Tvib is None and Trot is not None or Tvib is not None and Trot is None:
        raise ValueError("Choose both Tvib and Trot")

    # ... others
    if databank is None:
        raise ValueError("Give a databank name")

    if not "save_memory" in kwargs:
        # no need to save intermediary results as
        # factory is used once only
        kwargs["save_memory"] = True

    if "chunksize" in kwargs:
        raise DeprecationWarning("use lineshape_optimization= instead of chunksize=")

    def _is_at_equilibrium():
        try:
            assert Tvib is None or Tvib == Tgas
            assert Trot is None or Trot == Tgas
            assert overpopulation is None
            if "self_absorption" in kwargs:
                assert kwargs["self_absorption"]  # == True
            return True
        except AssertionError:
            return False

    _equilibrium = _is_at_equilibrium()

    # which columns to keep when loading line database
    if kwargs["save_memory"] >= 2 and _equilibrium:
        drop_columns = "all"
    else:
        drop_columns = "auto"

    # Run calculations
    sf = SpectrumFactory(
        wavenum_min,
        wavenum_max,
        medium=medium,
        molecule=molecule,
        isotope=isotope,
        pressure=pressure,
        wstep=wstep,
        broadening_max_width=broadening_max_width,
        db_use_cached=use_cached,
        verbose=verbose,
        chunksize=lineshape_optimization,  #  if lineshape_optimization != 'auto' else None, #@EP: NotImplemented. DLM use all the time by default
        **kwargs
    )
    if databank == "fetch":  # mode to get databank without relying on  Line databases
        if _equilibrium:
            # Get line database from HITRAN
            # and partition functions from HAPI
            sf.fetch_databank(
                source="astroquery",
                format="hitran",
                parfuncfmt="hapi",  # use HAPI partition functions for equilibrium
                levelsfmt=None,  # no need to load energies
            )
        else:
            # Also get line database from HITRAN, and calculate partition functions
            # with energy levels from built-in constants (not all molecules
            # are supported!)
            sf.fetch_databank(
                source="astroquery",
                format="hitran",
                parfuncfmt="hapi",  # use HAPI partition functions for equilibrium
                levelsfmt="radis",  # built-in spectroscopic constants
            )
    elif exists(databank):
        # Guess format
        if databank.endswith(".par"):
            if verbose:
                print("Infered {0} is a HITRAN-format file.".format(databank))
            # If non-equilibrium we'll also need to load the energy levels.
            if _equilibrium:
                # Get partition functions from HAPI
                sf.load_databank(
                    path=databank,
                    format="hitran",
                    parfuncfmt="hapi",  # use HAPI partition functions for equilibrium
                    levelsfmt=None,  # no need to load energies
                    drop_columns=drop_columns,
                )
            else:
                # calculate partition functions with energy levels from built-in
                # constants (not all molecules are supported!)
                sf.load_databank(
                    path=databank,
                    format="hitran",
                    parfuncfmt="hapi",  # use HAPI partition functions for equilibrium
                    levelsfmt="radis",  # built-in spectroscopic constants
                    drop_columns=drop_columns,
                )
        else:
            raise ValueError(
                "Couldnt infer the format of the line database file: {0}. ".format(
                    databank
                )
                + "Create a user-defined database in your ~/.radis file "
                + "and define the format there. More information on "
                + "https://radis.readthedocs.io/en/latest/lbl/lbl.html#configuration-file"
            )

    else:  # manual mode: get from user-defined line databases defined in ~/.radis
        sf.load_databank(
            databank,
            load_energies=not _equilibrium,  # no need to load/calculate energies at eq.
            drop_columns=drop_columns,
        )

    #    # Get optimisation strategies
    #    if lineshape_optimization == 'auto':        # NotImplemented: finally we use DLM all the time as default.
    #        if len(sf.df0) > 1e5:
    #            lineshape_optimization = 'DLM'
    #        else:
    #            lineshape_optimization = None
    #        sf.params['chunksize'] = lineshape_optimization

    # Use the standard eq_spectrum / non_eq_spectrum functions
    if _equilibrium:
        s = sf.eq_spectrum(
            Tgas=Tgas, mole_fraction=mole_fraction, path_length=path_length, name=name
        )
    else:
        s = sf.non_eq_spectrum(
            Tvib=Tvib,
            Trot=Trot,
            Ttrans=Tgas,
            overpopulation=overpopulation,
            mole_fraction=mole_fraction,
            path_length=path_length,
            name=name,
        )

    return s


# --------------------------
if __name__ == "__main__":

    from radis.test.lbl.test_calc import _run_testcases

    print(_run_testcases(verbose=True))<|MERGE_RESOLUTION|>--- conflicted
+++ resolved
@@ -125,18 +125,11 @@
             
             [HITRAN-2016]_ is valid for low temperatures (typically < 700 K). For higher
             temperatures you may need [HITEMP-2010]_ 
-<<<<<<< HEAD
-​
-        - the name of a valid database file, in which case the format is inferred. 
-          For instance, ``.par`` is recognized as ``hitran/hitemp`` format. 
-​
-=======
-
-        - the path to a valid database file, in which case the format is inferred. 
+
+        - the name of a a valid database file, in which case the format is inferred. 
           For instance, ``'.par'`` is recognized as ``hitran/hitemp`` format. 
           Accepts wildcards ``'*'`` to select multiple files.
 
->>>>>>> 9a8d7855
         - the name of a spectral database registered in your ``~/.radis`` 
           configuration file. This allows to use multiple database files.
           See :ref:`Configuration file <label_lbl_config_file>`.
@@ -145,20 +138,14 @@
         information on line databases, and :data:`~radis.misc.config.DBFORMAT` for 
         your ``~/.radis`` file format 
         
-        For multiple molecules, use a dictionary with molecule names as keys.
-        
-<<<<<<< HEAD
-        Example::
-            
-            databank = {'CO2' : 'fetch', 'CO' : 'fetch'}
-​
-=======
+        For multiple molecules, use a dictionary with molecule names as keys::
+​
             databank='fetch'     # automatic download 
             databank='PATH/TO/05_HITEMP2019.par'    # path to a file 
             databank='*CO2*.par' #to get all the files that have CO2 in their names (case insensitive)
-            databank='HITEMP-2019-CO'   # user-defined database in Configuration file 
-            
->>>>>>> 9a8d7855
+            databank='HITEMP-2019-CO'   # user-defined database in Configuration file
+            databank = {'CO2' : 'PATH/TO/05_HITEMP2019.par', 'CO' : 'fetch'}  # for multiple molecules
+​
     medium: ``'air'``, ``'vacuum'``
         propagating medium when giving inputs with ``'wavenum_min'``, ``'wavenum_max'``. 
         Does not change anything when giving inputs in wavenumber. Default ``'air'``
