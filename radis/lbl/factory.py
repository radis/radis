# -*- coding: utf-8 -*-
"""Contains the :py:class:`~radis.lbl.factory.SpectrumFactory` class, which is
the core of the RADIS Line-by-Line module.

Examples
--------

Calculate a CO Spectrum, fetching the lines from HITRAN ::

    # This is how you get a spectrum (see spectrum.py for front-end functions
    # that do just that)
    sf = SpectrumFactory(2125, 2249.9,
                         molecule='CO',
                         isotope=1,
                         cutoff=1e-30,   # for faster calculations. See
                                         # `plot_linestrength_hist` for more details
                         **kwargs)
    sf.fetch_databank()        # auto download from HITRAN
    s = sf.eq_spectrum(Tgas=300)
    s.plot('abscoeff')          # opacity

    # Here we get some extra informations:
    s.plot('radiance', wunit='nm',
                       Iunit='µW/cm2/sr/nm',  # Iunit is arbitrary. Use whatever makes sense
                       show_points=True)  # show_points to have an idea of the resolution

See :py:mod:`radis.test.lbl.test_factory` for more examples


Routine Listing
---------------
*(the following sections are marked on the slider bar in the Spyder IDE with
the # XXX symbol)*

PUBLIC METHODS

- :meth:`~radis.lbl.factory.SpectrumFactory.eq_spectrum`             >>> calc equilibrium spectrum
- :meth:`~radis.lbl.factory.SpectrumFactory.non_eq_spectrum`         >>> calc non equilibrium spectrum
- :meth:`~radis.lbl.factory.SpectrumFactory.optically_thin_power`    >>> get total power (equilibrium or non eq)

Most methods are written in inherited class with the following inheritance scheme:

:py:class:`~radis.lbl.loader.DatabankLoader` > :py:class:`~radis.lbl.base.BaseFactory` >
:py:class:`~radis.lbl.broadening.BroadenFactory` > :py:class:`~radis.lbl.bands.BandFactory` >
:py:class:`~radis.lbl.factory.SpectrumFactory`


.. inheritance-diagram:: radis.lbl.factory.SpectrumFactory
   :parts: 1


Notes
-----

Debugging:

Remember one can access all locals variable in a function either by running
%debug after a crash in IPython. Or by adding the line `globals().update(locals())`
at any point


Performance:

Fast version: iterate over chunks of dataframe
Note that we can't use the full dataframe because it's too big and takes too much memory
See :ref:`Performance <label_lbl_performance>` for more details.


for Developers:

- To implement new database formats, see the databases parsers in cdsd.py / hitran.py,
  and the partition function interpolators / calculators methods of SpectrumFactory:
  :py:meth:`~radis.lbl.loader.DatabankLoader._build_partition_function_calculator` and
  :py:meth:`~radis.lbl.loader.DatabankLoader._build_partition_function_interpolator`


----------
"""
from typing import Union
from warnings import warn

import astropy.units as u
import numpy as np
from numpy import arange, exp
from scipy.constants import c
from scipy.optimize import OptimizeResult

from radis import version
from radis.db import MOLECULES_LIST_EQUILIBRIUM, MOLECULES_LIST_NONEQUILIBRIUM
from radis.db.classes import get_molecule, get_molecule_identifier

try:  # Proper import
    from .bands import BandFactory
    from .base import get_wavenumber_range
except ImportError:  # if ran from here
    from radis.lbl.bands import BandFactory
    from radis.lbl.base import get_wavenumber_range

from radis import config
from radis.misc.basics import flatten, is_float, is_range, list_if_float, round_off
from radis.misc.utils import Default
from radis.phys.constants import k_b
from radis.phys.convert import conv2
from radis.phys.units import convert_universal
from radis.phys.units_astropy import convert_and_strip_units
from radis.spectrum.equations import calc_radiance
from radis.spectrum.spectrum import Spectrum

c_cm = c * 100

# %% Main functions


class SpectrumFactory(BandFactory):
    """A class to put together all functions related to loading CDSD / HITRAN
    databases, calculating the broadenings, and summing over all the lines.

    Parameters
    ----------
    wmin, wmax : ``float`` or `~astropy.units.quantity.Quantity`
        a hybrid parameter which can stand for minimum (maximum) wavenumber or minimum
        (maximum) wavelength depending upon the unit accompanying it. If dimensionless,
        ``wunit`` is considered as the accompanying unit.
    wunit: ``'nm'``, ``'cm-1'``
        the unit accompanying wmin and wmax. Can only be passed with wmin
        and wmax. Default is ``"cm-1"``.
    wavenum_min, wavenum_max: ``float(cm^-1)`` or `~astropy.units.quantity.Quantity`
        minimum (maximum) wavenumber to be processed in :math:`cm^{-1}`.
        use astropy.units to specify arbitrary inverse-length units.
    wavelength_min, wavelength_max : ``float(nm)`` or `~astropy.units.quantity.Quantity`
        minimum (maximum) wavelength to be processed in :math:`nm`. This wavelength
        can be in ``'air'`` or ``'vacuum'`` depending on the value of the parameter
        ``medium=``.
        use astropy.units to specify arbitrary length units.
    pressure: ``float(bar)`` or `~astropy.units.quantity.Quantity`
        partial pressure of gas in bar. Default ``1.01325`` (1 atm).
        use astropy.units to specify arbitrary pressure units.
        For example, ``1013.25 * u.mbar``.
    mole_fraction: ``float``  [ 0 - 1]
        species mole fraction. Default ``1``. Note that the rest of the gas
        is considered to be air for collisional broadening.
    path_length: ``float(cm)`` or `~astropy.units.quantity.Quantity`
        path length in cm. Default ``1``.
        use astropy.units to specify arbitrary length units.
    molecule: ``int``, ``str``, or ``None``
        molecule id (HITRAN format) or name. If ``None``, the molecule can be inferred
        from the database files being loaded. See the list of supported molecules
        in :py:data:`~radis.db.MOLECULES_LIST_EQUILIBRIUM`
        and :py:data:`~radis.db.MOLECULES_LIST_NONEQUILIBRIUM`.
        Default ``None``.
    isotope: ``int``, ``list``, ``str`` of the form ``'1,2'``, or ``'all'``
        isotope id (sorted by relative density: (eg: 1: CO2-626, 2: CO2-636 for CO2).
        See HITRAN documentation for isotope list for all species. If 'all',
        all isotopes in database are used (this may result in larger computation
        times!). Default ``'all'``
    medium: ``'air'``, ``'vacuum'``
        propagating medium when giving inputs with ``'wavenum_min'``, ``'wavenum_max'``.
        Does not change anything when giving inputs in wavenumber. Default ``'air'``
    diluent: ``str`` or ``dictionary``
            can be a string of a single diluent or a dictionary containing diluent
            name as key and its mole_fraction as value. Default ``air``.

    Other Parameters
    ----------------
    Tref: K
        Reference temperature for calculations (linestrength temperature
        correction). HITRAN database uses 296 Kelvin. Default 296 K
    self_absorption: boolean
        Compute self absorption. If ``False``, spectra are optically thin. Default ``True``.
    truncation: float (:math:`cm^{-1}`)
        Half-width over which to compute the lineshape, i.e. lines are truncated
        on each side after ``truncation`` (:math:`cm^{-1}`) from the line center.
        If ``None``, use no truncation (lineshapes spread on the full spectral range).
        Default is ``300`` :math:`cm^{-1}`

        .. note::
         Large values (> ``50``) can induce a performance drop (computation of lineshape
         typically scale as :math:`~truncation ^2` ). The default ``300`` was
         chosen to maintain a good accuracy, and still exhibit the sub-Lorentzian
         behavior of most lines far (few hundreds :math:`cm^{-1}`) from the line center.
    neighbour_lines: float (:math:`cm^{-1}`)
        The calculated spectral range is increased (by ``neighbour_lines`` cm-1
        on each side) to take into account overlaps from out-of-range lines.
        Default is ``0`` :math:`cm^{-1}`.​
    wstep: float (cm-1) or `'auto'`
        Resolution of wavenumber grid. Default ``0.01`` cm-1.
        If `'auto'`, it is ensured that there
        are slightly more points for each linewidth than the value of ``"GRIDPOINTS_PER_LINEWIDTH_WARN_THRESHOLD"``
        in :py:attr:`radis.config`  (``~/radis.json``)

        .. note::
            wstep = 'auto' is optimized for performances while ensuring accuracy,
            but is still experimental in 0.9.30. Feedback welcome!
    cutoff: float (~ unit of Linestrength: cm-1/(#.cm-2))
        discard linestrengths that are lower that this, to reduce calculation
        times. ``1e-27`` is what is generally used to generate databases such as
        CDSD. If ``0``, no cutoff. Default ``1e-27``.
    parsum_mode: 'full summation', 'tabulation'
        how to compute partition functions, at nonequilibrium or when partition
        function are not already tabulated. ``'full summation'`` : sums over all
        (potentially millions) of rovibrational levels. ``'tabulation'`` :
        builds an on-the-fly tabulation of rovibrational levels (500 - 4000x faster
        and usually accurate within 0.1%). Default ``full summation'``

        .. note::
            parsum_mode= 'tabulation'  is new in 0.9.30, and makes nonequilibrium
            calculations of small spectra extremely fast. Will become the default
            after 0.9.31.
    pseudo_continuum_threshold: float
        if not ``0``, first calculate a rough approximation of the spectrum, then
        moves all lines whose linestrength intensity is less than this threshold
        of the maximum in a semi-continuum. Values above 0.01 can yield significant
        errors, mostly in highly populated areas. 80% of the lines can typically
        be moved in a continuum, resulting in 5 times faster spectra. If ``0``,
        no semi-continuum is used. Default ``0``.
    save_memory: boolean
        if ``True``, removes databases calculated by intermediate functions (for
        instance, delete the full database once the linestrength cutoff criteria
        was applied). This saves some memory but requires to reload the database
        & recalculate the linestrength for each new parameter. Default ``False``.
    export_populations: ``'vib'``, ``'rovib'``, ``None``
        if not None, store populations in Spectrum. Either store vibrational
        populations ('vib') or rovibrational populations ('rovib'). Default ``None``
    export_lines: boolean
        if ``True``, saves details of all calculated lines in Spectrum. This is
        necessary to later use :py:meth:`~radis.spectrum.spectrum.Spectrum.line_survey`,
        but can take some space. Default ``False``.
    chunksize: int, or ``None``
        Splits the lines database in several chunks during calculation, else
        the multiplication of lines over all spectral range takes too much memory
        and slows the system down. Chunksize let you change the default chunk
        size. If ``None``, all lines are processed directly. Usually faster but
        can create memory problems. Default ``None``
    optimization : ``"simple"``, ``"min-RMS"``, ``None``
        If either ``"simple"`` or ``"min-RMS"`` LDM optimization for lineshape calculation is used:
        - ``"min-RMS"`` : weights optimized by analytical minimization of the RMS-error (See: [Spectral-Synthesis-Algorithm]_)
        - ``"simple"`` : weights equal to their relative position in the grid

        If using the LDM optimization, broadening method is automatically set to ``'fft'``.
        If ``None``, no lineshape interpolation is performed and the lineshape of all lines is calculated.

        Refer to [Spectral-Synthesis-Algorithm]_ for more explanation on the LDM method for lineshape interpolation.

        Default ``"min-RMS"``
    folding_thresh: float
        Folding is a correction procedure that is applied when the lineshape is calculated with
        the ``fft`` broadening method and the linewidth is comparable to ``wstep``, that prevents
        sinc(v) modulation of the lineshape. Folding continues until the lineshape intensity
        is below ``folding_threshold``. Setting to 1 or higher effectively disables folding correction.

        Range: 0.0 < folding_thresh <= 1.0
        Default: 1e-6
    zero_padding: int
        Zero padding is used in conjunction with the ``fft`` broadening method to prevent circular
        convolution at the cost of performance. When set to -1, padding is set equal to the spectrum length,
        which guarantees a linear convolution.

        Range: 0 <= zero_padding <= len(w), or zero_padding = -1
        Default: -1
    broadening_method: ``"voigt"``, ``"convolve"``, ``"fft"``
        Calculates broadening with a direct voigt approximation ('voigt') or
        by convoluting independently calculated Doppler and collisional
        broadening ('convolve'). First is much faster, 2nd can be used to
        compare results. This SpectrumFactory parameter can be manually
        adjusted a posteriori with::

            sf = SpectrumFactory(...)
            sf.params.broadening_method = 'voigt'

        Fast fourier transform ``'fft'`` is only available if using the LDM lineshape
        calculation ``optimization``. Because the LDM convolves all lines at the same time,
        and thus operates on large arrays, ``'fft'`` becomes more appropriate than
        convolutions in real space (``'voigt'``, ``'convolve'`` )

        By default, use ``"fft"`` for any ``optimization``, and ``"voigt"`` if
        optimization is ``None`` .
    warnings: bool, or one of ``['warn', 'error', 'ignore']``, dict
        If one of ``['warn', 'error', 'ignore']``, set the default behaviour
        for all warnings. Can also be a dictionary to set specific warnings only.
        Example::

            warnings = {'MissingSelfBroadeningWarning':'ignore',
                        'NegativeEnergiesWarning':'ignore',
                        'HighTemperatureWarning':'ignore'}

        See :py:data:`~radis.misc.warning.default_warning_status` for more
        information.
    verbose: boolean, or int
        If ``False``, stays quiet. If ``True``, tells what is going on.
        If ``>=2``, gives more detailed messages (for instance, details of
        calculation times). Default ``True``.

    Examples
    --------

    An example using :class:`~radis.lbl.factory.SpectrumFactory`,
    :meth:`~radis.lbl.loader.DatabankLoader.load_databank`, the
    :class:`~radis.spectrum.spectrum.Spectrum` methods, and
    :py:mod:`~astropy.units` ::

        from radis import SpectrumFactory
        from astropy import units as u
        sf = SpectrumFactory(wavelength_min=4165 * u.nm,
                             wavelength_max=4200 * u.nm,
                             isotope='1,2',
                             truncation=10,  # cm-1
                             optimization=None,
                             medium='vacuum',
                             verbose=1,    # more for more details
                             )
        sf.load_databank('HITRAN-CO2-TEST')        # predefined in ~/radis.json
        s = sf.eq_spectrum(Tgas=300 * u.K, path_length=1 * u.cm)
        s.rescale_path_length(0.01)    # cm
        s.plot('radiance_noslit', Iunit='µW/cm2/sr/nm')

    Refer to the online :ref:`Examples <label_examples>` for more cases.

    .. minigallery:: radis.SpectrumFactory
        :add-heading:

    Notes
    -----

    .. inheritance-diagram:: radis.lbl.factory.SpectrumFactory
       :parts: 1

    High-level wrapper to SpectrumFactory:

    - :func:`~radis.lbl.calc.calc_spectrum`

    Main Methods:

    - :meth:`~radis.lbl.loader.DatabankLoader.load_databank`,
    - :meth:`~radis.lbl.factory.SpectrumFactory.eq_spectrum`,
    - :meth:`~radis.lbl.factory.SpectrumFactory.non_eq_spectrum`

    For advanced use:

    - :meth:`~radis.lbl.loader.DatabankLoader.fetch_databank`,
    - :meth:`~radis.lbl.loader.DatabankLoader.init_databank`,
    - :meth:`~radis.lbl.loader.DatabankLoader.init_database`,
    - :meth:`~radis.lbl.bands.BandFactory.eq_bands`,
    - :meth:`~radis.lbl.bands.BandFactory.non_eq_bands`

    Inputs and parameters can be accessed a posteriori with :

    - :py:attr:`~radis.lbl.loader.DatabankLoader.input` : physical input
    - :py:attr:`~radis.lbl.loader.DatabankLoader.params` : computational parameters
    - :py:attr:`~radis.lbl.loader.DatabankLoader.misc` : miscellaneous parameters (don't change output)

    See Also
    --------
    :func:`~radis.lbl.calc.calc_spectrum`
    """

    # TODO: make it possible to export both 'vib' and 'rovib'

    # TODO
    # -------
    #
    # This code is still designed for one-molecule only: some parameters
    # (e.g.: molar mass used in Doppler broadening) are defined in SpectrumFactory
    # rather than being a column in the dataframe. This should be changed to
    # allow dealing with polymolecules databases

    # TODO
    # store everything in a self.var class instead of self.[] directly

    # TODO : move Tref in load_databank / fetch_databank only

    def __init__(
        self,
        wmin=None,
        wmax=None,
        wunit=Default("cm-1"),
        wavenum_min=None,
        wavenum_max=None,
        wavelength_min=None,
        wavelength_max=None,
        Tref=296,
        pressure=1.01325,
        mole_fraction=1,
        path_length=1,
        wstep=0.01,
        molecule=None,
        isotope="all",
        medium="air",
        truncation=Default(50),
        neighbour_lines=0,
        pseudo_continuum_threshold=0,
        self_absorption=True,
        chunksize=None,
        optimization="simple",
        folding_thresh=1e-6,
        zero_padding=-1,
        broadening_method="voigt",
        cutoff=0,
        parsum_mode="full summation",
        verbose=True,
        warnings=True,
        save_memory=False,
        export_populations=None,
        export_lines=False,
        emulate_gpu=False,
        diluent="air",
        **kwargs,
    ):

        # Initialize BandFactory object
        super(SpectrumFactory, self).__init__()

        # Check inputs (deal with deprecated format)
        if medium not in ["air", "vacuum"]:
            raise ValueError("Wavelength must be one of: 'air', 'vacuum'")
        kwargs0 = kwargs  # kwargs is used to deal with Deprecated names
        if "db_use_cached" in kwargs:
            warn(
                DeprecationWarning(
                    "db_use_cached removed from SpectrumFactory init and moved in load/fetch_databank()"
                )
            )
            kwargs0.pop("db_use_cached")
        if "lvl_use_cached" in kwargs:
            warn(
                DeprecationWarning(
                    "lvl_use_cached removed from SpectrumFactory init and moved in load/fetch_databank()"
                )
            )
            kwargs0.pop("lvl_use_cached")
        if "broadening_max_width" in kwargs:  # changed in 0.9.30
            broadening_max_width = kwargs["broadening_max_width"]
            raise (
                DeprecationWarning(
                    "`broadening_max_width`` (lineshape full-width, also used to compute the effect of neighbour lines) was replaced by `truncation` (lineshape half-width) and `neighbour_lines` (wavenumber range extension on each side). "
                    + f"To keep the current behavior, replace `broadening_max_width={broadening_max_width}` with "
                    + f"`truncation={broadening_max_width/2}, neighbour_lines={broadening_max_width/2}`. "
                    + "We recommended, for most cases: `truncation=300, neighbour_lines=0}`"
                )
            )
        for boolarg in [self_absorption, save_memory, export_lines]:
            if boolarg not in [True, False]:
                raise ValueError(
                    f"Expected boolean parameter. Got `{boolarg.__repr__()}`. Use `True` or `False`"
                )

        if kwargs0 != {}:
            raise TypeError(
                "__init__() got an unexpected keyword argument '{0}'".format(
                    list(kwargs0)[0]
                )
            )

        if not 0 <= pseudo_continuum_threshold < 1:
            raise ValueError("pseudo_continuum_threshold should be in [0-1]")
        if export_populations not in ["vib", "rovib", False, None] and not isinstance(
            export_populations, list
        ):
            raise ValueError(
                "export_populations must be one of 'vib', 'rovib', "
                + "or 'False'. Got '{0}'".format(export_populations)
            )

        # calculate waveranges
        # --------------------

        # Get wavenumber, based on whatever was given as input.
        wavenum_min, wavenum_max, input_wunit = get_wavenumber_range(
            wmin,
            wmax,
            wunit,
            wavenum_min,
            wavenum_max,
            wavelength_min,
            wavelength_max,
            medium,
            return_input_wunit=True,
        )
        # ... Make default Spectrum's output unit consistent with the input waverange
        # ... see https://github.com/radis/radis/issues/456
        # (note: may be overwritten by user after Factory creation)
        self.input_wunit = input_wunit

        # Storing inital value of wstep if wstep != "auto"
        self._wstep = wstep

        # Set default variables from config:
        import radis

        self._sparse_ldm = radis.config[
            "SPARSE_WAVERANGE"
        ]  # target value (can be 'auto'), stored for next calculations
        self.params["sparse_ldm"] = radis.config[
            "SPARSE_WAVERANGE"
        ]  # value evaluated at each new spectrum calculation

        # Init variables
        # --------------

        # Get molecule name
        if isinstance(molecule, int):
            molecule == get_molecule(molecule)
        if molecule is not None:
            if (
                molecule
                not in MOLECULES_LIST_EQUILIBRIUM + MOLECULES_LIST_NONEQUILIBRIUM
            ):
                raise ValueError(
                    "Unsupported molecule: {0}.\n".format(molecule)
                    + "Supported molecules are:\n - under equilibrium: {0}".format(
                        MOLECULES_LIST_EQUILIBRIUM
                    )
                    + "\n- under nonequilibrium: {0}".format(
                        MOLECULES_LIST_NONEQUILIBRIUM
                    )
                    + "\n\nNote that RADIS now has ExoMol support, but not all ExoMol molecules are referenced in RADIS. If a molecule is available in ExoMol but does not appear in RADIS yet, please contact the RADIS team or write on https://github.com/radis/radis/issues/319"
                )

        # Store isotope identifier in str format (list wont work in database queries)
        if not isinstance(isotope, str):
            isotope = ",".join([str(k) for k in list_if_float(isotope)])

        # If molecule present in diluent, raise error
        if (isinstance(diluent, str) and diluent == molecule) or (
            isinstance(diluent, dict) and molecule in diluent.keys()
        ):
            raise KeyError(
                "{0} is being called as molecule and diluent, please remove it from diluent.".format(
                    molecule
                )
            )

        # Initialize input conditions
        self.input.wavenum_min = wavenum_min
        self.input.wavenum_max = wavenum_max
        self.input.Tref = convert_and_strip_units(Tref, u.K)
        self.input.pressure_mbar = convert_and_strip_units(pressure, u.bar) * 1e3
        self.input.mole_fraction = mole_fraction
        if config["DATAFRAME_ENGINE"] in ["pandas", "vaex"]:
            self.dataframe_engine = config["DATAFRAME_ENGINE"]
        else:
            raise NotImplementedError

        self.input.path_length = convert_and_strip_units(path_length, u.cm)
        self.input.molecule = (
            molecule  # if None, will be overwritten after reading database
        )
        self.input.state = "X"  # for the moment only ground-state is used
        # (but the code is electronic state aware)
        self.input.isotope = (
            isotope  # if 'all', will be overwritten after reading database
        )
        self.input.self_absorption = self_absorption

        # Initialize computation variables
        self.params.wstep = wstep
        self.params.pseudo_continuum_threshold = pseudo_continuum_threshold
        self.params.diluent = diluent
        self._diluent = None

        if cutoff is None:
            # If None, use no cutoff : https://github.com/radis/radis/pull/259
            cutoff = 0
        self.params.cutoff = cutoff
        self.params.parsum_mode = parsum_mode

        # Time Based variables
        self.verbose = verbose

        if truncation == 0:
            raise ValueError(
                "Lineshape truncation must be > 0. If you want no truncation (compute lineshape on the full spectral range), use `truncation=None`. \nNote (advanced) : no truncation is not physically more accurate. Most molecules exhibit a sub-lorentzian behavior far from the line centers. A truncation at around 40-50 cm-1 is a good choice"
            )
        elif (
            truncation is not None and not isinstance(truncation, Default)
        ) and truncation < 0:
            raise ValueError(
                "Lineshape truncation can't be negative. Truncation must be > 0 or None to compute lineshape on the full spectral range"
            )

        self.misc.export_lines = export_lines
        self.misc.export_populations = export_populations

        if broadening_method == "fft":
            if isinstance(truncation, Default):
                truncation = None
            elif truncation is not None and broadening_method == "fft":
                raise NotImplementedError(
                    "Lines cannot be truncated with `broadening_method='fft'`. Use `broadening_method='voigt'`"
                )
        elif (
            broadening_method == "voigt"
            and truncation is None
            and optimization is not None
        ):
            raise NotImplementedError(
                "Currently `broadening_method='voigt'` doesn't support computation of lineshape on the full spectral range, use `broadening_method='fft'` instead or use a truncation value > 0"
            )

        if isinstance(truncation, Default):
            truncation = truncation.value

        self.params.truncation = self.truncation = truncation  # line truncation
        # self.params.truncation is the input, self.truncation will be the value (different from input if input was None)
        self.params.neighbour_lines = neighbour_lines  # including neighbour lines

        # # reduce neighbour_lines if unnecessary
        # if truncation and truncation < neighbour_lines:
        #     self.warn
        # Define max range on which to load lines (required for fetch_databank / load_databank)
        self.params.wavenum_min_calc = wavenum_min - neighbour_lines
        self.params.wavenum_max_calc = wavenum_max + neighbour_lines
        #  note @dev : if neighbour_lines changes during the SpectrumFactory loop (e.g:  user sets sf.params.neighbour_lines= ;  the database wont be updated.
        # (databank should be reloaded). We store and check later to ensure it is not changed afterwards
        self._neighbour_lines = neighbour_lines

        self.params.broadening_method = broadening_method
        self.params.optimization = optimization
        self.params.folding_thresh = folding_thresh
        self.misc.zero_padding = zero_padding

        # used to split lines into blocks not too big for memory
        self.misc.chunksize = chunksize
        # Other parameters:
        self.save_memory = save_memory
        self.autoupdatedatabase = False  # a boolean to automatically store calculated
        # spectra in a Spectrum database. See init_database
        # for more info
        self.autoretrievedatabase = False  # a boolean to automatically retrieve
        # spectra from database instead of
        # calculating them
        self.SpecDatabase = None  # the database to store spectra. Not to be confused
        # with the databank where lines are stored
        self.database = None  # path to previous database
        # Warnings
        # --------

        # Add cutoff / threshold warning values for the different optimizations
        # (linestrength cutoff, broadening cutoff). These cannot be changed
        # from the Factory input, but can still be modified manually afterwards
        # TODO: replace everything with 'auto' modes.

        # Set default behavior for warnings:
        if isinstance(warnings, dict):
            self.warnings.update(warnings)
        elif warnings in [True, "warn", "warning"]:
            self.warnings["default"] = "warn"
        elif warnings == "error":
            self.warnings["default"] = "error"
        elif warnings in [False, "ignore"]:
            self.warnings["default"] = "ignore"
        else:
            raise ValueError("Unexpected value for warnings: {0}".format(warnings))
        # Set default values for warnings thresholds
        self.misc.warning_linestrength_cutoff = 1e-2
        self.misc.warning_broadening_threshold = 1e-2

        return

    # %% ======================================================================
    # PUBLIC METHODS
    # ------------------------
    # eq_spectrum             >>> calc equilibrium spectrum
    # non_eq_spectrum         >>> calc non equilibrium spectrum
    # eq_bands                >>> returns bands as a list of spectra
    # non_eq_bands            >>> same, with overpopulation factors
    # power                   >>> get total power (equilibrium or non eq)
    # fit_spectrum            >>> fit experimental spectrum
    #
    # XXX =====================================================================

    def eq_spectrum(
        self,
        Tgas,
        mole_fraction=None,
        path_length=None,
        diluent=None,
        pressure=None,
        name=None,
    ) -> Spectrum:
        """Generate a spectrum at equilibrium.

        Parameters
        ----------
        Tgas: float or `~astropy.units.quantity.Quantity`
            Gas temperature (K)
        mole_fraction: float
            database species mole fraction. If None, Factory mole fraction is used.
        diluent: str or dictionary
            can be a string of a single diluent or a dictionary containing diluent
            name as key and its mole_fraction as value
        path_length: float or `~astropy.units.quantity.Quantity`
            slab size (cm). If ``None``, the default Factory
            :py:attr:`~radis.lbl.factory.SpectrumFactor.input.path_length` is used.
        pressure: float or `~astropy.units.quantity.Quantity`
            pressure (bar). If ``None``, the default Factory
            :py:attr:`~radis.lbl.factory.SpectrumFactor.input.pressure` is used.
        name: str
            output Spectrum name (useful in batch)

        Returns
        -------
        s : Spectrum
            Returns a :class:`~radis.spectrum.spectrum.Spectrum` object

                Use the :meth:`~radis.spectrum.spectrum.Spectrum.get` method to get something
                among ``['radiance', 'radiance_noslit', 'absorbance', etc...]``

                Or directly the :meth:`~radis.spectrum.spectrum.Spectrum.plot` method
                to plot it. See [1]_ to get an overview of all Spectrum methods

        Examples
        --------
        ::
            from radis import SpectrumFactory
            sf = SpectrumFactory(
            wavenum_min=2900,
            wavenum_max=3200,
            molecule="OH",
            wstep=0.1,
            )
            sf.fetch_databank("hitemp")

            s1 = sf.eq_spectrum(Tgas=300, path_length=1, pressure=0.1)
            s2 = sf.eq_spectrum(Tgas=500, path_length=1, pressure=0.1)

        .. minigallery:: radis.lbl.SpectrumFactory.eq_spectrum
            :add-heading:

        References
        ----------
        .. [1] RADIS doc: `Spectrum how to? <https://radis.readthedocs.io/en/latest/spectrum/spectrum.html#label-spectrum>`__


        See Also
        --------
        :meth:`~radis.lbl.factory.SpectrumFactory.non_eq_spectrum`
        """
        # %% Preprocessing
        # --------------------------------------------------------------------

        # Check inputs
        if not self.input.self_absorption:
            raise ValueError(
                "Use non_eq_spectrum(Tgas, Tgas) to calculate spectra "
                + "without self_absorption"
            )

        # Convert units
        Tgas = convert_and_strip_units(Tgas, u.K)
        path_length = convert_and_strip_units(path_length, u.cm)
        pressure = convert_and_strip_units(pressure, u.bar)

        # update defaults
        if path_length is not None:
            self.input.path_length = path_length
        if mole_fraction is not None:
            self.input.mole_fraction = mole_fraction
        if pressure is not None:
            self.input.pressure_mbar = pressure * 1e3
        if not is_float(Tgas):
            raise ValueError(
                "Tgas should be float or Astropy unit. Got {0}".format(Tgas)
            )
        self.input.rot_distribution = "boltzmann"  # equilibrium
        self.input.vib_distribution = "boltzmann"  # equilibrium

        # Get temperatures
        self.input.Tgas = Tgas
        self.input.Tvib = Tgas  # just for info
        self.input.Trot = Tgas  # just for info

        # Init variables
        pressure_mbar = self.input.pressure_mbar
        mole_fraction = self.input.mole_fraction
        path_length = self.input.path_length
        verbose = self.verbose

        # New Profiler object
        self._reset_profiler(verbose)

        # Check variables
        self._check_inputs(mole_fraction, max(flatten(Tgas)))

        # Retrieve Spectrum from database if it exists
        if self.autoretrievedatabase:
            s = self._retrieve_from_database()
            if s is not None:
                return s  # exit function

        # %% Start
        # --------------------------------------------------------------------

        self.profiler.start("spectrum_calculation", 1)
        self.profiler.start("spectrum_calc_before_obj", 2)

        # Check database, reset populations, create line dataframe to be scaled
        # --------------------------------------------------------------------
        self._check_line_databank()
        self._reinitialize()  # creates scaled dataframe df1 from df0

        # --------------------------------------------------------------------

        # First calculate the linestrength at given temperature
        self.calc_linestrength_eq(Tgas)  # scales S0 to S (equivalent to S0 in code)
        self._cutoff_linestrength()

        # ----------------------------------------------------------------------

        # Calculate line shift
        self.calc_lineshift()  # scales wav to shiftwav (equivalent to v0)

        # ----------------------------------------------------------------------
        # Line broadening

        # ... generates molefraction for diluents
        self._generate_diluent_molefraction(mole_fraction, diluent)

        # ... calculate broadening  HWHM
        self._calc_broadening_HWHM()

        # ... generates all wstep related entities
        self._generate_wavenumber_arrays()

        # ... find weak lines and calculate semi-continuum (optional)
        I_continuum = self.calculate_pseudo_continuum()
        # ... apply lineshape and get absorption coefficient
        # ... (this is the performance bottleneck)
        wavenumber, abscoeff_v = self._calc_broadening()
        #    :         :
        #   cm-1    1/(#.cm-2)

        # ... add semi-continuum (optional)
        abscoeff_v = self._add_pseudo_continuum(abscoeff_v, I_continuum)
        # Calculate output quantities
        # ----------------------------------------------------------------------

        self.profiler.start("calc_other_spectral_quan", 2)

        # incorporate density of molecules (see equation (A.16) )
        density = mole_fraction * ((pressure_mbar * 100) / (k_b * Tgas)) * 1e-6
        #  :
        # (#/cm3)

        abscoeff = abscoeff_v * density  # cm-1
        # ... # TODO: if the code is extended to multi-species, then density has to be added
        # ... before lineshape broadening (as it would not be constant for all species)

        # get absorbance (technically it's the optical depth `tau`,
        #                absorbance `A` being `A = tau/ln(10)` )
        absorbance = abscoeff * path_length
        # Generate output quantities
        transmittance_noslit = exp(-absorbance)
        emissivity_noslit = 1 - transmittance_noslit
        radiance_noslit = calc_radiance(
            wavenumber, emissivity_noslit, Tgas, unit=self.units["radiance_noslit"]
        )
        assert self.units["abscoeff"] == "cm-1"

        self.profiler.stop(
            "calc_other_spectral_quan", "Calculated other spectral quantities"
        )

        # %% Export
        # --------------------------------------------------------------------

        self.profiler.stop(
            "spectrum_calc_before_obj", "Spectrum calculated (before object generation)"
        )

        if verbose:  # if wstep='auto' must be after wstep is calculated
            self.print_conditions("Calculating Equilibrium Spectrum")

        self.profiler.start("generate_spectrum_obj", 2)

        # Get conditions
        conditions = self.get_conditions(add_config=True)
        conditions.update(
            {
                "calculation_time": self.profiler.final[list(self.profiler.final)[-1]][
                    "spectrum_calc_before_obj"
                ],
                "lines_calculated": self._Nlines_calculated,
                "lines_cutoff": self._Nlines_cutoff,
                "lines_in_continuum": self._Nlines_in_continuum,
                "thermal_equilibrium": True,
                "diluents": self._diluent,
                "radis_version": version,
                "spectral_points": (
                    self.params.wavenum_max_calc - self.params.wavenum_min_calc
                )
                / self.params.wstep,
                "profiler": dict(self.profiler.final),
            }
        )
        if self.params.optimization != None:
            conditions.update(
                {
                    "NwL": self.NwL,
                    "NwG": self.NwG,
                }
            )
        del self.profiler.final[list(self.profiler.final)[-1]][
            "spectrum_calc_before_obj"
        ]

        # Get populations of levels as calculated in RovibrationalPartitionFunctions
        # ... Populations cannot be calculated at equilibrium (needs energies).
        # ... Use SpectrumFactory.non_eq_spectrum
        populations = None

        # Get lines (intensities + populations)
        lines = self.get_lines()

        # Spectral quantities
        quantities = {
            "wavenumber": wavenumber,
            "abscoeff": abscoeff,
            "absorbance": absorbance,
            "emissivity_noslit": emissivity_noslit,
            "transmittance_noslit": transmittance_noslit,
            "radiance_noslit": radiance_noslit,
        }
        if I_continuum is not None and self._export_continuum:
            quantities.update({"abscoeff_continuum": I_continuum * density})
        conditions["default_output_unit"] = self.input_wunit

        # Store results in Spectrum class
        s = Spectrum(
            quantities=quantities,
            conditions=conditions,
            populations=populations,
            lines=lines,
            units=self.units,
            cond_units=self.cond_units,
            # dont check input (much faster, and Spectrum
            # is freshly baken so probably in a good format
            check_wavespace=False,
            name=name,
            references=dict(self.reftracker),
        )
        # OPTION 2.  Change a posteriori using a Spectrum.method. More universal. Can it be slower?

        # update database if asked so
        if self.autoupdatedatabase:
            self.SpecDatabase.add(s, if_exists_then="increment")
            # Tvib=Trot=Tgas... but this way names in a database
            # generated with eq_spectrum are consistent with names
            # in one generated with non_eq_spectrum

        # Get generation & total calculation time
        self.profiler.stop("generate_spectrum_obj", "Generated Spectrum object")

        #  In the less verbose case, we print the total calculation+generation time:
        self.profiler.stop("spectrum_calculation", "Spectrum calculated")

        return s

    def eq_spectrum_gpu(
        self,
        Tgas,
        mole_fraction=None,
        diluent=None,
        path_length=None,
        pressure=None,
        name=None,
        emulate=False,
        exit_gpu=True,
    ) -> Spectrum:
        """Generate a spectrum at equilibrium with calculation of lineshapes
        and broadening done on the GPU.

        .. note::
            This method requires CUDA compatible hardware to execute.
            For more information on how to setup your system to run GPU-accelerated methods
            using CUDA and Cython, check :ref:`GPU Spectrum Calculation on RADIS <label_radis_gpu>`

        Parameters
        ----------
        Tgas: float or `~astropy.units.quantity.Quantity`
            Gas temperature (K)
        mole_fraction: float
            database species mole fraction. If None, Factory mole fraction is used.
        path_length: float or `~astropy.units.quantity.Quantity`
            slab size (cm). If ``None``, the default Factory
            :py:attr:`~radis.lbl.factory.SpectrumFactor.input.path_length` is used.
        pressure: float or `~astropy.units.quantity.Quantity`
            pressure (bar). If ``None``, the default Factory
            :py:attr:`~radis.lbl.factory.SpectrumFactor.input.pressure` is used.
        name: str
            output Spectrum name (useful in batch)

        Other Parameters
        ----------------
        emulate: bool
            if ``True``, execute the GPU code on the CPU (useful for development)

        Returns
        -------
        s : Spectrum
            Returns a :class:`~radis.spectrum.spectrum.Spectrum` object

                Use the :meth:`~radis.spectrum.spectrum.Spectrum.get` method to get something
                among ``['radiance', 'radiance_noslit', 'absorbance', etc...]``

                Or directly the :meth:`~radis.spectrum.spectrum.Spectrum.plot` method
                to plot it. See [1]_ to get an overview of all Spectrum methods

        Examples
        --------

        .. minigallery:: radis.lbl.SpectrumFactory.eq_spectrum_gpu
            :add-heading:


        See Also
        --------
        :meth:`~radis.lbl.factory.SpectrumFactory.eq_spectrum`,
        :meth:`~radis.lbl.factory.SpectrumFactory.eq_spectrum_gpu_interactive`
        """

        # %% Preprocessing
        # --------------------------------------------------------------------

        # Check inputs
        if not self.input.self_absorption:
            raise ValueError(
                "Use non_eq_spectrum(Tgas, Tgas) to calculate spectra "
                + "without self_absorption"
            )

        # Convert units
        Tgas = convert_and_strip_units(Tgas, u.K)
        path_length = convert_and_strip_units(path_length, u.cm)
        pressure = convert_and_strip_units(pressure, u.bar)

        # update defaults
        if path_length is not None:
            self.input.path_length = path_length
        if mole_fraction is not None:
            self.input.mole_fraction = mole_fraction
        if pressure is not None:
            self.input.pressure_mbar = pressure * 1e3
        if not is_float(Tgas):
            raise ValueError("Tgas should be float.")
        self.input.rot_distribution = "boltzmann"  # equilibrium
        self.input.vib_distribution = "boltzmann"  # equilibrium

        # Get temperatures
        self.input.Tgas = Tgas
        self.input.Tvib = Tgas  # just for info
        self.input.Trot = Tgas  # just for info

        verbose = self.verbose

        # New Profiler object
        self._reset_profiler(verbose)

        # Init variables
        pressure_mbar = self.input.pressure_mbar
        mole_fraction = self.input.mole_fraction
        path_length = self.input.path_length

        # Check variables
        self._check_inputs(mole_fraction, max(flatten(Tgas)))

        # Retrieve Spectrum from database if it exists
        if self.autoretrievedatabase:
            s = self._retrieve_from_database()
            if s is not None:
                return s  # exit function

        ### GET ISOTOPE ABUNDANCE & MOLECULAR MASS ###

        molpar = self.molparam

        try:
            if "id" in self.df0:
                id_set = self.df0[
                    "id"
                ].unique()  # get all the molecules in the dataframe, should ideally be 1 element for GPU
                mol_id = id_set[0]

                assert len(id_set) == 1  # make sure there is only one molecule

            else:
                mol_id = self.df0.attrs["id"]
        except:
            mol_id = get_molecule_identifier(self.input.molecule)

        molecule = get_molecule(mol_id)
        state = self.input.state
        iso_set = self._get_isotope_list(molecule)

        iso_list = list(range(max(iso_set) + 1))  # element 0 is not used

        molarmass_arr = np.empty_like(
            iso_list, dtype=np.float32
        )  # molar mass of each isotope

        Q_interp_list = []
        for iso in iso_list:
            if iso in iso_set:
                params = molpar.df.loc[(mol_id, iso)]
                molarmass_arr[iso] = params.molar_mass
                parsum = self.get_partition_function_interpolator(molecule, iso, state)
                Q_interp_list.append(parsum.at)
            else:
                Q_interp_list.append(lambda T: 1.0)

        molarmass_arr[np.isnan(molarmass_arr)] = 0

        self.profiler.start("spectrum_calculation", 1)
        self.profiler.start("spectrum_calc_before_obj", 2)

        # generate the v_arr
        v_arr = np.arange(
            self.input.wavenum_min,
            self.input.wavenum_max + self.params.wstep,
            self.params.wstep,
        )

        # load the data
        df = self.df0
        v0 = df["wav"].to_numpy(dtype=np.float32)

        if len(iso_set) > 1:
            iso = df["iso"].to_numpy(dtype=np.uint8)
        elif len(iso_set) == 1:
            iso = np.full(len(v0), iso_set[0], dtype=np.uint8)

        da = df["Pshft"].to_numpy(dtype=np.float32)
        El = df["El"].to_numpy(dtype=np.float32)
        na = df["Tdpair"].to_numpy(dtype=np.float32)

        gamma = np.array(
            self._get_lorentzian_broadening(mole_fraction), dtype=np.float32
        )

        self.calc_S0()
        S0 = self.df0["S0"].to_numpy(dtype=np.float32)

        dxG = self.params.dxG
        dxL = self.params.dxL

        _Nlines_calculated = len(v0)

        if verbose >= 2:
            print("Initializing parameters...", end=" ")

        try:
<<<<<<< HEAD
            from radis.gpu.gpu import gpu_exit, gpu_init, gpu_iterate
=======
            from radis.lbl.gpu import gpu_init, gpu_iterate
>>>>>>> 8e1c0b59
        except (ModuleNotFoundError):
            print("Failed to load GPU module, exiting!")
            exit()

        gpu_init(
            v_arr,
            dxG,
            dxL,
            iso,
            v0,
            da,
            gamma,
            na,
            S0,
            El,
            molarmass_arr,
            Q_interp_list,
            verbose=verbose,
            gpu=(not emulate),
        )

        if verbose >= 2:
            print("Initialization complete!")

        wavenumber = v_arr

        if verbose >= 2:
            print("Calculating spectra...", end=" ")

        abscoeff, transmittance, iter_params = gpu_iterate(
            pressure_mbar * 1e-3,
            Tgas,
            mole_fraction,
            verbose=verbose,
            gpu=(not emulate),
        )

        if exit_gpu:
            gpu_exit()

        # Calculate output quantities
        # ----------------------------------------------------------------------

        self.profiler.start("calc_other_spectral_quan", 2)

        # ... # TODO: if the code is extended to multi-species, then density has to be added
        # ... before lineshape broadening (as it would not be constant for all species)

        # get absorbance (technically it's the optical depth `tau`,
        #                absorbance `A` being `A = tau/ln(10)` )
        absorbance = abscoeff * path_length
        # Generate output quantities
        transmittance_noslit = exp(-absorbance)
        emissivity = 1 - transmittance
        emissivity_noslit = 1 - transmittance_noslit
        radiance_noslit = calc_radiance(
            wavenumber, emissivity_noslit, Tgas, unit=self.units["radiance_noslit"]
        )
        assert self.units["abscoeff"] == "cm-1"

        self.profiler.stop(
            "calc_other_spectral_quan", "Calculated other spectral quantities"
        )

        lines = self.get_lines()

        # %% Export
        # --------------------------------------------------------------------

        self.profiler.stop(
            "spectrum_calc_before_obj", "Spectrum calculated (before object generation)"
        )
        self.profiler.start("generate_spectrum_obj", 2)

        # Get lines (intensities + populations)

        conditions = self.get_conditions(add_config=True)
        conditions.update(
            {
                "calculation_time": self.profiler.final[list(self.profiler.final)[-1]][
                    "spectrum_calc_before_obj"
                ],
                "lines_calculated": _Nlines_calculated,
                "thermal_equilibrium": True,
                "diluents": self._diluent,
                "radis_version": version,
                "emulate_gpu": emulate,
                "spectral_points": (
                    self.params.wavenum_max_calc - self.params.wavenum_min_calc
                )
                / self.params.wstep,
                "profiler": dict(self.profiler.final),
            }
        )
        if self.params.optimization != None:
            conditions.update(
                {
                    "NwL": iter_params.N_L,
                    "NwG": iter_params.N_G,
                }
            )
        del self.profiler.final[list(self.profiler.final)[-1]][
            "spectrum_calc_before_obj"
        ]

        # Spectral quantities
        quantities = {
            "wavenumber": wavenumber,
            "abscoeff": abscoeff,
            "absorbance": absorbance,
            "emissivity": emissivity,
            "emissivity_noslit": emissivity_noslit,
            "transmittance_noslit": transmittance_noslit,
            "radiance_noslit": radiance_noslit,
            "transmittance": transmittance,
        }
        conditions["default_output_unit"] = self.input_wunit

        # Store results in Spectrum class
        s = Spectrum(
            quantities=quantities,
            units=self.units,
            conditions=conditions,
            lines=lines,
            cond_units=self.cond_units,
            # dont check input (much faster, and Spectrum
            check_wavespace=False,
            # is freshly baken so probably in a good format
            name=name,
            references=dict(self.reftracker),
        )

        # update database if asked so
        if self.autoupdatedatabase:
            self.SpecDatabase.add(s, if_exists_then="increment")
            # Tvib=Trot=Tgas... but this way names in a database
            # generated with eq_spectrum are consistent with names
            # in one generated with non_eq_spectrum

        # Get generation & total calculation time
        self.profiler.stop("generate_spectrum_obj", "Generated Spectrum object")

        #  In the less verbose case, we print the total calculation+generation time:
        self.profiler.stop("spectrum_calculation", "Spectrum calculated")

        return s

    def eq_spectrum_gpu_interactive(
        self, var="transmittance", slit_FWHM=0.0, plotkwargs={}, *vargs, **kwargs
    ) -> Spectrum:
        """

        Parameters
        ----------
        var : TYPE, optional
            DESCRIPTION. The default is "transmittance".
        slit_FWHM : TYPE, optional
            DESCRIPTION. The default is 0.0.
        *vargs : TYPE
            arguments forwarded to :py:meth:`~radis.lbl.factory.SpectrumFactory.eq_spectrum_gpu`
        **kwargs : dict
            arguments forwarded to :py:meth:`~radis.lbl.factory.SpectrumFactory.eq_spectrum_gpu`
            In particular, see `emulate=`.
        plotkwargs : dict
            arguments forwarded to :py:meth:`~radis.spectrum.spectrum.Spectrum.plot`

        Returns
        -------
        s : TYPE
            DESCRIPTION.

        Examples
        --------
        ::

            from radis import SpectrumFactory
            from radis.tools.plot_tools import ParamRange


            sf = SpectrumFactory(2200, 2400, # cm-1
                              molecule='CO2',
                              isotope='1,2,3',
                              wstep=0.002,
                              )

            sf.fetch_databank('hitemp')

            s = sf.eq_spectrum_gpu_interactive(Tgas=ParamRange(300.0,2000.0,1200.0), #K
                                           pressure=0.2, #bar
                                           mole_fraction=0.1,
                                           path_length=ParamRange(0,10,2.0), #cm
                                           slit_FWHM=ParamRange(0,1,0), #cm
                                           emulate=False,  # if True, execute the GPU code on the CPU
                                           )

        .. minigallery:: radis.lbl.factory.SpectrumFactory.eq_spectrum_gpu_interactive
            :add-heading:

        """

        import matplotlib.pyplot as plt
        from matplotlib.widgets import Slider

        try:
            from radis.lbl.gpu import gpu_iterate
        except (ModuleNotFoundError):
            print("Failed to load GPU module, exiting!")
            exit()

        self.interactive_params = {}

        for key in kwargs:
            if is_range(kwargs[key]):
                param_range = kwargs[key]
                self.interactive_params[key] = param_range
                param_range.name = key
                kwargs[key] = param_range.valinit
        kwargs["exit_gpu"] = False

        s = self.eq_spectrum_gpu(*vargs, **kwargs)

        if is_range(slit_FWHM):
            self.interactive_params["slit_FWHM"] = slit_FWHM
            slit_FWHM.name = "slit_FWHM"
            slit_FWHM = slit_FWHM.valinit

        s.apply_slit(slit_FWHM, unit="cm-1")  # to create 'radiance', 'transmittance'
        s.conditions["slit_FWHM"] = slit_FWHM

        # TODO: this should be resolved; there should be only one pressure that is
        # both used as keyword by the user and as input value for spectra.
        s.conditions["pressure"] = s.conditions["pressure_mbar"] * 1e-3

        was_interactive = plt.isinteractive
        plt.ion()

        line = s.plot(var, show=True, **plotkwargs)
        fig = line.figure

        def update_plot(val):
            # TODO : refactor this function and the update() mechanism. Ensure conditions are correct.
            # Update conditions
            # ... at equilibrium, temperatures remain equal :
            s.conditions["Tvib"] = s.conditions["Tgas"]
            s.conditions["Trot"] = s.conditions["Tgas"]
            s.conditions["slit_function"] = s.conditions["slit_FWHM"]

            abscoeff, transmittance, iter_params = gpu_iterate(
                s.conditions["pressure"],
                s.conditions["Tgas"],
                s.conditions["mole_fraction"],
                l=s.conditions["path_length"],
                slit_FWHM=s.conditions["slit_FWHM"],
                verbose=False,
                gpu=(not s.conditions["emulate_gpu"]),
            )

            # This happen inside a Spectrum() method
            for k in list(s._q.keys()):  # reset all quantities
                if k in ["wavespace", "wavelength", "wavenumber"]:
                    pass
                elif k == "abscoeff":
                    s._q["abscoeff"] = abscoeff
                else:
                    del s._q[k]

            _, new_y = s.get(
                var,
                copy=False,  # copy = False saves some time & memory, it's a pointer/reference to the real data, which is fine here as data is just plotted
                wunit=plotkwargs.get("wunit", "default"),
                Iunit=plotkwargs.get("Iunit", "default"),
            )

            line.set_ydata(new_y)
            fig.canvas.draw_idle()

        n_sliders = 0
        for key in self.interactive_params:
            param_range = self.interactive_params[key]
            slider_axis = fig.add_axes([0.25, 0.05 * n_sliders + 0.05, 0.65, 0.03])
            slider = Slider(
                ax=slider_axis,
                label=key,
                valmin=param_range.valmin,
                valmax=param_range.valmax,
                valinit=param_range.valinit,
            )
            self.interactive_params[key].set_widget(slider, s, update_plot)
            n_sliders += 1

        fig.subplots_adjust(bottom=0.05 * n_sliders + 0.15)

        if not was_interactive:
            plt.ioff()

        return s

    def non_eq_spectrum(
        self,
        Tvib,
        Trot,
        Ttrans=None,
        mole_fraction=None,
        path_length=None,
        diluent=None,
        pressure=None,
        vib_distribution="boltzmann",
        rot_distribution="boltzmann",
        overpopulation=None,
        name=None,
    ) -> Spectrum:
        """Calculate emission spectrum in non-equilibrium case. Calculates
        absorption with broadened linestrength and emission with broadened
        Einstein coefficient.

        Parameters
        ----------
        Tvib: float
            vibrational temperature [K]
            can be a tuple of float for the special case of more-than-diatomic
            molecules (e.g: CO2)
        Trot: float
            rotational temperature [K]
        Ttrans: float
            translational temperature [K]. If None, translational temperature is
            taken as rotational temperature (valid at 1 atm for times above ~ 2ns
            which is the RT characteristic time)
        mole_fraction: float
            database species mole fraction. If None, Factory mole fraction is used.
        diluent: str or dictionary
            can be a string of a single diluent or a dictionary containing diluent
            name as key and its mole_fraction as value
        path_length: float or `~astropy.units.quantity.Quantity`
            slab size (cm). If ``None``, the default Factory
            :py:attr:`~radis.lbl.factory.SpectrumFactor.input.path_length` is used.
        pressure: float or `~astropy.units.quantity.Quantity`
            pressure (bar). If ``None``, the default Factory
            :py:attr:`~radis.lbl.factory.SpectrumFactor.input.pressure` is used.

        Other Parameters
        ----------------
        vib_distribution: ``'boltzmann'``, ``'treanor'``
            vibrational distribution
        rot_distribution: ``'boltzmann'``
            rotational distribution
        overpopulation: dict, or ``None``
            add overpopulation factors for given levels::

                {level:overpopulation_factor}
        name: str
            output Spectrum name (useful in batch)

        Returns
        -------
        s : Spectrum
            Returns a :class:`~radis.spectrum.spectrum.Spectrum` object

                Use the :meth:`~radis.spectrum.spectrum.Spectrum.get` method to get something
                among ``['radiance', 'radiance_noslit', 'absorbance', etc...]``

                Or directly the :meth:`~radis.spectrum.spectrum.Spectrum.plot` method
                to plot it. See [1]_ to get an overview of all Spectrum methods

        Examples
        --------
        ::

            from radis import SpectrumFactory
            sf = SpectrumFactory(
            wavenum_min=2000,
            wavenum_max=3000,
            molecule="CO",
            isotope="1,2,3",
            wstep="auto"
            )
            sf.fetch_databank("hitemp", load_columns='noneq')

            s1 = sf.non_eq_spectrum(Tvib=2000, Trot=600, path_length=1, pressure=0.1)
            s2 = sf.non_eq_spectrum(Tvib=2000, Trot=600, path_length=1, pressure=0.1)

        Multi-vibrational temperature. Below we compare non-LTE spectra of CO2 where all
        vibrational temperatures are equal, or where the bending & symmetric modes are in
        equilibrium with rotation ::

            from radis import SpectrumFactory
            sf = SpectrumFactory(
            wavenum_min=2000,
            wavenum_max=3000,
            molecule="CO2",
            isotope="1,2,3",
            )
            sf.fetch_databank("hitemp", load_columns='noneq')
            # nonequilibrium between bending+symmetric and asymmetric modes :
            s1 = sf.non_eq_spectrum(Tvib=(600, 600, 2000), Trot=600, path_length=1, pressure=1)
            # all vibrational temperatures are equal :
            s2 = sf.non_eq_spectrum(Tvib=(2000, 2000, 2000), Trot=600, path_length=1, pressure=1)



        .. minigallery:: radis.lbl.SpectrumFactory.non_eq_spectrum
            :add-heading:

        References
        ----------
        .. [1] RADIS doc: `Spectrum how to? <https://radis.readthedocs.io/en/latest/spectrum/spectrum.html#label-spectrum>`__

        See Also
        --------

        :meth:`~radis.lbl.factory.SpectrumFactory.eq_spectrum`
        :meth:`~radis.lbl.factory.SpectrumFactory.optically_thin_power`
        """

        # %% Preprocessing
        # --------------------------------------------------------------------
        # Convert units
        Tvib = convert_and_strip_units(Tvib, u.K)
        Trot = convert_and_strip_units(Trot, u.K)
        Ttrans = convert_and_strip_units(Ttrans, u.K)
        path_length = convert_and_strip_units(path_length, u.cm)
        pressure = convert_and_strip_units(pressure, u.bar)

        # check inputs, update defaults
        if path_length is not None:
            self.input.path_length = path_length
        if mole_fraction is not None:
            self.input.mole_fraction = mole_fraction
        if pressure is not None:
            self.input.pressure_mbar = pressure * 1e3
        if isinstance(Tvib, tuple):
            Tvib = tuple([convert_and_strip_units(T, u.K) for T in Tvib])
        elif not is_float(Tvib):
            raise TypeError(
                "Tvib should be float, or tuple (got {0})".format(type(Tvib))
            )
        singleTvibmode = is_float(Tvib)
        if not is_float(Trot):
            raise ValueError("Trot should be float")
        if overpopulation is None:
            overpopulation = {}
        assert vib_distribution in ["boltzmann", "treanor"]
        assert rot_distribution in ["boltzmann"]
        self.input.overpopulation = overpopulation
        self.input.rot_distribution = rot_distribution
        self.input.vib_distribution = vib_distribution
        # Get translational temperature
        Tgas = Ttrans
        if Tgas is None:
            Tgas = Trot  # assuming Ttrans = Trot
        self.input.Tgas = Tgas
        self.input.Tvib = Tvib
        self.input.Trot = Trot

        # Init variables
        path_length = self.input.path_length
        mole_fraction = self.input.mole_fraction
        pressure_mbar = self.input.pressure_mbar
        verbose = self.verbose

        # New Profiler object
        self._reset_profiler(verbose)
        # Check variables
        self._check_inputs(mole_fraction, max(flatten(Tgas, Tvib, Trot)))

        # Retrieve Spectrum from database if it exists
        if self.autoretrievedatabase:
            s = self._retrieve_from_database()
            if s is not None:
                return s  # exit function

        # %% Start
        # --------------------------------------------------------------------

        self.profiler.start("spectrum_calculation", 1)
        self.profiler.start("spectrum_calc_before_obj", 2)
        if verbose:
            self.print_conditions("Calculating Non-Equilibrium Spectrum")

        # Check line database and parameters, reset populations and scaled line dataframe
        # ----------
        self._check_line_databank()

        # add nonequilibrium energies if needed (this may be a bottleneck
        # for a first calculation):
        self._calc_noneq_parameters(vib_distribution, singleTvibmode)
        self._reinitialize()  # creates scaled dataframe df1 from df0

        # ----------------------------------------------------------------------
        # Calculate Populations, Linestrength and Emission Integral
        if singleTvibmode:
            self.calc_populations_noneq(
                Tvib,
                Trot,
                vib_distribution=vib_distribution,
                rot_distribution=rot_distribution,
                overpopulation=overpopulation,
            )
        else:
            self._calc_populations_noneq_multiTvib(
                Tvib,
                Trot,
                vib_distribution=vib_distribution,
                rot_distribution=rot_distribution,
                overpopulation=overpopulation,
            )

        self.calc_linestrength_noneq()
        self.calc_emission_integral()

        # ----------------------------------------------------------------------
        # Cutoff linestrength
        self._cutoff_linestrength()

        # ----------------------------------------------------------------------

        # Calculate lineshift
        self.calc_lineshift()

        # ----------------------------------------------------------------------

        # Line broadening

        # ... generates molefraction for diluents
        self._generate_diluent_molefraction(mole_fraction, diluent)

        # ... calculate broadening  HWHM
        self._calc_broadening_HWHM()

        # ... generates all wstep related entities
        self._generate_wavenumber_arrays()

        # ... find weak lines and calculate semi-continuum (optional)
        k_continuum, j_continuum = self.calculate_pseudo_continuum(noneq=True)

        # ... apply lineshape and get absorption coefficient
        # ... (this is the performance bottleneck)
        wavenumber, abscoeff_v, emisscoeff_v = self._calc_broadening_noneq()
        #    :         :            :
        #   cm-1    1/(#.cm-2)   mW/sr/cm-1

        # ... add semi-continuum (optional)
        abscoeff_v = self._add_pseudo_continuum(abscoeff_v, k_continuum)
        emisscoeff_v = self._add_pseudo_continuum(emisscoeff_v, j_continuum)

        # Calculate output quantities
        # ----------------------------------------------------------------------

        self.profiler.start("calc_other_spectral_quan", 2)

        # incorporate density of molecules (see Rothman 1996 equation (A.16) )
        density = mole_fraction * ((pressure_mbar * 100) / (k_b * Tgas)) * 1e-6
        #  :
        # (#/cm3)

        abscoeff = abscoeff_v * density  # cm-1
        emisscoeff = emisscoeff_v * density  # mW/sr/cm3/cm-1

        # get absorbance (technically it's the optical depth `tau`,
        #                absorbance `A` being `A = tau/ln(10)` )

        # Generate output quantities
        absorbance = abscoeff * path_length  # (adim)
        transmittance_noslit = exp(-absorbance)

        if self.input.self_absorption:
            # Analytical output of computing RTE over a single slab of constant
            # emissivity and absorption coefficient
            b = abscoeff == 0  # optically thin mask
            radiance_noslit = np.zeros_like(emisscoeff)
            radiance_noslit[~b] = (
                emisscoeff[~b] / abscoeff[~b] * (1 - transmittance_noslit[~b])
            )
            radiance_noslit[b] = emisscoeff[b] * path_length
        else:
            # Note that for k -> 0,
            radiance_noslit = emisscoeff * path_length  # (mW/cm2/sr/cm-1)

        # Convert `radiance_noslit` from (mW/sr/cm2/cm-1) to output unit
        radiance_noslit = convert_universal(
            radiance_noslit,
            from_unit="mW/cm2/sr/cm-1",
            to_unit=self.units["radiance_noslit"],
            wavenum=wavenumber,
            per_nm_is_like="mW/cm2/sr/nm",
            per_cm_is_like="mW/cm2/sr/cm-1",
        )
        # Convert 'emisscoeff' from (mW/sr/cm3/cm-1) to output unit
        emisscoeff = convert_universal(
            emisscoeff,
            from_unit="mW/cm3/sr/cm-1",
            to_unit=self.units["emisscoeff"],
            wavenum=wavenumber,
            per_nm_is_like="mW/cm3/sr/nm",
            per_cm_is_like="mW/cm3/sr/cm-1",
        )
        assert self.units["abscoeff"] == "cm-1"

        self.profiler.stop(
            "calc_other_spectral_quan", "Calculated other spectral quantities"
        )

        # Note: emissivity not defined under non equilibrium

        # %% Export
        # ----------------------------------------------------------------------

        self.profiler.stop(
            "spectrum_calc_before_obj", "Spectrum calculated (before object generation)"
        )
        self.profiler.start("generate_spectrum_obj", 2)

        # Get conditions
        conditions = self.get_conditions(add_config=True)
        conditions.update(
            {
                "calculation_time": self.profiler.final[list(self.profiler.final)[-1]][
                    "spectrum_calc_before_obj"
                ],
                "lines_calculated": self._Nlines_calculated,
                "lines_cutoff": self._Nlines_cutoff,
                "lines_in_continuum": self._Nlines_in_continuum,
                "thermal_equilibrium": False,  # dont even try to guess if it's at equilibrium
                "diluents": self._diluent,
                "radis_version": version,
                "spectral_points": (
                    self.params.wavenum_max_calc - self.params.wavenum_min_calc
                )
                / self.params.wstep,
                "profiler": dict(self.profiler.final),
            }
        )
        if self.params.optimization != None:
            conditions.update(
                {
                    "NwL": self.NwL,
                    "NwG": self.NwG,
                }
            )
        del self.profiler.final[list(self.profiler.final)[-1]][
            "spectrum_calc_before_obj"
        ]

        # Get populations of levels as calculated in RovibrationalPartitionFunctions
        populations = self.get_populations(self.misc.export_populations)

        # Get lines (intensities + populations)
        lines = self.get_lines()

        # Spectral quantities
        quantities = {
            "wavenumber": wavenumber,
            "abscoeff": abscoeff,
            "absorbance": absorbance,
            "emisscoeff": emisscoeff,
            "transmittance_noslit": transmittance_noslit,
            "radiance_noslit": radiance_noslit,
        }
        if k_continuum is not None and self._export_continuum:
            quantities.update(
                {
                    "abscoeff_continuum": k_continuum * density,
                    "emisscoeff_continuum": j_continuum * density,
                }
            )
        conditions["default_output_unit"] = self.input_wunit

        # Store results in Spectrum class
        s = Spectrum(
            quantities=quantities,
            conditions=conditions,
            populations=populations,
            lines=lines,
            units=self.units,
            cond_units=self.cond_units,
            # dont check input (much faster, and Spectrum
            check_wavespace=False,
            # is freshly baken so probably in a good format
            name=name,
            references=dict(self.reftracker),
        )

        # update database if asked so
        if self.autoupdatedatabase:
            self.SpecDatabase.add(
                s,
                add_info=["Tvib", "Trot"],
                add_date="%Y%m%d",
                if_exists_then="increment",
            )

        # Get generation & total calculation time
        self.profiler.stop("generate_spectrum_obj", "Generated Spectrum object")

        #  In the less verbose case, we print the total calculation+generation time:
        self.profiler.stop("spectrum_calculation", "Spectrum calculated")

        return s

    def _generate_wavenumber_arrays(self):
        """define wavenumber grid vectors

        `SpectrumFactory.wavenumber` is the output spectral range and
        ``SpectrumFactory.wavenumber_calc`` the spectral range used for calculation, that
        includes neighbour lines within ``neighbour_lines`` distance."""

        import radis

        self.profiler.start("generate_wavenumber_arrays", 2)
        # calculates minimum FWHM of lines
        self._calc_min_width(self.df1)

        # Setting wstep to optimal value and rounding it to a degree 3
        if self._wstep == "auto" or type(self.params.wstep) == list:

            wstep_calc = round_off(
                self.min_width / radis.config["GRIDPOINTS_PER_LINEWIDTH_WARN_THRESHOLD"]
            )

            if type(self.params.wstep) == list:
                self.params.wstep = min(self.params.wstep[1], wstep_calc)
            else:
                self.params.wstep = wstep_calc

            self.warnings["AccuracyWarning"] = "ignore"

        truncation = self.params.truncation
        neighbour_lines = self.params.neighbour_lines

        if truncation and neighbour_lines > truncation:
            self.warn(
                f"Neighbour lines resolved up to {neighbour_lines} cm-1 away from the spectrum. "
                + f"But lines are anyway truncated at {truncation:.2f} cm-1. "
                + f"Choose 'neighbour_lines={truncation:.2f}' to avoid resolving useless lines",
                "PerformanceWarning",
            )

        wavenumber, wavenumber_calc, woutrange = _generate_wavenumber_range(
            self.input.wavenum_min,
            self.input.wavenum_max,
            self.params.wstep,
            neighbour_lines,
        )

        # Generate lineshape array
        if truncation is None:
            # compute lineshape on full range :
            # (note that this means 3x wavenumber_calc will be required when applying lineshapes)
            truncation = wavenumber_calc[-1] - wavenumber_calc[0]

        wbroad_centered = _generate_broadening_range(self.params.wstep, truncation)
        self.truncation = truncation
        # store value for use in lineshape broadening.
        # Note : may be different from self.params.truncation if None was given.

        self.wbroad_centered = wbroad_centered
        self.wavenumber = wavenumber
        self.wavenumber_calc = wavenumber_calc
        self.woutrange = woutrange

        # AccuracyWarning. Check there are enough gridpoints per line.
        self._check_accuracy(self.params.wstep)

        # Set sparse waverange mode

        # Setting wstep to optimal value and rounding it to a degree 3
        if self._sparse_ldm == "auto":
            sparsity = len(wavenumber_calc) / len(self.df1)
            self.params["sparse_ldm"] = (
                sparsity > 1.0
            )  # works ; TODO : set a threshold based on more data
            if self.verbose >= 2:
                print(
                    f"Sparsity (grid points/lines) = {sparsity:.1f}. Set sparse_ldm to {self.params['sparse_ldm']}"
                )

        self.profiler.stop("generate_wavenumber_arrays", "Generated Wavenumber Arrays")

        if radis.config["DEBUG_MODE"]:
            assert (wavenumber_calc[woutrange[0] : woutrange[1]] == wavenumber).all()

        return

    def _generate_diluent_molefraction(self, mole_fraction, diluent):
        from radis.misc.warning import MoleFractionError

        molecule = self.input.molecule
        # Check if diluent is same as molecule or not
        if (isinstance(diluent, str) and diluent == molecule) or (
            isinstance(diluent, dict) and molecule in diluent.keys()
        ):
            raise KeyError(
                "{0} is being called as molecule and diluent, please remove it from diluent.".format(
                    molecule
                )
            )

        # Using Spectrum Factory values of diluents
        if diluent is None:
            # If diluent is air, then add remaining molefraction as 'air'
            if isinstance(self.params.diluent, str):
                diluents = {self.params.diluent: 1 - mole_fraction}
            else:
                diluents = self.params.diluent.copy()
        else:
            if isinstance(diluent, str):
                diluents = {diluent: 1 - mole_fraction}
            else:
                diluents = diluent.copy()

        # Checking mole_fraction of molecule and diluent
        total_mole_fraction = mole_fraction + sum(list(diluents.values()))
        if total_mole_fraction > 1:
            raise MoleFractionError(
                "Total molefraction = {0} of molecule and diluents greater than 1. Please set appropriate molefraction value of molecule and diluents.".format(
                    total_mole_fraction
                )
            )
        elif total_mole_fraction < 1:
            raise MoleFractionError(
                "Total molefraction = {0} of molecule and diluents less than 1. Please set appropriate molefraction value of molecule and diluents".format(
                    total_mole_fraction
                )
            )

        self._diluent = diluents

    def predict_time(self):
        """predict_time(self) uses the input parameters like Spectral Range, Number of lines, wstep,
        truncation to predict the estimated calculation time for the Spectrum
        broadening step(bottleneck step) for the current optimization and broadening_method. The formula
        for predicting time is based on benchmarks performed on various parameters for different optimization,
        broadening_method and deriving its time complexity.

        Benchmarks: https://anandxkumar.github.io/Benchmark_Visualization_GSoC_2021/

        Complexity vs Calculation Time Visualizations
        LBL>Voigt: `LINK <https://public.tableau.com/app/profile/anand.kumar4841/viz/LegacyComplexityvsCalculationTime/Sheet1>`_,
        DIT>Voigt: `LINK <https://public.tableau.com/app/profile/anand.kumar4841/viz/2_096e-07lines_calculated7_185e-091wLwGSpectral_PointslogSpectral_Points/Sheet1>`_,
        DIT>FFT: `LINK <https://public.tableau.com/app/profile/anand.kumar4841/viz/LDMLatestLDMFFTComplexity4_675e-081wLwGSpectralPointslogSpectralPoints/Sheet1>`_

        Returns
        -------
        float: Predicted time in seconds.
        """

        def _is_at_equilibrium():
            try:
                assert self.input.Tvib is None or self.input.Tvib == self.input.Tgas
                assert self.input.Trot is None or self.input.Trot == self.input.Tgas
                assert (
                    self.input.overpopulation is None or self.input.overpopulation == {}
                )
                try:
                    if self.input.self_absorption:
                        assert self.input.self_absorption  # == True
                except KeyError:
                    pass
                return True
            except AssertionError:
                return False

        factor = 1

        if not _is_at_equilibrium():
            factor = 2  #  _apply_broadening_LDM() is called twice

        wstep = self.params.wstep
        n_lines = self.misc.total_lines
        truncation = self.params.truncation
        spectral_points = (
            self.params.wavenum_max_calc - self.params.wavenum_min_calc
        ) / self.params.wstep

        optimization = self.params.optimization
        broadening_method = self.params.broadening_method

        if optimization in ("simple", "min-RMS"):
            NwL = self.NwL
            NwG = self.NwG
            if broadening_method == "voigt":
                estimated_time = (
                    2.096e-07 * n_lines
                    + 7.185e-09
                    * (1 + NwL * NwG)
                    * spectral_points
                    * np.log(spectral_points)
                    * factor
                )
            elif broadening_method == "fft":
                estimated_time = (
                    4.675e-08
                    * (1 + NwL * NwG)
                    * spectral_points
                    * np.log(spectral_points)
                    * factor
                )
            elif broadening_method == "convolve":  # Not benchmarked
                estimated_time = (
                    self._broadening_time_ruleofthumb
                    * len(self.df0)
                    * len(self.wbroad_centered)
                )
            else:
                raise NotImplementedError("broadening_method not implemented")
        elif optimization is None:
            if broadening_method == "voigt":
                estimated_time = 6.6487e-08 * n_lines * truncation / wstep
            elif broadening_method == "convolve":  # Not benchmarked
                estimated_time = (
                    self._broadening_time_ruleofthumb
                    * len(self.df0)
                    * len(self.wbroad_centered)
                )
            else:
                raise NotImplementedError("broadening_method not implemented")
        else:
            raise NotImplementedError("optimization not implemented")

        return estimated_time

    def _get_lorentzian_broadening(self, x):
        """Calculates ratioed self/air broadening based on molefraction"""
        df = self.df0
        # TODO: deal with the case of gamma_self [so we don't forget]
        # TODO (refactor) : move into BaseFactory or BroadenFactory (parent classes)

        gamma_air = df["airbrd"].to_numpy()
        gamma_self = df["selbrd"].to_numpy()
        gamma = x * gamma_self + (1 - x) * gamma_air
        return gamma

    ##    def _get_S0(self, Ia_arr):
    ##        """Returns S0 if it already exists, otherwise computes the value using
    ##        abundance, upper level degeneracy and Einstein's number."""
    ##        df = self.df0
    ##
    ##        # if the column already exists, then return it
    ##        if "S0" in df.columns:
    ##            return df["S0"]
    ##
    ##        ## TO-DO: I don't think 'int' and 'S0' are the same quantity!
    ##        ##elif "int" in df.columns:
    ##        ##    return df["int"]
    ##
    ##        try:
    ##            v0 = df["wav"].to_numpy()
    ##            iso = df["iso"].to_numpy()
    ##            A21 = df["A"].to_numpy()
    ##            Jl = df["jl"].to_numpy()
    ##            DJ = df["branch"].to_numpy()
    ##            Ju = Jl + DJ
    ##            gu = 2 * Ju + 1  # g_up
    ##            S0 = Ia_arr.take(iso) * gu * A21 / (8 * pi * c_cm * v0 ** 2)
    ##            df["S0"] = S0
    ##            return S0
    ##
    ##        except KeyError as err:
    ##            raise KeyError(
    ##                "Could not find wavenumber, Einstein's coefficient, lower state energy or S0 in the dataframe. PLease check the database"
    ##            ) from err

    def optically_thin_power(
        self,
        Tgas=None,
        Tvib=None,
        Trot=None,
        Ttrans=None,
        vib_distribution="boltzmann",
        rot_distribution="boltzmann",
        mole_fraction=None,
        path_length=None,
        unit="mW/cm2/sr",
    ):
        """Calculate total power emitted in equilibrium or non-equilibrium case
        in the optically thin approximation: it sums all emission integral over
        the total spectral range.

        .. warning::

            this is a fast implementation that doesnt take into account
            the contribution of lines outside the given spectral range. It is valid for spectral ranges
            surrounded by no lines, and spectral ranges much broadened than the typical
            line broadening (~ 1-10 cm-1 in the infrared)

        If what you're looking for is an accurate simulation on a narrow spectral range
        you better calculate the spectrum (that does take all of that into account)
        and integrate it with :py:meth:`~radis.spectrum.spectrum.Spectrum.get_power`

        Parameters
        ----------
        Tgas: float
            equilibrium temperature [K]
            If doing a non equilibrium case it should be None. Use Ttrans for
            translational temperature
        Tvib: float
            vibrational temperature [K]
        Trot: float
            rotational temperature [K]
        Ttrans: float
            translational temperature [K]. If None, translational temperature is
            taken as rotational temperature (valid at 1 atm for times above ~ 2ns
            which is the RT characteristic time)
        mole_fraction: float
            database species mole fraction. If None, Factory mole fraction is used.
        path_length: float
            slab size (cm). If None, Factory mole fraction is used.
        unit: str
            output unit. Default ``'mW/cm2/sr'``

        Returns
        -------
        float: Returns total power density in mW/cm2/sr (unless different unit is chosen),
            see ``unit=``.


        See Also
        --------
        :py:meth:`~radis.lbl.factory.SpectrumFactory.eq_spectrum`,
        :py:meth:`~radis.spectrum.spectrum.Spectrum.get_power`,
        :py:meth:`~radis.spectrum.spectrum.Spectrum.get_integral`
        """
        # Check inputs

        # ... temperatures

        if Tgas is None and Trot is None:
            raise ValueError(
                "Choose either Tgas (equilibrium) or Tvib / Trot "
                + ". Ttrans (non equilibrium)"
            )

        non_eq_mode = Tgas is None

        if Tvib is None and Trot is not None or Tvib is not None and Trot is None:
            raise ValueError("Choose both Tvib and Trot")

        if non_eq_mode and Ttrans is None:
            Ttrans = Trot

        # update defaults
        if path_length is not None:
            self.input.path_length = path_length
        if mole_fraction is not None:
            self.input.mole_fraction = mole_fraction

        # Get translational temperature
        if Tgas is None:
            Tgas = Ttrans
        self.input.Tgas = Tgas
        self.input.Tvib = Tvib
        self.input.Trot = Trot

        # Init variables
        path_length = self.input.path_length
        mole_fraction = self.input.mole_fraction
        pressure_mbar = self.input.pressure_mbar
        verbose = self.verbose

        # New Profiler object
        self._reset_profiler(verbose)

        self.profiler.start("optically_thin_power_calculation", 1)

        # Make sure database is loaded
        if self.df0 is None:
            if not self.save_memory:
                raise AttributeError("Load databank first (.load_databank())")
            else:
                self._reload_databank()

        if non_eq_mode:
            singleTvibmode = is_float(Tvib)
            # Make sure database has pre-computed non equilibrium quantities
            # (Evib, Erot, etc.)
            self._calc_noneq_parameters(vib_distribution, singleTvibmode)

        # %% Start
        # ----------------------------------------------------------------------

        # Print conditions
        if verbose:
            self.print_conditions(
                "Calculating Radiative Power (optically thin approximation)"
            )

        # Calculate power
        # ---------------------------------------------------

        self._reinitialize()  # creates scaled dataframe df1 from df0

        # ----------------------------------------------------------------------
        # Calculate Populations and Emission Integral
        # (Note: Emission Integral is non canonical quantity, equivalent to
        #  Linestrength for absorption)
        if non_eq_mode:
            self.calc_populations_noneq(
                Tvib,
                Trot,
                vib_distribution=vib_distribution,
                rot_distribution=rot_distribution,
            )
        else:
            self.calc_populations_eq(Tgas)
            self.df1["Aul"] = self.df1.A  # update einstein coefficients
        self.calc_emission_integral()

        #        # ----------------------------------------------------------------------
        #        # Cutoff linestrength  (note that cutting linestrength doesnt make this
        #        # process faster here, but we still give this option to be consistent
        #        # with spectra)
        #        self._cutoff_linestrength()

        # ----------------------------------------------------------------------

        # Sum over all emission integrals (in the valid range)
        b = (self.df1.wav > self.input.wavenum_min) & (
            self.df1.wav < self.input.wavenum_max
        )
        P = self.df1["Ei"][b].sum()  # Ei  >> (mW/sr)

        # incorporate density of molecules (see equation (A.16) )
        density = mole_fraction * ((pressure_mbar * 100) / (k_b * Tgas)) * 1e-6
        Pv = P * density  # (mW/sr/cm3)

        # Optically thin case (no self absorption):
        Ptot = Pv * path_length  # (mW/sr/cm2)

        self.profiler.stop(
            "optically_thin_power_calculation", "Optically thin power calculation"
        )

        return conv2(Ptot, "mW/cm2/sr", unit)

    def fit_spectrum(
        self,
        s_exp,
        model,
        fit_parameters,
        bounds={},
        plot=False,
        solver_options={"maxiter": 300},
        **kwargs,
    ) -> Union[Spectrum, OptimizeResult]:
        """Fit an experimental spectrum with an arbitrary model and an arbitrary
        number of fit parameters.

        Parameters
        ----------
        s_exp : Spectrum
            experimental spectrum. Should have only spectral array only. Use
            :py:meth:`~radis.spectrum.spectrum.Spectrum.take`, e.g::
                sf.fit_spectrum(s_exp.take('transmittance'))
        model : func -> Spectrum
            a line-of-sight model returning a Spectrum. Example :
            :py:func:`~radis.tools.fitting.LTEModel, `:py:func:`~radis.tools.fitting.Tvib12Tvib3Trot_NonLTEModel`
        fit_parameters : dict
            example::

                {fit_parameter:initial_value}
        bounds : dict, optional
            example::

                {fit_parameter:[min, max]}
        fixed_parameters : dict
            fixed parameters given to the model. Example::

                fit_spectrum(fixed_parameters={"vib_distribution":"treanor"})

        Other Parameters
        ----------------
        plot: bool
            if ``True``, plot spectra as they are computed; and plot the convergence of
            the residual. Default ``False``
        solver_options: dict
            parameters forwarded to the solver. More info in `~scipy.optimize.minimize`
            Example::

                {"maxiter": (int)  max number of iteration default ``300``,
                 }
        kwargs: dict
            forwarded to :py:func:`~radis.tools.fitting.fit_spectrum`

        Returns
        -------
        s_best: Spectrum
            best spectrum
        res: OptimizeResults
            output of `~scipy.optimize.minimize`

        Examples
        --------
        See a :ref:`one-temperature fit example <example_one_temperature_fit>`
        and a :ref:`non-LTE fit example <example_multi_temperature_fit>`

        .. minigallery:: radis.lbl.factory.SpectrumFactory.fit_spectrum

        More advanced tools for interactive fitting of multi-dimensional, multi-slabs
        spectra can be found in :py:mod:`fitroom`.

        See Also
        --------
        :py:func:`~radis.tools.fitting.fit_spectrum`,
        :py:func:`~radis.tools.fitting.Tvib12Tvib3Trot_NonLTEModel`,
        :py:mod:`fitroom`

        """
        from radis.tools.fitting import fit_spectrum

        return fit_spectrum(
            self,
            s_exp,
            model,
            fit_parameters,
            bounds=bounds,
            plot=plot,
            solver_options=solver_options,
            **kwargs,
        )

    def print_perf_profile(self, number_format="{:.3f}", precision=16):
        """Prints Profiler output dictionary in a structured manner for
        the last calculated spectrum

        Examples
        --------
        ::

            sf.print_perf_profile()

            # output >>
                spectrum_calculation      0.189s ████████████████
                    check_line_databank              0.000s
                    check_non_eq_param               0.042s ███
                    fetch_energy_5                   0.015s █
                    calc_weight_trans                0.008s
                    reinitialize                     0.002s
                        copy_database                    0.000s
                        memory_usage_warning             0.002s
                        reset_population                 0.000s
                    calc_noneq_population            0.041s ███
                        part_function                    0.035s ██
                        population                       0.006s
                    scaled_non_eq_linestrength       0.005s
                        map_part_func                    0.001s
                        corrected_population_se          0.003s
                    calc_emission_integral           0.006s
                    applied_linestrength_cutoff      0.002s
                    calc_lineshift                   0.001s
                    calc_hwhm                        0.007s
                    generate_wavenumber_arrays       0.001s
                    calc_line_broadening             0.074s ██████
                        precompute_LDM_lineshapes        0.012s
                        LDM_Initialized_vectors          0.000s
                        LDM_closest_matching_line        0.001s
                        LDM_Distribute_lines             0.001s
                        LDM_convolve                     0.060s █████
                        others                           0.001s
                    calc_other_spectral_quan         0.003s
                    generate_spectrum_obj            0.000s
                    others                           -0.016s

        Other Parameters
        ----------------
        precision: int, optional
            total number of blocks. Default 16.

        See Also
        --------

        :py:meth:`~radis.spectrum.spectrum.Spectrum.print_perf_profile`
        """
        from radis.spectrum.utils import print_perf_profile

        profiler = self.profiler.final
        total_time = profiler["spectrum_calculation"]["value"]

        return print_perf_profile(
            profiler, total_time, number_format=number_format, precision=precision
        )

    def generate_perf_profile(self):
        """Generate a visual/interactive performance profile diagram for
        the last calculated spectrum, with ``tuna``.

        Requires a `profiler` key with in Spectrum.conditions, and ``tuna``
        installed.

        .. note::
            :py:meth:`~radis.spectrum.spectrum.Spectrum.print_perf_profile` is an
            ascii-version which does not require ``tuna``.

        Examples
        --------
        ::

            sf = SpectrumFactory(...)
            sf.eq_spectrum(...)
            sf.generate_perf_profile()

        See typical output in https://github.com/radis/radis/pull/325

        .. image:: https://user-images.githubusercontent.com/16088743/128018032-6049be72-1881-46ac-9d7c-1ed89f9c4f42.png
            :alt: https://user-images.githubusercontent.com/16088743/128018032-6049be72-1881-46ac-9d7c-1ed89f9c4f42.png
            :target: https://user-images.githubusercontent.com/16088743/128018032-6049be72-1881-46ac-9d7c-1ed89f9c4f42.png


        .. note::
            You can also profile with `tuna` directly::

                python -m cProfile -o program.prof your_radis_script.py
                tuna your_radis_script.py


        See Also
        --------
        :py:meth:`~radis.spectrum.spectrum.Spectrum.print_perf_profile`
        """
        from radis.spectrum.utils import generate_perf_profile

        profiler = self.profiler.final.copy().copy()
        # Add total calculation time:
        profiler.update({"value": profiler["spectrum_calculation"]["value"]})
        # note: in Spectrum.generate_perf_profile the total time is taken as
        # 'self.conditions["calculation_time"]' which also includes database
        # loading times.

        return generate_perf_profile(profiler)


# %% ======================================================================
# EXTRA FUNCTIONS
# ---------------------
#
# _generate_wavenumber_range
# _generate_broadening_range
#
# XXX =====================================================================


def _generate_wavenumber_range(wavenum_min, wavenum_max, wstep, neighbour_lines):
    """define waverange vectors, with ``wavenumber`` the output spectral range
    and ``wavenumber_calc`` the spectral range used for calculation, that
    includes neighbour lines within ``neighbour_lines`` distance.

    Parameters
    ----------
    wavenum_min, wavenum_max: float
        wavenumber range limits (cm-1)
    wstep: float
        wavenumber step (cm-1)
    neighbour_lines: float
        wavenumber full width of broadening calculation: used to define which
        neighbour lines shall be included in the calculation

    Returns
    -------
    wavenumber: numpy array
        an evenly spaced array between ``wavenum_min`` and ``wavenum_max`` with
        a spacing of ``wstep``
    wavenumber_calc: numpy array
        an evenly spaced array between ``wavenum_min-neighbour_lines`` and
        ``wavenum_max+neighbour_lines`` with a spacing of ``wstep``
    woutrange: (wmin, wmax)
        index to project the full range including neighbour lines `wavenumber_calc`
        on the final range `wavenumber`, i.e. : wavenumber_calc[woutrange[0]:woutrange[1]] = wavenumber
    """
    assert wavenum_min < wavenum_max
    assert wstep > 0

    # Output range
    # generate the final vector of wavenumbers (shape M)
    wavenumber = arange(wavenum_min, wavenum_max + wstep, wstep)

    # generate the calculation vector of wavenumbers (shape M + space on the side)
    # ... Calculation range
    wavenum_min_calc = wavenumber[0] - neighbour_lines  # cm-1
    wavenum_max_calc = wavenumber[-1] + neighbour_lines  # cm-1
    w_out_of_range_left = arange(
        wavenumber[0] - wstep, wavenum_min_calc - wstep, -wstep
    )[::-1]
    w_out_of_range_right = arange(
        wavenumber[-1] + wstep, wavenum_max_calc + wstep, wstep
    )

    # ... deal with rounding errors: 1 side may have 1 more point
    if len(w_out_of_range_left) > len(w_out_of_range_right):
        w_out_of_range_left = w_out_of_range_left[1:]
    elif len(w_out_of_range_left) < len(w_out_of_range_right):
        w_out_of_range_right = w_out_of_range_right[:-1]

    wavenumber_calc = np.hstack((w_out_of_range_left, wavenumber, w_out_of_range_right))
    woutrange = len(w_out_of_range_left), len(w_out_of_range_left) + len(wavenumber)

    assert len(w_out_of_range_left) == len(w_out_of_range_right)
    assert len(wavenumber_calc) == len(wavenumber) + 2 * len(w_out_of_range_left)

    return wavenumber, wavenumber_calc, woutrange


def _generate_broadening_range(wstep, truncation):
    """Generate array on which to compute line broadening.

    Parameters
    ----------
    wstep: float
        wavenumber step (cm-1)
    truncation: float
        wavenumber half-width of broadening calculation: used to define which
        neighbour lines shall be included in the calculation

    Returns
    -------
    wbroad_centered: numpy array
        an evenly spaced array, of odd-parity length, centered on 0, and of width
        ``truncation``
    """

    # create a broadening array, on which lineshape will be calculated.
    # Odd number is important
    wbroad_centered = np.hstack(
        (
            -arange(wstep, truncation + wstep, wstep)[::-1],
            [0],
            arange(wstep, truncation + wstep, wstep),
        )
    )

    assert len(wbroad_centered) % 2 == 1

    return wbroad_centered


# %% Test

# --------------------------
if __name__ == "__main__":

    import pytest

    print("Testing factory:", pytest.main(["../test/lbl/test_factory.py"]))<|MERGE_RESOLUTION|>--- conflicted
+++ resolved
@@ -1148,11 +1148,7 @@
             print("Initializing parameters...", end=" ")
 
         try:
-<<<<<<< HEAD
             from radis.gpu.gpu import gpu_exit, gpu_init, gpu_iterate
-=======
-            from radis.lbl.gpu import gpu_init, gpu_iterate
->>>>>>> 8e1c0b59
         except (ModuleNotFoundError):
             print("Failed to load GPU module, exiting!")
             exit()
