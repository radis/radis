--- conflicted
+++ resolved
@@ -95,10 +95,7 @@
     from radis.lbl.bands import BandFactory
     from radis.lbl.base import get_wavenumber_range
 
-<<<<<<< HEAD
 from radis.db.classes import is_atom, is_neutral
-=======
->>>>>>> e5be046b
 from radis.misc.arrays import get_overlapping_ranges
 from radis.misc.basics import flatten, is_float, is_range, list_if_float, round_off
 from radis.misc.utils import Default
@@ -918,7 +915,6 @@
             #                absorbance `A` being `A = tau/ln(10)` )
             absorbance = abscoeff * path_length
             # Generate output quantities
-<<<<<<< HEAD
             # transmittance_noslit = exp(-absorbance)
             # emissivity_noslit = 1 - transmittance_noslit
             emissivity_noslit = -expm1(
@@ -927,10 +923,6 @@
             transmittance_noslit = (
                 1 - emissivity_noslit
             )  # still 1 for small values of emissivity_noslit
-=======
-            transmittance_noslit = exp(-absorbance)
-            emissivity_noslit = 1 - transmittance_noslit
->>>>>>> e5be046b
             radiance_noslit = calc_radiance(
                 wavenumber, emissivity_noslit, Tgas, unit=self.units["radiance_noslit"]
             )
@@ -1289,7 +1281,6 @@
         if config["PRECOMPUTE_ALL_QUANTITIES"]:
             # get absorbance (technically it's the optical depth `tau`,
             #                absorbance `A` being `A = tau/ln(10)` )
-<<<<<<< HEAD
             abscoeff = abscoeff_calc[self.woutrange[0] : self.woutrange[1]]
 
             # TODO: this should is inconistent with eq_spectrum_gpu_interactive, where all quantities
@@ -1308,15 +1299,6 @@
                 emissivity_noslit,
                 Tgas,
                 unit=self.units["radiance_noslit"],
-=======
-            absorbance = abscoeff * path_length
-            # Generate output quantities
-            transmittance_noslit = exp(-absorbance)
-            emissivity = 1 - transmittance
-            emissivity_noslit = 1 - transmittance_noslit
-            radiance_noslit = calc_radiance(
-                wavenumber, emissivity_noslit, Tgas, unit=self.units["radiance_noslit"]
->>>>>>> e5be046b
             )
         assert self.units["abscoeff"] == "cm-1"
 
@@ -1377,17 +1359,9 @@
             quantities.update(
                 {
                     "absorbance": absorbance,
-<<<<<<< HEAD
                     "emissivity_noslit": emissivity_noslit,
                     "transmittance_noslit": transmittance_noslit,
                     "radiance_noslit": radiance_noslit,
-=======
-                    "emissivity": emissivity,
-                    "emissivity_noslit": emissivity_noslit,
-                    "transmittance_noslit": transmittance_noslit,
-                    "radiance_noslit": radiance_noslit,
-                    "transmittance": transmittance,
->>>>>>> e5be046b
                 }
             )
         conditions["default_output_unit"] = self.input_wunit
@@ -1843,13 +1817,9 @@
                 b = abscoeff == 0  # optically thin mask
                 radiance_noslit = np.zeros_like(emisscoeff)
                 radiance_noslit[~b] = (
-<<<<<<< HEAD
                     emisscoeff[~b]
                     / abscoeff[~b]
                     * -expm1(-absorbance[~b])  # (1 - transmittance_noslit[~b])
-=======
-                    emisscoeff[~b] / abscoeff[~b] * (1 - transmittance_noslit[~b])
->>>>>>> e5be046b
                 )
                 radiance_noslit[b] = emisscoeff[b] * path_length
             else:
@@ -2003,7 +1973,6 @@
 
         multisparsegrid = radis.config["MULTI_SPARSE_GRID"]
 
-<<<<<<< HEAD
         if (
             checks
         ):  # check == False is used to bypass some stuff that isn't known at this point for GPU calculations
@@ -2024,19 +1993,6 @@
                     self.params.wstep = min(self.params.wstep[1], wstep_calc_narrow)
                 else:
                     self.params.wstep = wstep_calc_narrow
-=======
-            wstep_calc_narrow = round_off(
-                self._min_width
-                / radis.config["GRIDPOINTS_PER_LINEWIDTH_WARN_THRESHOLD"]
-            )
-
-            if (
-                type(self.params.wstep) == list
-            ):  # previously computed wstep; to keep a similar step when computing spectra with multiple molecules (and saving on interpolation)
-                self.params.wstep = min(self.params.wstep[1], wstep_calc_narrow)
-            else:
-                self.params.wstep = wstep_calc_narrow
->>>>>>> e5be046b
 
                     self.warnings["AccuracyWarning"] = "ignore"
 
@@ -2049,13 +2005,6 @@
                 raise ValueError(
                     "Current configuration incompatible with multisparsegrid=True"
                 )
-
-        if multisparsegrid:
-            wstep_calc_narrow = self.params.wstep
-            # wstep_calc_coarse1 = wstep_calc_narrow * 10
-            # wstep_calc_coarse2 = wstep_calc_narrow * 100
-
-        multisparsegrid = radis.config["MULTI_SPARSE_GRID"]
 
         if multisparsegrid:
             wstep_calc_narrow = self.params.wstep
@@ -2189,7 +2138,6 @@
                         f"Sparsity (grid points/lines) = {sparsity:.1f}. Set sparse_ldm to {self.params['sparse_ldm']}"
                     )
 
-<<<<<<< HEAD
             # Check wavenumber grids (in single grid & multi grid modes)
             if radis.config["DEBUG_MODE"]:
                 if not self._multisparsegrid:
@@ -2207,23 +2155,6 @@
                                 wavenumber_calc[woutrange[0] : woutrange[1]]
                                 == wavenumber
                             ).all()
-=======
-        if radis.config["DEBUG_MODE"]:
-            if not self._multisparsegrid:
-                assert (
-                    wavenumber_calc[woutrange[0] : woutrange[1]] == wavenumber
-                ).all()
-            else:
-                for gridnb in range(len(self.wavenumber)):
-                    for wavenumber, wavenumber_calc, woutrange in zip(
-                        self.wavenumber[gridnb],
-                        self.wavenumber_calc[gridnb],
-                        self.woutrange[gridnb],
-                    ):
-                        assert (
-                            wavenumber_calc[woutrange[0] : woutrange[1]] == wavenumber
-                        ).all()
->>>>>>> e5be046b
 
         self.profiler.stop("generate_wavenumber_arrays", "Generated Wavenumber Arrays")
 
@@ -2845,13 +2776,10 @@
     neighbour_lines: float
         wavenumber full width of broadening calculation: used to define which
         neighbour lines shall be included in the calculation
-<<<<<<< HEAD
-=======
     line_positions: array
         position of line centers, to remove empty ranges
     lineshape_half_width: float
         half-linewidth of lines, to remove empty ranges
->>>>>>> e5be046b
 
     Returns
     -------
@@ -2864,30 +2792,21 @@
     woutrange: (wmin, wmax)
         index to project the full range including neighbour lines `wavenumber_calc`
         on the final range `wavenumber`, i.e. : wavenumber_calc[woutrange[0]:woutrange[1]] = wavenumber
-<<<<<<< HEAD
-=======
     i_ranges: list of (i_start, i_end)
-        list of ranges of line_positions that are included in the calculation  # TODO : confirm description
->>>>>>> e5be046b
+        list of ranges of line_positions that are included in the calculation
     """
     assert wavenum_min < wavenum_max
     assert wstep > 0
     assert len(line_positions) > 0
 
-<<<<<<< HEAD
-=======
     # Get index of blocks of lines that will overlap :
->>>>>>> e5be046b
     i_ranges = get_overlapping_ranges(line_positions.values, lineshape_half_width)
 
     wavenumber_list = []
     wavenumber_calc_list = []
     woutrange_list = []
 
-<<<<<<< HEAD
-=======
     # Create wavenumber arrays for each block of lines
->>>>>>> e5be046b
     for i, (i_start, i_end) in enumerate(i_ranges):
         wavenum_min_i = max(
             wavenum_min, line_positions.iloc[i_start] - lineshape_half_width
@@ -2977,7 +2896,6 @@
 
 
 def _generate_broadening_range_multigrid(
-<<<<<<< HEAD
     wstep_multigrid, hollow_range_start, truncation_multigrid
 ):
     """Generate array on which to compute line broadening (multigrid version).
@@ -2997,17 +2915,6 @@
     hollow_range_start:
         create waveranges with a center hollow zone for coarser grids.
     truncation_multigrid: float
-=======
-    wstep_multigrid, start_multigrid, truncation_multigrid
-):
-    """Generate array on which to compute line broadening; multigrid version
-
-    Parameters
-    ----------
-    wstep: list of float
-        wavenumber step (cm-1) for each grid
-    truncation: float
->>>>>>> e5be046b
         wavenumber half-width of broadening calculation: used to define which
         neighbour lines shall be included in the calculation
 
@@ -3022,15 +2929,9 @@
 
     # Narrowest grid
     # --------------
-<<<<<<< HEAD
     wstep, hollow_start_from, truncation = (
         wstep_multigrid[0],
         hollow_range_start[0],
-=======
-    wstep, start_from, truncation = (
-        wstep_multigrid[0],
-        start_multigrid[0],
->>>>>>> e5be046b
         truncation_multigrid[0],
     )
     # Odd number is important
@@ -3046,13 +2947,8 @@
 
     # Coarser grids
     # -------------
-<<<<<<< HEAD
     for i, (wstep, hollow_start_from, truncation) in enumerate(
         zip(wstep_multigrid[1:], hollow_range_start[1:], truncation_multigrid[1:])
-=======
-    for i, (wstep, start_from, truncation) in enumerate(
-        zip(wstep_multigrid[1:], start_multigrid[1:], truncation_multigrid[1:])
->>>>>>> e5be046b
     ):
         i += 1
         # create a broadening array, on which lineshape will be calculated.
@@ -3063,13 +2959,8 @@
         #       GRID 0    [        ]  -0.09 -0.08 (..) 0.08 0.09   [     ]
         wbroad_centered = np.hstack(
             (
-<<<<<<< HEAD
                 -arange(hollow_start_from, truncation + wstep, wstep)[::-1],
                 arange(hollow_start_from, truncation + wstep, wstep),
-=======
-                -arange(start_from, truncation + wstep, wstep)[::-1],
-                arange(start_from, truncation + wstep, wstep),
->>>>>>> e5be046b
             )
         )
 
