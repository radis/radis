# -*- coding: utf-8 -*-
"""Contains the :py:class:`~radis.lbl.factory.SpectrumFactory` class, which is
the core of the RADIS Line-by-Line module.

Examples
--------

Calculate a CO Spectrum, fetching the lines from HITRAN ::

    # This is how you get a spectrum (see spectrum.py for front-end functions
    # that do just that)
    sf = SpectrumFactory(2125, 2249.9,
                         molecule='CO',
                         isotope=1,
                         cutoff=1e-30,   # for faster calculations. See
                                         # `plot_linestrength_hist` for more details
                         **kwargs)
    sf.fetch_databank()        # autodownload from HITRAN
    s = sf.eq_spectrum(Tgas=300)
    s.plot('abscoeff')          # opacity

    # Here we get some extra informations:
    s.plot('radiance', wunit='nm',
                       Iunit='µW/cm2/sr/nm',  # Iunit is arbitrary. Use whatever makes sense
                       show_points=True)  # show_points to have an idea of the resolution

See :py:mod:`radis.test.lbl.test_factory` for more examples


Routine Listing
---------------
*(the following sections are marked on the slider bar in the Spyder IDE with
the # XXX symbol)*

PUBLIC METHODS

- :meth:`~radis.lbl.factory.SpectrumFactory.eq_spectrum`             >>> calc equilibrium spectrum
- :meth:`~radis.lbl.factory.SpectrumFactory.non_eq_spectrum`         >>> calc non equilibrium spectrum
- :meth:`~radis.lbl.factory.SpectrumFactory.optically_thin_power`    >>> get total power (equilibrium or non eq)

Most methods are written in inherited class with the following inheritance scheme:

:py:class:`~radis.lbl.loader.DatabankLoader` > :py:class:`~radis.lbl.base.BaseFactory` >
:py:class:`~radis.lbl.broadening.BroadenFactory` > :py:class:`~radis.lbl.bands.BandFactory` >
:py:class:`~radis.lbl.factory.SpectrumFactory`


.. inheritance-diagram:: radis.lbl.factory.SpectrumFactory
   :parts: 1


Notes
-----

Debugging:

Remember one can access all locals variable in a function either by running
%debug after a crash in IPython. Or by adding the line `globals().update(locals())`
at any point


Performance:

Fast version: iterate over chunks of dataframe
Note that we can't use the full dataframe because it's too big and takes too much memory
See :ref:`Performance <label_lbl_performance>` for more details.


for Developers:

- To implement new database formats, see the databases parsers in cdsd.py / hitran.py,
  and the partition function interpolators / calculators methods of SpectrumFactory:
  :py:meth:`~radis.lbl.loader.DatabankLoader._build_partition_function_calculator` and
  :py:meth:`~radis.lbl.loader.DatabankLoader._build_partition_function_interpolator`


----------
"""
import sys
from subprocess import call
from time import time
from warnings import warn

import astropy.units as u
import numpy as np
from numpy import arange, exp
from scipy.constants import N_A, c, k, pi

from radis import get_version
from radis.db import MOLECULES_LIST_EQUILIBRIUM, MOLECULES_LIST_NONEQUILIBRIUM
from radis.db.classes import get_molecule, get_molecule_identifier
from radis.db.molparam import MolParams
from radis.lbl.bands import BandFactory
from radis.lbl.base import get_waverange
from radis.misc import getProjectRoot
from radis.misc.basics import flatten, is_float, list_if_float
from radis.misc.printer import printg
from radis.misc.utils import Default
from radis.phys.constants import k_b
from radis.phys.convert import conv2
from radis.phys.units import convert_emi2nm, convert_rad2nm
from radis.phys.units_astropy import convert_and_strip_units
from radis.spectrum.equations import calc_radiance
from radis.spectrum.spectrum import Spectrum

c_cm = c * 100

# %% Main functions
class SpectrumFactory(BandFactory):
    """A class to put together all functions related to loading CDSD / HITRAN
    databases, calculating the broadenings, and summing over all the lines.

    Parameters
    ----------

    wmin, wmax : float or `~astropy.units.quantity.Quantity`
        a hybrid parameter which can stand for minimum (maximum) wavenumber or minimum
        (maximum) wavelength depending upon the unit accompanying it. If dimensionless,
        ``wunit`` is considered as the accompanying unit.
    wunit: string
        the unit accompanying wmin and wmax. Can only be passed with wmin
        and wmax. Default is `cm-1`.
    wavenum_min, wavenum_max: float(cm^-1) or `~astropy.units.quantity.Quantity`
        minimum (maximum) wavenumber to be processed in :math:`cm^{-1}`.
        use astropy.units to specify arbitrary inverse-length units.
    wavelength_min, wavelength_max : float(nm) or `~astropy.units.quantity.Quantity`
        minimum (maximum) wavelength to be processed in :math:`nm`. This wavelength
        can be in ``'air'`` or ``'vacuum'`` depending on the value of the parameter
        ``medium=``.
        use astropy.units to specify arbitrary length units.
    pressure: float(bar) or `~astropy.units.quantity.Quantity`
        partial pressure of gas in bar. Default 1.01325 (1 atm).
        use astropy.units to specify arbitrary pressure units.
        For example, ``1013.25 * u.mbar``.
    mole_fraction: N/D
        species mole fraction. Default 1. Note that the rest of the gas
        is considered to be air for collisional broadening.
    path_length: float(cm) or `~astropy.units.quantity.Quantity`
        path length in cm. Default 1.
        use astropy.units to specify arbitrary length units.
    molecule: int, str, or ``None``
        molecule id (HITRAN format) or name. If ``None``, the molecule can be infered
        from the database files being loaded. See the list of supported molecules
        in :py:data:`~radis.db.MOLECULES_LIST_EQUILIBRIUM`
        and :py:data:`~radis.db.MOLECULES_LIST_NONEQUILIBRIUM`.
        Default ``None``.
    isotope: int, list, str of the form '1,2', or 'all'
        isotope id (sorted by relative density: (eg: 1: CO2-626, 2: CO2-636 for CO2).
        See HITRAN documentation for isotope list for all species. If 'all',
        all isotopes in database are used (this may result in larger computation
        times!). Default 'all'
    medium: ``'air'``, ``'vacuum'``
        propagating medium when giving inputs with ``'wavenum_min'``, ``'wavenum_max'``.
        Does not change anything when giving inputs in wavenumber. Default ``'air'``

    Other Parameters
    ----------------

    *Computation parameters (see :py:attr:`~radis.lbl.loader.DatabankLoader.params`)*

    Tref: K
        Reference temperature for calculations (linestrength temperature
        correction). HITRAN database uses 296 Kelvin. Default 296 K
    self_absorption: boolean
        Compute self absorption. If ``False``, spectra are optically thin. Default ``True``.
    broadening_max_width: float (cm-1)
        Full width over which to compute the broadening. Large values will create
        a huge performance drop (scales as ~broadening_width^2 without DLM)
        The calculated spectral range is increased (by broadening_max_width/2
        on each side) to take into account overlaps from out-of-range lines.
        Default ``10`` cm-1.
    wstep: float (cm-1)
        Spacing of calculated spectrum. Default ``0.01`` cm-1
    cutoff: float (~ unit of Linestrength: cm-1/(#.cm-2))
        discard linestrengths that are lower that this, to reduce calculation
        times. ``1e-27`` is what is generally used to generate databases such as
        CDSD. If ``0``, no cutoff. Default ``1e-27``.
    pseudo_continuum_threshold: float
        if not ``0``, first calculate a rough approximation of the spectrum, then
        moves all lines whose linestrength intensity is less than this threshold
        of the maximum in a semi-continuum. Values above 0.01 can yield significant
        errors, mostly in highly populated areas. 80% of the lines can typically
        be moved in a continuum, resulting in 5 times faster spectra. If ``0``,
        no semi-continuum is used. Default ``0``.
    save_memory: boolean
        if ``True``, removes databases calculated by intermediate functions (for
        instance, delete the full database once the linestrength cutoff criteria
        was applied). This saves some memory but requires to reload the database
        & recalculate the linestrength for each new parameter. Default ``False``.
    export_populations: ``'vib'``, ``'rovib'``, ``None``
        if not None, store populations in Spectrum. Either store vibrational
        populations ('vib') or rovibrational populations ('rovib'). Default ``None``
    export_lines: boolean
        if ``True``, saves lines in Spectrum. Default ``True``.
    chunksize: int, or ``None``
        Splits the lines database in several chuncks during calculation, else
        the multiplication of lines over all spectral range takes too much memory
        and slows the system down. Chunksize let you change the default chunck
        size. If ``None``, all lines are processed directly. Usually faster but
        can create memory problems. Default ``None``
    optimization : ``"simple"``, ``"min-RMS"``, ``None``
        If either ``"simple"`` or ``"min-RMS"`` DLM optimization for lineshape calculation is used:
        - ``"min-RMS"`` : weights optimized by analytical minimization of the RMS-error (See: [Spectral Synthesis Algorithm]_)
        - ``"simple"`` : weights equal to their relative position in the grid

        If using the DLM optimization, broadening method is automatically set to ``'fft'``.
        If ``None``, no lineshape interpolation is performed and the lineshape of all lines is calculated.

        Refer to [Spectral Synthesis Algorithm]_ for more explanation on the DLM method for lineshape interpolation.

        Default ``"min-RMS"``
    folding_thresh: float
        Folding is a correction procedure thet is applied when the lineshape is calculated with
        the ``fft`` broadening method and the linewidth is comparable to ``wstep``, that prevents
        sinc(v) modulation of the lineshape. Folding continues until the lineshape intensity
        is below ``folding_threshold``. Setting to 1 or higher effectively disables folding correction.

        Range: 0.0 < folding_thresh <= 1.0
        Default: 1e-6
    zero_padding: int
        Zero padding is used in conjunction with the ``fft`` broadening method to prevent circular
        convolution at the cost of performance. When set to -1, padding is set equal to the spectrum length,
        which guarantees a linear convolution.

        Range: 0 <= zero_padding <= len(w), or zero_padding = -1
        Default: -1
    broadening_method: ``"voigt"``, ``"convolve"``, ``"fft"``
        Calculates broadening with a direct voigt approximation ('voigt') or
        by convoluting independantly calculated Doppler and collisional
        broadening ('convolve'). First is much faster, 2nd can be used to
        compare results. This SpectrumFactory parameter can be manually
        adjusted a posteriori with::

            sf = SpectrumFactory(...)
            sf.params.broadening_method = 'voigt'

        Fast fourier transform ``'fft'`` is only available if using the DLM lineshape
        calculation ``optimization``. Because the DLM convolves all lines at the same time,
        and thus operates on large arrays, ``'fft'`` becomes more appropriate than
        convolutions in real space (``'voit'``, ``'convolve'`` )

        By default, use ``"fft"`` for any ``optimization``, and ``"voigt"`` if
        optimization is ``None`` .
    warnings: bool, or one of ``['warn', 'error', 'ignore']``, dict
        If one of ``['warn', 'error', 'ignore']``, set the default behaviour
        for all warnings. Can also be a dictionary to set specific warnings only.
        Example::

            warnings = {'MissingSelfBroadeningWarning':'ignore',
                        'NegativeEnergiesWarning':'ignore',
                        'HighTemperatureWarning':'ignore'}

        See :py:data:`~radis.misc.warning.default_warning_status` for more
        information.
    verbose: boolean, or int
        If ``False``, stays quiet. If ``True``, tells what is going on.
        If ``>=2``, gives more detailed messages (for instance, details of
        calculation times). Default ``True``.

    Examples
    --------

    An example using :class:`~radis.lbl.factory.SpectrumFactory`,
    :meth:`~radis.lbl.loader.DatabankLoader.load_databank`, the
    :class:`~radis.spectrum.spectrum.Spectrum` methods, and
    :py:mod:`~astropy.units` ::

        from radis import SpectrumFactory
        from astropy import units as u
        sf = SpectrumFactory(wavelength_min=4165 * u.nm,
                             wavelength_max=4200 * u.nm,
                             isotope='1,2',
                             broadening_max_width=10,  # cm-1
                             medium='vacuum',
                             verbose=1,    # more for more details
                             )
        sf.load_databank('HITRAN-CO2-TEST')        # predefined in ~/.radis
        s = sf.eq_spectrum(Tgas=300 * u.K, path_length=1 * u.cm)
        s.rescale_path_length(0.01)    # cm
        s.plot('radiance_noslit', Iunit='µW/cm2/sr/nm')

    Refer to the online :ref:`Examples <label_examples>` for more cases.

    .. inheritance-diagram:: radis.lbl.parallel.SpectrumFactory
       :parts: 1

    See Also
    --------

    Alternative:

    :func:`~radis.lbl.calc.calc_spectrum`

    Main Methods:

    :meth:`~radis.lbl.loader.DatabankLoader.load_databank`,
    :meth:`~radis.lbl.factory.SpectrumFactory.eq_spectrum`,
    :meth:`~radis.lbl.factory.SpectrumFactory.non_eq_spectrum`

    For advanced use:

    :meth:`~radis.lbl.loader.DatabankLoader.fetch_databank`,
    :meth:`~radis.lbl.loader.DatabankLoader.init_databank`,
    :meth:`~radis.lbl.loader.DatabankLoader.init_database`,
    :meth:`~radis.lbl.bands.BandFactory.eq_bands`,
    :meth:`~radis.lbl.bands.BandFactory.non_eq_bands`

    Inputs and parameters can be accessed a posteriori with :

    :py:attr:`~radis.lbl.loader.DatabankLoader.input` : physical input
    :py:attr:`~radis.lbl.loader.DatabankLoader.params` : computational parameters
    :py:attr:`~radis.lbl.loader.DatabankLoader.misc` : miscallenous parameters (don't change output)
    """

    # TODO: make it possible to export both 'vib' and 'rovib'

    # TODO
    # -------
    #
    # This code is still designed for one-molecule only: some parameters
    # (e.g.: molar mass used in Doppler broadening) are defined in SpectrumFactory
    # rather than being a column in the dataframe. This should be changed to
    # allow dealing with polymolecules databases

    # TODO
    # store everything in a self.var class instead of self.[] directly

    def __init__(
        self,
        wmin=None,
        wmax=None,
        wunit=Default("cm-1"),
        wavenum_min=None,
        wavenum_max=None,
        wavelength_min=None,
        wavelength_max=None,
        Tref=296,
        pressure=1.01325,
        mole_fraction=1,
        path_length=1,
        wstep=0.01,
        molecule=None,
        isotope="all",
        medium="air",
        broadening_max_width=10,
        pseudo_continuum_threshold=0,
        self_absorption=True,
        chunksize=None,
        optimization="simple",
        folding_thresh=1e-6,
        zero_padding=-1,
        broadening_method=Default("fft"),
        cutoff=1e-27,
        verbose=True,
        warnings=True,
        save_memory=False,
        export_populations=None,
        export_lines=True,
        **kwargs
    ):

        # Initialize BandFactory object
        super(SpectrumFactory, self).__init__()

        # Check inputs (deal with deprecated format)
        if medium not in ["air", "vacuum"]:
            raise ValueError("Wavelength must be one of: 'air', 'vacuum'")
        kwargs0 = kwargs  # kwargs is used to deal with Deprecated names
        if "db_use_cached" in kwargs:
            warn(
                DeprecationWarning(
                    "db_use_cached removed from SpectrumFactory init and moved in load/fetch_databank()"
                )
            )
            kwargs0.pop("db_use_cached")
        if "lvl_use_cached" in kwargs:
            warn(
                DeprecationWarning(
                    "lvl_use_cached removed from SpectrumFactory init and moved in load/fetch_databank()"
                )
            )
            kwargs0.pop("lvl_use_cached")
        if kwargs0 != {}:
            raise TypeError(
                "__init__() got an unexpected keyword argument '{0}'".format(
                    list(kwargs0)[0]
                )
            )

        if not 0 <= pseudo_continuum_threshold < 1:
            raise ValueError("pseudo_continuum_threshold should be in [0-1]")
        if export_populations not in ["vib", "rovib", False, None] and not isinstance(
            export_populations, list
        ):
            raise ValueError(
                "export_populations must be one of 'vib', 'rovib', "
                + "or 'False'. Got '{0}'".format(export_populations)
            )

        # calculate waveranges
        # --------------------

        # Get wavenumber, based on whatever was given as input.
        wavenum_min, wavenum_max = get_waverange(
            wmin,
            wmax,
            wunit,
            wavenum_min,
            wavenum_max,
            wavelength_min,
            wavelength_max,
            medium,
        )

        # calculated range is broader than output waverange to take into account off-range line broadening
        wavenumber, wavenumber_calc = _generate_wavenumber_range(
            wavenum_min, wavenum_max, wstep, broadening_max_width
        )
        wbroad_centered = _generate_broadening_range(wstep, broadening_max_width)
        # Store broadening max width and wstep as hidden variable (to ensure they are not changed afterwards)
        self._wstep = wstep
        self._broadening_max_width = broadening_max_width

        # Get boolean array that extracts the reduced range `wavenumber` from `wavenumber_calc`
        woutrange = np.in1d(wavenumber_calc, wavenumber, assume_unique=True)
        self.wbroad_centered = wbroad_centered
        self.wavenumber = wavenumber
        self.wavenumber_calc = wavenumber_calc
        self.woutrange = woutrange

        # Init variables
        # --------------

        # Get molecule name
        if isinstance(molecule, int):
            molecule == get_molecule(molecule)
        if molecule is not None:
            if (
                molecule
                not in MOLECULES_LIST_EQUILIBRIUM + MOLECULES_LIST_NONEQUILIBRIUM
            ):
                raise ValueError(
                    "Unsupported molecule: {0}.\n".format(molecule)
                    + "Supported molecules are:\n - under equilibrium: {0}".format(
                        MOLECULES_LIST_EQUILIBRIUM
                    )
                    + "\n- under nonequilibrium: {0}".format(
                        MOLECULES_LIST_NONEQUILIBRIUM
                    )
                )

        # Store isotope identifier in str format (list wont work in database queries)
        if not isinstance(isotope, str):
            isotope = ",".join([str(k) for k in list_if_float(isotope)])

        # Initialize input conditions
        self.input.wavenum_min = wavenum_min
        self.input.wavenum_max = wavenum_max
        self.input.Tref = convert_and_strip_units(Tref, u.K)
        self.input.pressure_mbar = convert_and_strip_units(pressure, u.bar) * 1e3
        self.input.mole_fraction = mole_fraction

        self.input.path_length = convert_and_strip_units(path_length, u.cm)
        self.input.molecule = (
            molecule  # if None, will be overwritten after reading database
        )
        self.input.state = "X"  # for the moment only ground-state is used
        # (but the code is electronic state aware)
        self.input.isotope = (
            isotope  # if 'all', will be overwritten after reading database
        )
        self.input.self_absorption = self_absorption

        # Initialize computation variables
        self.params.wstep = wstep
        self.params.pseudo_continuum_threshold = pseudo_continuum_threshold
        self.params.cutoff = cutoff
        self.params.broadening_max_width = broadening_max_width  # line broadening
        self.misc.export_lines = export_lines
        self.misc.export_populations = export_populations
        self.params.wavenum_min_calc = wavenumber_calc[0]
        self.params.wavenum_max_calc = wavenumber_calc[-1]

        # if optimization is ``'simple'`` or ``'min-RMS'``, or None :
        # Adjust default values of broadening method :
        if isinstance(broadening_method, Default):
            if optimization in ("simple", "min-RMS") and broadening_method != "fft":
                if self.verbose >= 3:
                    printg(
                        "DLM used. Defaulting broadening method from {0} to FFT".format(
                            broadening_method
                        )
                    )
                broadening_method = "fft"
            elif optimization is None and broadening_method != "voigt":
                if self.verbose >= 3:
                    printg(
                        "DLM not used. Defaulting broadening method from {0} to 'voigt'".format(
                            broadening_method
                        )
                    )
                broadening_method = "voigt"
            else:  # keep default
                broadening_method = broadening_method.value
        self.params.broadening_method = broadening_method
        self.params.optimization = optimization
        self.params.folding_thresh = folding_thresh
        self.params.zero_padding = zero_padding

        # used to split lines into blocks not too big for memory
        self.misc.chunksize = chunksize
        # Other parameters:
        self.verbose = verbose
        self.save_memory = save_memory
        self.autoupdatedatabase = False  # a boolean to automatically store calculated
        # spectra in a Spectrum database. See init_database
        # for more info
        self.autoretrievedatabase = False  # a boolean to automatically retrieve
        # spectra from database instead of
        # calculating them
        self.SpecDatabase = None  # the database to store spectra. Not to be confused
        # with the databank where lines are stored
        self.database = None  # path to previous database

        # Warnings
        # --------

        # Add cutoff / threshold warning values for the different optimisations
        # (linestrength cutoff, broadening cutoff). These cannot be changed
        # from the Factory input, but can still be modified manually afterwards
        # TODO: replace everything with 'auto' modes.

        # Set default behavior for warnings:
        if isinstance(warnings, dict):
            self.warnings.update(warnings)
        elif warnings in [True, "warn", "warning"]:
            self.warnings["default"] = "warn"
        elif warnings == "error":
            self.warnings["default"] = "error"
        elif warnings in [False, "ignore"]:
            self.warnings["default"] = "ignore"
        else:
            raise ValueError("Unexpected value for warnings: {0}".format(warnings))
        # Set default values for warnings thresholds
        self.misc.warning_linestrength_cutoff = 1e-2
        self.misc.warning_broadening_threshold = 1e-2

        return

    # %% ======================================================================
    # PUBLIC METHODS
    # ------------------------
    # eq_spectrum             >>> calc equilibrium spectrum
    # non_eq_spectrum         >>> calc non equilibrium spectrum
    # eq_bands                >>> returns bands as a list of spectra
    # non_eq_bands            >>> same, with overpopulation factors
    # power                   >>> get total power (equilibrium or non eq)
    #
    # XXX =====================================================================

    def eq_spectrum(
        self, Tgas, mole_fraction=None, path_length=None, pressure=None, name=None
    ):
        """Generate a spectrum at equilibrium.

        Parameters
        ----------

        Tgas: float or `~astropy.units.quantity.Quantity`
            Gas temperature (K)
        mole_fraction: float
            database species mole fraction. If None, Factory mole fraction is used.
        path_length: float or `~astropy.units.quantity.Quantity`
            slab size (cm). If ``None``, the default Factory
            :py:attr:`~radis.lbl.factory.SpectrumFactor.input.path_length` is used.
        pressure: float or `~astropy.units.quantity.Quantity`
            pressure (bar). If ``None``, the default Factory
            :py:attr:`~radis.lbl.factory.SpectrumFactor.input.pressure` is used.
        name: str
            output Spectrum name (useful in batch)

        Returns
        -------

        s : Spectrum
            Returns a :class:`~radis.spectrum.spectrum.Spectrum` object

                Use the :meth:`~radis.spectrum.spectrum.Spectrum.get` method to get something
                among ``['radiance', 'radiance_noslit', 'absorbance', etc...]``

                Or directly the :meth:`~radis.spectrum.spectrum.Spectrum.plot` method
                to plot it. See [1]_ to get an overview of all Spectrum methods

        References
        ----------

        .. [1] RADIS doc: `Spectrum how to? <https://radis.readthedocs.io/en/latest/spectrum/spectrum.html#label-spectrum>`__


        See Also
        --------

        :meth:`~radis.lbl.factory.SpectrumFactory.non_eq_spectrum`
        """

        # %% Preprocessing
        # --------------------------------------------------------------------

        # Check inputs
        if not self.input.self_absorption:
            raise ValueError(
                "Use non_eq_spectrum(Tgas, Tgas) to calculate spectra "
                + "without self_absorption"
            )

        # Convert units
        Tgas = convert_and_strip_units(Tgas, u.K)
        path_length = convert_and_strip_units(path_length, u.cm)
        pressure = convert_and_strip_units(pressure, u.bar)

        # update defaults
        if path_length is not None:
            self.input.path_length = path_length
        if mole_fraction is not None:
            self.input.mole_fraction = mole_fraction
        if pressure is not None:
            self.input.pressure_mbar = pressure * 1e3
        if not is_float(Tgas):
            raise ValueError(
                "Tgas should be float or Astropy unit. Got {0}".format(Tgas)
            )
        self.input.rot_distribution = "boltzmann"  # equilibrium
        self.input.vib_distribution = "boltzmann"  # equilibrium

        # Get temperatures
        self.input.Tgas = Tgas
        self.input.Tvib = Tgas  # just for info
        self.input.Trot = Tgas  # just for info

        # Init variables
        pressure_mbar = self.input.pressure_mbar
        mole_fraction = self.input.mole_fraction
        path_length = self.input.path_length
        verbose = self.verbose

        # Check variables
        self._check_inputs(mole_fraction, max(flatten(Tgas)))

        # Retrieve Spectrum from database if it exists
        if self.autoretrievedatabase:
            s = self._retrieve_from_database()
            if s is not None:
                return s  # exit function

        # %% Start
        # --------------------------------------------------------------------

        t0 = time()
        if verbose:
            self.print_conditions("Calculating Equilibrium Spectrum")

        # Check database, reset populations, create line dataframe to be scaled
        # --------------------------------------------------------------------
        self._check_line_databank()
        self._reinitialize()  # creates scaled dataframe df1 from df0

        # --------------------------------------------------------------------

        # First calculate the linestrength at given temperature
        self._calc_linestrength_eq(Tgas)  # scales S0 to S (equivalent to S0 in code)
        self._cutoff_linestrength()

        # ----------------------------------------------------------------------

        # Calculate line shift
        self._calc_lineshift()  # scales wav to shiftwav (equivalent to v0)

        # ----------------------------------------------------------------------
        # Line broadening

        # ... calculate broadening  HWHM
        self._calc_broadening_HWHM()

        # ... find weak lines and calculate semi-continuum (optional)
        I_continuum = self._calculate_pseudo_continuum()
        # ... apply lineshape and get absorption coefficient
        # ... (this is the performance bottleneck)
        wavenumber, abscoeff_v = self._calc_broadening()
        #    :         :
        #   cm-1    1/(#.cm-2)

        # ... add semi-continuum (optional)
        abscoeff_v = self._add_pseudo_continuum(abscoeff_v, I_continuum)
        # Calculate output quantities
        # ----------------------------------------------------------------------

        if self.verbose >= 2:
            t1 = time()

        # incorporate density of molecules (see equation (A.16) )
        density = mole_fraction * ((pressure_mbar * 100) / (k_b * Tgas)) * 1e-6
        #  :
        # (#/cm3)

        abscoeff = abscoeff_v * density  # cm-1
        # ... # TODO: if the code is extended to multi-species, then density has to be added
        # ... before lineshape broadening (as it would not be constant for all species)

        # get absorbance (technically it's the optical depth `tau`,
        #                absorbance `A` being `A = tau/ln(10)` )
        absorbance = abscoeff * path_length
        # Generate output quantities
        transmittance_noslit = exp(-absorbance)
        emissivity_noslit = 1 - transmittance_noslit
        radiance_noslit = calc_radiance(
            wavenumber, emissivity_noslit, Tgas, unit=self.units["radiance_noslit"]
        )

        if self.verbose >= 2:
            printg(
                "Calculated other spectral quantities in {0:.2f}s".format(time() - t1)
            )

        # %% Export
        # --------------------------------------------------------------------

        t = round(time() - t0, 2)
        if verbose >= 2:
            printg(
                "Spectrum calculated in {0:.2f}s (before object generation)".format(t)
            )
        if self.verbose >= 2:
            t1 = time()

        # Get conditions
        conditions = self.get_conditions()
        conditions.update(
            {
                "calculation_time": t,
                "lines_calculated": self._Nlines_calculated,
                "lines_cutoff": self._Nlines_cutoff,
                "lines_in_continuum": self._Nlines_in_continuum,
                "thermal_equilibrium": True,
                "radis_version": get_version(),
            }
        )

        # Get populations of levels as calculated in RovibrationalPartitionFunctions
        # ... Populations cannot be calculated at equilibrium (needs energies).
        # ... Use SpectrumFactory.non_eq_spectrum
        populations = None

        # Get lines (intensities + populations)
        lines = self.get_lines()

        # Spectral quantities
        quantities = {
            "abscoeff": (wavenumber, abscoeff),
            "absorbance": (wavenumber, absorbance),
            "emissivity_noslit": (wavenumber, emissivity_noslit),
            "transmittance_noslit": (wavenumber, transmittance_noslit),
            # (mW/cm2/sr/nm)
            "radiance_noslit": (wavenumber, radiance_noslit),
        }
        if I_continuum is not None and self._export_continuum:
            quantities.update(
                {"abscoeff_continuum": (wavenumber, I_continuum * density)}
            )

        # Store results in Spectrum class
        s = Spectrum(
            quantities=quantities,
            conditions=conditions,
            populations=populations,
            lines=lines,
            units=self.units,
            cond_units=self.cond_units,
            waveunit=self.params.waveunit,  # cm-1
            # dont check input (much faster, and Spectrum
            warnings=False,
            # is freshly baken so probably in a good format
            name=name,
        )

        # update database if asked so
        if self.autoupdatedatabase:
            self.SpecDatabase.add(s, if_exists_then="increment")
            # Tvib=Trot=Tgas... but this way names in a database
            # generated with eq_spectrum are consistent with names
            # in one generated with non_eq_spectrum

        # Get generation & total calculation time
        if self.verbose >= 2:
            printg("Generated Spectrum object in {0:.2f}s".format(time() - t1))

        #  In the less verbose case, we print the total calculation+generation time:
        t = round(time() - t0, 2)
        if verbose:
            print("Spectrum calculated in {0:.2f}s".format(t))

        return s

    def eq_spectrum_gpu(
        self, Tgas, mole_fraction=None, path_length=None, pressure=None, name=None
    ):

        """Generate a spectrum at equilibrium with calculation of lineshapes
        and broadening done on the GPU.

        Parameters
        ----------
        Tgas: float or `~astropy.units.quantity.Quantity`
            Gas temperature (K)
        mole_fraction: float
            database species mole fraction. If None, Factory mole fraction is used.
        path_length: float or `~astropy.units.quantity.Quantity`
            slab size (cm). If ``None``, the default Factory
            :py:attr:`~radis.lbl.factory.SpectrumFactor.input.path_length` is used.
        pressure: float or `~astropy.units.quantity.Quantity`
            pressure (bar). If ``None``, the default Factory
            :py:attr:`~radis.lbl.factory.SpectrumFactor.input.pressure` is used.
        name: str
            output Spectrum name (useful in batch)

        Returns
        -------
        s : Spectrum
            Returns a :class:`~radis.spectrum.spectrum.Spectrum` object

                Use the :meth:`~radis.spectrum.spectrum.Spectrum.get` method to get something
                among ``['radiance', 'radiance_noslit', 'absorbance', etc...]``

                Or directly the :meth:`~radis.spectrum.spectrum.Spectrum.plot` method
                to plot it. See [1]_ to get an overview of all Spectrum methods

        Notes
        -----

        This method requires CUDA compatible hardware to execute. For more information on how to setup your system to run GPU-accelerated methods using CUDA and Cython, check `GPU Spectrum Calculation on RADIS <https://radis.readthedocs.io/en/latest/lbl/gpu.html>`

        See Also
        --------

        :meth:`~radis.lbl.factory.SpectrumFactory.eq_spectrum`
        """

        # %% Preprocessing
        # --------------------------------------------------------------------

        # Check inputs
        if not self.input.self_absorption:
            raise ValueError(
                "Use non_eq_spectrum(Tgas, Tgas) to calculate spectra "
                + "without self_absorption"
            )

        # Convert units
        Tgas = convert_and_strip_units(Tgas, u.K)
        path_length = convert_and_strip_units(path_length, u.cm)
        pressure = convert_and_strip_units(pressure, u.bar)

        # update defaults
        if path_length is not None:
            self.input.path_length = path_length
        if mole_fraction is not None:
            self.input.mole_fraction = mole_fraction
        if pressure is not None:
            self.input.pressure_mbar = pressure * 1e3
        if not is_float(Tgas):
            raise ValueError("Tgas should be float.")
        self.input.rot_distribution = "boltzmann"  # equilibrium
        self.input.vib_distribution = "boltzmann"  # equilibrium

        # Get temperatures
        self.input.Tgas = Tgas
        self.input.Tvib = Tgas  # just for info
        self.input.Trot = Tgas  # just for info

        verbose = self.verbose

        # Init variables
        pressure_mbar = self.input.pressure_mbar
        mole_fraction = self.input.mole_fraction
        path_length = self.input.path_length

        # Check variables
        self._check_inputs(mole_fraction, max(flatten(Tgas)))

        # Retrieve Spectrum from database if it exists
        if self.autoretrievedatabase:
            s = self._retrieve_from_database()
            if s is not None:
                return s  # exit function

        ### GET ISOTOPE ABUNDANCE & MOLECULAR MASS ###

        molpar = MolParams()

        try:
            id_set = self.df0[
                "id"
            ].unique()  # get all the molecules in the dataframe, should ideally be 1 element for GPU
            mol_id = id_set[0]
            molecule = get_molecule(mol_id)
        except:
            mol_id = get_molecule_identifier(self.input.molecule)
            molecule = get_molecule(mol_id)

        state = self.input.state
        iso_set = self._get_isotope_list(molecule)

        iso_arr = list(range(max(iso_set) + 1))

        Ia_arr = np.empty_like(iso_arr, dtype=np.float32)  # abundance of each isotope
        molarmass_arr = np.empty_like(
            iso_arr, dtype=np.float32
        )  # molar mass of each isotope
        Q_arr = np.empty_like(
            iso_arr, dtype=np.float32
        )  # partitioning function of each isotope
        for iso in iso_arr:
            if iso in iso_set:
                params = molpar.df.loc[(mol_id, iso)]
                Ia_arr[iso] = params.abundance
                molarmass_arr[iso] = params.mol_mass
                Q_arr[iso] = self._get_parsum(molecule, iso, state).at(T=Tgas)

        Ia_arr[np.isnan(Ia_arr)] = 0
        molarmass_arr[np.isnan(molarmass_arr)] = 0

        ### EXPERIMENTAL ###

        project_path = getProjectRoot()
        project_path += "/lbl/py_cuffs/"
        sys.path.insert(1, project_path)

        try:
            import py_cuffs
        except:
            try:

                if verbose >= 2:
                    print("py_cuFFS module not found in directory...")
                    print("Compiling module from source...")

                call(
                    "python setup.py build_ext --inplace",
                    cwd=project_path,
                    shell=True,
                )

                if verbose >= 2:
                    print("Finished compilation...trying to import module again")
                import py_cuffs

                if verbose:
                    print("py_cuFFS imported succesfully!")
            except:
                raise (
                    ModuleNotFoundError(
                        "Failed to load py_cuFFS module, program will exit."
                    )
                )
                exit()

        ### --- ###

        t0 = time()

        # generate the v_arr
        v_arr = np.arange(
            self.input.wavenum_min,
            self.input.wavenum_max + self._wstep,
            self._wstep,
        )

        # load the data
        df = self.df0
        iso = df["iso"].to_numpy(dtype=np.int32)
        v0 = df["wav"].to_numpy(dtype=np.float32)
        da = df["Pshft"].to_numpy(dtype=np.float32)
        El = df["El"].to_numpy(dtype=np.float32)
        na = df["Tdpair"].to_numpy(dtype=np.float32)

        log_2gs = np.array(self._get_log_2gs(), dtype=np.float32)
        log_2vMm = np.array(self._get_log_2vMm(molarmass_arr), dtype=np.float32)
        S0 = np.array(self._get_S0(Ia_arr), dtype=np.float32)

        NwG = 4
        NwL = 8

        _Nlines_calculated = len(v0)

        if verbose >= 2:
            print("Initializing parameters...", end=" ")

        if verbose is False:
            verbose_gpu = 0
        elif verbose is True:
            verbose_gpu = 1
        else:
            verbose_gpu = verbose

        py_cuffs.init(
            v_arr,
            NwG,
            NwL,
            iso,
            v0,
            da,
            log_2gs,
            na,
            log_2vMm,
            S0,
            El,
            Q_arr,
            verbose_gpu,
        )

        if verbose >= 2:
            print("Initialization complete!")

        wavenumber = v_arr

        if verbose >= 2:
            print("Calculating spectra...", end=" ")

        abscoeff = py_cuffs.iterate(
            pressure_mbar * 1e-3,
            Tgas,
            mole_fraction,
            Ia_arr,
            molarmass_arr,
            verbose_gpu,
        )
        # Calculate output quantities
        # ----------------------------------------------------------------------
        if verbose >= 2:
            t1 = time()

        # ... # TODO: if the code is extended to multi-species, then density has to be added
        # ... before lineshape broadening (as it would not be constant for all species)

        # get absorbance (technically it's the optical depth `tau`,
        #                absorbance `A` being `A = tau/ln(10)` )
        absorbance = abscoeff * path_length
        # Generate output quantities
        transmittance_noslit = exp(-absorbance)
        emissivity_noslit = 1 - transmittance_noslit
        radiance_noslit = calc_radiance(
            wavenumber, emissivity_noslit, Tgas, unit=self.units["radiance_noslit"]
        )
        if verbose >= 2:
            printg(
                "Calculated other spectral quantities in {0:.2f}s".format(time() - t1)
            )

        lines = self.get_lines()

        # %% Export
        # --------------------------------------------------------------------
        t = round(time() - t0, 2)
        if verbose >= 2:
            t1 = time()
        # Get lines (intensities + populations)

        conditions = self.get_conditions()
        conditions.update(
            {
                "calculation_time": t,
                "lines_calculated": _Nlines_calculated,
                "thermal_equilibrium": True,
                "radis_version": get_version(),
            }
        )

        # Spectral quantities
        quantities = {
            "abscoeff": (wavenumber, abscoeff),
            "absorbance": (wavenumber, absorbance),
            "emissivity_noslit": (wavenumber, emissivity_noslit),
            "transmittance_noslit": (wavenumber, transmittance_noslit),
            # (mW/cm2/sr/nm)
            "radiance_noslit": (wavenumber, radiance_noslit),
        }

        # Store results in Spectrum class
        s = Spectrum(
            quantities=quantities,
            units=self.units,
            conditions=conditions,
            lines=lines,
            cond_units=self.cond_units,
            waveunit=self.params.waveunit,  # cm-1
            # dont check input (much faster, and Spectrum
            warnings=False,
            # is freshly baken so probably in a good format
            name=name,
        )

        # update database if asked so
        if self.autoupdatedatabase:
            self.SpecDatabase.add(s, if_exists_then="increment")
            # Tvib=Trot=Tgas... but this way names in a database
            # generated with eq_spectrum are consistent with names
            # in one generated with non_eq_spectrum

        # Get generation & total calculation time
        if verbose >= 2:
            printg("Generated Spectrum object in {0:.2f}s".format(time() - t1))

        #  In the less verbose case, we print the total calculation+generation time:

        return s

    def non_eq_spectrum(
        self,
        Tvib,
        Trot,
        Ttrans=None,
        mole_fraction=None,
        path_length=None,
        pressure=None,
        vib_distribution="boltzmann",
        rot_distribution="boltzmann",
        overpopulation=None,
        name=None,
    ):
        """Calculate emission spectrum in non-equilibrium case. Calculates
        absorption with broadened linestrength and emission with broadened
        Einstein coefficient.

        Parameters
        ----------
        Tvib: float
            vibrational temperature [K]
            can be a tuple of float for the special case of more-than-diatomic
            molecules (e.g: CO2)
        Trot: float
            rotational temperature [K]
        Ttrans: float
            translational temperature [K]. If None, translational temperature is
            taken as rotational temperature (valid at 1 atm for times above ~ 2ns
            which is the RT characteristic time)
        mole_fraction: float
            database species mole fraction. If None, Factory mole fraction is used.
        path_length: float or `~astropy.units.quantity.Quantity`
            slab size (cm). If ``None``, the default Factory
            :py:attr:`~radis.lbl.factory.SpectrumFactor.input.path_length` is used.
        pressure: float or `~astropy.units.quantity.Quantity`
            pressure (bar). If ``None``, the default Factory
            :py:attr:`~radis.lbl.factory.SpectrumFactor.input.pressure` is used.

        Other Parameters
        ----------------
        vib_distribution: ``'boltzmann'``, ``'treanor'``
            vibrational distribution
        rot_distribution: ``'boltzmann'``
            rotational distribution
        overpopulation: dict, or ``None``
            add overpopulation factors for given levels:

            >>> {level:overpopulation_factor}

        name: str
            output Spectrum name (useful in batch)

        Returns
        -------

        s : Spectrum
            Returns a :class:`~radis.spectrum.spectrum.Spectrum` object

                Use the :meth:`~radis.spectrum.spectrum.Spectrum.get` method to get something
                among ``['radiance', 'radiance_noslit', 'absorbance', etc...]``

                Or directly the :meth:`~radis.spectrum.spectrum.Spectrum.plot` method
                to plot it. See [1]_ to get an overview of all Spectrum methods

        References
        ----------

        .. [1] RADIS doc: `Spectrum how to? <https://radis.readthedocs.io/en/latest/spectrum/spectrum.html#label-spectrum>`__

        See Also
        --------

        :meth:`~radis.lbl.factory.SpectrumFactory.eq_spectrum`
        :meth:`~radis.lbl.factory.SpectrumFactory.optically_thin_power`
        """

        # %% Preprocessing
        # --------------------------------------------------------------------

        # Convert units
        Tvib = convert_and_strip_units(Tvib, u.K)
        Trot = convert_and_strip_units(Trot, u.K)
        Ttrans = convert_and_strip_units(Ttrans, u.K)
        path_length = convert_and_strip_units(path_length, u.cm)
        pressure = convert_and_strip_units(pressure, u.bar)

        # check inputs, update defaults
        if path_length is not None:
            self.input.path_length = path_length
        if mole_fraction is not None:
            self.input.mole_fraction = mole_fraction
        if pressure is not None:
            self.input.pressure_mbar = pressure * 1e3
        if isinstance(Tvib, tuple):
            Tvib = tuple([convert_and_strip_units(T, u.K) for T in Tvib])
        elif not is_float(Tvib):
            raise TypeError(
                "Tvib should be float, or tuple (got {0})".format(type(Tvib))
            )
        singleTvibmode = is_float(Tvib)
        if not is_float(Trot):
            raise ValueError("Trot should be float")
        if overpopulation is None:
            overpopulation = {}
        assert vib_distribution in ["boltzmann", "treanor"]
        assert rot_distribution in ["boltzmann"]
        self.input.overpopulation = overpopulation
        self.input.rot_distribution = rot_distribution
        self.input.vib_distribution = vib_distribution

        # Get translational temperature
        Tgas = Ttrans
        if Tgas is None:
            Tgas = Trot  # assuming Ttrans = Trot
        self.input.Tgas = Tgas
        self.input.Tvib = Tvib
        self.input.Trot = Trot

        # Init variables
        path_length = self.input.path_length
        mole_fraction = self.input.mole_fraction
        pressure_mbar = self.input.pressure_mbar
        verbose = self.verbose

        # Check variables
        self._check_inputs(mole_fraction, max(flatten(Tgas, Tvib, Trot)))

        # Retrieve Spectrum from database if it exists
        if self.autoretrievedatabase:
            s = self._retrieve_from_database()
            if s is not None:
                return s  # exit function

        # %% Start
        # --------------------------------------------------------------------

        t0 = time()
        if verbose:
            self.print_conditions("Calculating Non-Equilibrium Spectrum")

        # Check line database and parameters, reset populations and scaled line dataframe
        # ----------
        self._check_line_databank()
        # add nonequilibrium energies if needed (this may be a bottleneck
        # for a first calculation):
        self._check_noneq_parameters(vib_distribution, singleTvibmode)
        self._reinitialize()  # creates scaled dataframe df1 from df0

        # ----------------------------------------------------------------------
        # Calculate Populations, Linestrength and Emission Integral
        if singleTvibmode:
            self._calc_populations_noneq(
                Tvib,
                Trot,
                vib_distribution=vib_distribution,
                rot_distribution=rot_distribution,
                overpopulation=overpopulation,
            )
        else:
            self._calc_populations_noneq_multiTvib(
                Tvib,
                Trot,
                vib_distribution=vib_distribution,
                rot_distribution=rot_distribution,
                overpopulation=overpopulation,
            )

        self._calc_linestrength_noneq()
        self._calc_emission_integral()

        # ----------------------------------------------------------------------
        # Cutoff linestrength
        self._cutoff_linestrength()

        # ----------------------------------------------------------------------

        # Calculate lineshift
        self._calc_lineshift()

        # ----------------------------------------------------------------------

        # Line broadening

        # ... calculate broadening  HWHM
        self._calc_broadening_HWHM()

        # ... find weak lines and calculate semi-continuum (optional)
        k_continuum, j_continuum = self._calculate_pseudo_continuum(noneq=True)

        # ... apply lineshape and get absorption coefficient
        # ... (this is the performance bottleneck)
        wavenumber, abscoeff_v, emisscoeff_v = self._calc_broadening_noneq()
        #    :         :            :
        #   cm-1    1/(#.cm-2)   mW/sr/cm-1

        # ... add semi-continuum (optional)
        abscoeff_v = self._add_pseudo_continuum(abscoeff_v, k_continuum)
        emisscoeff_v = self._add_pseudo_continuum(emisscoeff_v, j_continuum)

        # Calculate output quantities
        # ----------------------------------------------------------------------

        if self.verbose >= 2:
            t1 = time()

        # incorporate density of molecules (see Rothman 1996 equation (A.16) )
        density = mole_fraction * ((pressure_mbar * 100) / (k_b * Tgas)) * 1e-6
        #  :
        # (#/cm3)

        abscoeff = abscoeff_v * density  # cm-1
        emisscoeff = emisscoeff_v * density  # mW/sr/cm3/cm-1

        # ... # TODO: if the code is extended to multi-species, then density has to be added
        # ... before lineshape broadening (as it would not be constant for all species)

        # get absorbance (technically it's the optical depth `tau`,
        #                absorbance `A` being `A = tau/ln(10)` )

        # Generate output quantities
        absorbance = abscoeff * path_length  # (adim)
        transmittance_noslit = exp(-absorbance)

        if self.input.self_absorption:
            # Analytical output of computing RTE over a single slab of constant
            # emissivity and absorption coefficient
            b = abscoeff == 0  # optically thin mask
            radiance_noslit = np.zeros_like(emisscoeff)
            radiance_noslit[~b] = (
                emisscoeff[~b] / abscoeff[~b] * (1 - transmittance_noslit[~b])
            )
            radiance_noslit[b] = emisscoeff[b] * path_length
        else:
            # Note that for k -> 0,
            radiance_noslit = emisscoeff * path_length  # (mW/sr/cm2/cm-1)

        # Convert `radiance_noslit` from (mW/sr/cm2/cm-1) to (mW/sr/cm2/nm)
        radiance_noslit = convert_rad2nm(
            radiance_noslit, wavenumber, "mW/sr/cm2/cm-1", "mW/sr/cm2/nm"
        )
        # Convert 'emisscoeff' from (mW/sr/cm3/cm-1) to (mW/sr/cm3/nm)
        emisscoeff = convert_emi2nm(
            emisscoeff, wavenumber, "mW/sr/cm3/cm-1", "mW/sr/cm3/nm"
        )
<<<<<<< HEAD

        if self.verbose >= 2:
            printg(
                "Calculated other spectral quantities in {0:.2f}s".format(time() - t1)
            )

        # Note: emissivity not defined under non equilibrium

        # %% Export
        # ----------------------------------------------------------------------

        t = round(time() - t0, 2)
        if verbose >= 2:
            printg(
                "Spectrum calculated in {0:.2f}s (before object generation)".format(t)
            )
        if self.verbose >= 2:
            t1 = time()

        # Get conditions
        conditions = self.get_conditions()
        conditions.update(
            {
                "calculation_time": t,
                "lines_calculated": self._Nlines_calculated,
                "lines_cutoff": self._Nlines_cutoff,
                "lines_in_continuum": self._Nlines_in_continuum,
                "thermal_equilibrium": False,  # dont even try to guess if it's at equilibrium
                "radis_version": get_version(),
            }
        )

        # Get populations of levels as calculated in RovibrationalPartitionFunctions
        populations = self.get_populations(self.misc.export_populations)

        # Get lines (intensities + populations)
        lines = self.get_lines()

        # Spectral quantities
        quantities = {
            "abscoeff": (wavenumber, abscoeff),
            "absorbance": (wavenumber, absorbance),
            # (mW/cm3/sr/nm)
            "emisscoeff": (wavenumber, emisscoeff),
            "transmittance_noslit": (wavenumber, transmittance_noslit),
            # (mW/cm2/sr/nm)
            "radiance_noslit": (wavenumber, radiance_noslit),
        }
        if k_continuum is not None and self._export_continuum:
            quantities.update(
                {
                    "abscoeff_continuum": (wavenumber, k_continuum * density),
                    "emisscoeff_continuum": (wavenumber, j_continuum * density),
                }
            )

        # Store results in Spectrum class
        s = Spectrum(
            quantities=quantities,
            conditions=conditions,
            populations=populations,
            lines=lines,
            units=self.units,
            cond_units=self.cond_units,
            waveunit=self.params.waveunit,  # cm-1
            # dont check input (much faster, and Spectrum
            warnings=False,
            # is freshly baken so probably in a good format
            name=name,
        )

        # update database if asked so
        if self.autoupdatedatabase:
            self.SpecDatabase.add(
                s,
                add_info=["Tvib", "Trot"],
                add_date="%Y%m%d",
                if_exists_then="increment",
            )

        # Get generation & total calculation time
        if self.verbose >= 2:
            printg("Generated Spectrum object in {0:.2f}s".format(time() - t1))

        #  In the less verbose case, we print the total calculation+generation time:
        t = round(time() - t0, 2)
        if verbose:
            print("Spectrum calculated in {0:.2f}s".format(t))

=======

        if self.verbose >= 2:
            printg(
                "Calculated other spectral quantities in {0:.2f}s".format(time() - t1)
            )

        # Note: emissivity not defined under non equilibrium

        # %% Export
        # ----------------------------------------------------------------------

        t = round(time() - t0, 2)
        if verbose >= 2:
            printg(
                "Spectrum calculated in {0:.2f}s (before object generation)".format(t)
            )
        if self.verbose >= 2:
            t1 = time()

        # Get conditions
        conditions = self.get_conditions()
        conditions.update(
            {
                "calculation_time": t,
                "lines_calculated": self._Nlines_calculated,
                "lines_cutoff": self._Nlines_cutoff,
                "lines_in_continuum": self._Nlines_in_continuum,
                "thermal_equilibrium": False,  # dont even try to guess if it's at equilibrium
                "radis_version": get_version(),
            }
        )

        # Get populations of levels as calculated in RovibrationalPartitionFunctions
        populations = self.get_populations(self.misc.export_populations)

        # Get lines (intensities + populations)
        lines = self.get_lines()

        # Spectral quantities
        quantities = {
            "abscoeff": (wavenumber, abscoeff),
            "absorbance": (wavenumber, absorbance),
            # (mW/cm3/sr/nm)
            "emisscoeff": (wavenumber, emisscoeff),
            "transmittance_noslit": (wavenumber, transmittance_noslit),
            # (mW/cm2/sr/nm)
            "radiance_noslit": (wavenumber, radiance_noslit),
        }
        if k_continuum is not None and self._export_continuum:
            quantities.update(
                {
                    "abscoeff_continuum": (wavenumber, k_continuum * density),
                    "emisscoeff_continuum": (wavenumber, j_continuum * density),
                }
            )

        # Store results in Spectrum class
        s = Spectrum(
            quantities=quantities,
            conditions=conditions,
            populations=populations,
            lines=lines,
            units=self.units,
            cond_units=self.cond_units,
            waveunit=self.params.waveunit,  # cm-1
            # dont check input (much faster, and Spectrum
            warnings=False,
            # is freshly baken so probably in a good format
            name=name,
        )

        # update database if asked so
        if self.autoupdatedatabase:
            self.SpecDatabase.add(
                s,
                add_info=["Tvib", "Trot"],
                add_date="%Y%m%d",
                if_exists_then="increment",
            )

        # Get generation & total calculation time
        if self.verbose >= 2:
            printg("Generated Spectrum object in {0:.2f}s".format(time() - t1))

        #  In the less verbose case, we print the total calculation+generation time:
        t = round(time() - t0, 2)
        if verbose:
            print("Spectrum calculated in {0:.2f}s".format(t))

>>>>>>> 7dc98801
        return s

    def _get_log_2gs(self):
        """Returns log_2gs if it already exists in the dataframe, otherwise
        computes it using gamma_air."""
        df = self.df0
        # TODO: deal with the case of gamma_self [so we don't forget]

        # if the column already exists, then return
        if "log_2gs" in df.columns:
            return df["log_2gs"]

        try:
            gamma_air = df["airbrd"].to_numpy()
            log_2gs = np.log(2 * gamma_air)
            df["log_2gs"] = log_2gs
            return log_2gs
        except KeyError as err:
            raise KeyError(
                "Cannot find air-broadened half-width or log_2gs in the database... please check the database"
            ) from err

    def _get_log_2vMm(self, molarmass_arr):
        """Returns log_2vMm if it already exists in the dataframe, otherwise
        computes it using the abundance and molar mass for each isotope passed
        in the input."""
        df = self.df0

        # if the column already exists, then return
        if "log_2vMm" in df.columns:
            return df["log_2vMm"]

        try:
            v0 = df["wav"].to_numpy()  # get wavenumber
            iso = df["iso"].to_numpy()  # get isotope
            Mm = molarmass_arr * 1e-3 / N_A
            log_2vMm = np.log(2 * v0) + 0.5 * np.log(
                2 * k * np.log(2) / (c ** 2 * Mm.take(iso))
            )
            df["log_2vMm"] = log_2vMm
            return log_2vMm
        except KeyError as err:
            raise KeyError(
                "Cannot find wavenumber, isotope and/or log_2vMm in the database. Please check the database"
            ) from err

    def _get_S0(self, Ia_arr):
        """Returns S0 if it already exists, otherwise computes the value using
        abundance, gamma_air and Einstein's number."""
        df = self.df0

        # if the column already exists, then return it
        if "S0" in df.columns:
            return df["S0"]

        try:
            v0 = df["wav"].to_numpy()
            iso = df["iso"].to_numpy()
            A21 = df["A"].to_numpy()
            Jl = df["jl"].to_numpy()
            DJ = df["branch"].to_numpy()
            Ju = Jl + DJ
            gu = 2 * Ju + 1  # g_up
            S0 = Ia_arr.take(iso) * gu * A21 / (8 * pi * c_cm * v0 ** 2)
            df["S0"] = S0
            return S0
        except KeyError as err:
            raise KeyError(
                "Could not find wavenumber, Einstein's coefficient, lower state energy or S0 in the dataframe. PLease check the database"
            ) from err

    def optically_thin_power(
        self,
        Tgas=None,
        Tvib=None,
        Trot=None,
        Ttrans=None,
        mole_fraction=None,
        path_length=None,
        unit="mW/cm2/sr",
    ):
        """Calculate total power emitted in equilibrium or non-equilibrium case
        in the optically thin approximation: it sums all emission integral over
        the total spectral range.

        .. warning::

            this is a fast implementation that doesnt take into account
            the contribution of lines outside the given spectral range. It is valid for spectral ranges
            surrounded by no lines, and spectral ranges much broaded than the typical
            line broadening (~ 1-10 cm-1 in the infrared)

        If what you're looking for is an accurate simulation on a narrow spectral range
        you better calculate the spectrum (that does take all of that into account)
        and integrate it with :py:meth:`~radis.spectrum.spectrum.Spectrum.get_power`

        Parameters
        ----------

        Tgas: float
            equilibrium temperature [K]
            If doing a non equilibrium case it should be None. Use Ttrans for
            translational temperature
        Tvib: float
            vibrational temperature [K]
        Trot: float
            rotational temperature [K]
        Ttrans: float
            translational temperature [K]. If None, translational temperature is
            taken as rotational temperature (valid at 1 atm for times above ~ 2ns
            which is the RT characteristic time)
        mole_fraction: float
            database species mole fraction. If None, Factory mole fraction is used.
        path_length: float
            slab size (cm). If None, Factory mole fraction is used.
        unit: str
            output unit. Default ``'mW/cm2/sr'``

        Returns
        -------

        Returns total power density in mW/cm2/sr (unless different unit is chosen),
        see ``unit=``.


        See Also
        --------

        :py:meth:`~radis.lbl.factory.SpectrumFactory.eq_spectrum`,
        :py:meth:`~radis.spectrum.spectrum.Spectrum.get_power`,
        :py:meth:`~radis.spectrum.spectrum.Spectrum.get_integral`
        """

        # Check inputs

        # ... temperatures

        if Tgas is None and Trot is None:
            raise ValueError(
                "Choose either Tgas (equilibrium) or Tvib / Trot "
                + ". Ttrans (non equilibrium)"
            )

        non_eq_mode = Tgas is None

        if Tvib is None and Trot is not None or Tvib is not None and Trot is None:
            raise ValueError("Choose both Tvib and Trot")

        if non_eq_mode and Ttrans is None:
            Ttrans = Trot

        # update defaults
        if path_length is not None:
            self.input.path_length = path_length
        if mole_fraction is not None:
            self.input.mole_fraction = mole_fraction

        # Get translational temperature
        if Tgas is None:
            Tgas = Ttrans
        self.input.Tgas = Tgas
        self.input.Tvib = Tvib
        self.input.Trot = Trot

        # Init variables
        path_length = self.input.path_length
        mole_fraction = self.input.mole_fraction
        pressure_mbar = self.input.pressure_mbar
        verbose = self.verbose

        # Make sure database is loaded
        if self.df0 is None:
            if not self.save_memory:
                raise AttributeError("Load databank first (.load_databank())")
            else:
                self._reload_databank()

        if non_eq_mode:
            # Make sure database has pre-computed non equilibrium quantities
            # (Evib, Erot, etc.)
            try:
                self.df0["Evib"]
            except KeyError:
                self._calc_noneq_parameters()

            try:
                self.df0["Aul"]
            except KeyError:
                self._calc_weighted_trans_moment()
                self._calc_einstein_coefficients()

        # %% Start
        # ----------------------------------------------------------------------

        # Print conditions
        if verbose:
            self.print_conditions(
                "Calculating Radiative Power (optically thin approximation)"
            )

        # Calculate power
        # ---------------------------------------------------
<<<<<<< HEAD

        self._reinitialize()  # creates scaled dataframe df1 from df0

        # ----------------------------------------------------------------------
        # Calculate Populations and Emission Integral
        # (Note: Emission Integral is non canonical quantity, equivalent to
        #  Linestrength for absorption)
        if non_eq_mode:
            self._calc_populations_noneq(Tvib, Trot)
        else:
            self._calc_populations_eq(Tgas)
            self.df1["Aul"] = self.df1.A  # update einstein coefficients
        self._calc_emission_integral()

        #        # ----------------------------------------------------------------------
        #        # Cutoff linestrength  (note that cuting linestrength doesnt make this
        #        # process faster here, but we still give this option to be consistent
        #        # with spectra)
        #        self._cutoff_linestrength()

=======

        self._reinitialize()  # creates scaled dataframe df1 from df0

        # ----------------------------------------------------------------------
        # Calculate Populations and Emission Integral
        # (Note: Emission Integral is non canonical quantity, equivalent to
        #  Linestrength for absorption)
        if non_eq_mode:
            self._calc_populations_noneq(Tvib, Trot)
        else:
            self._calc_populations_eq(Tgas)
            self.df1["Aul"] = self.df1.A  # update einstein coefficients
        self._calc_emission_integral()

        #        # ----------------------------------------------------------------------
        #        # Cutoff linestrength  (note that cuting linestrength doesnt make this
        #        # process faster here, but we still give this option to be consistent
        #        # with spectra)
        #        self._cutoff_linestrength()

>>>>>>> 7dc98801
        # ----------------------------------------------------------------------

        # Sum over all emission integrals (in the valid range)
        b = (self.df1.wav > self.input.wavenum_min) & (
            self.df1.wav < self.input.wavenum_max
        )
        P = self.df1["Ei"][b].sum()  # Ei  >> (mW/sr)

        # incorporate density of molecules (see equation (A.16) )
        density = mole_fraction * ((pressure_mbar * 100) / (k_b * Tgas)) * 1e-6
        Pv = P * density  # (mW/sr/cm3)

        # Optically thin case (no self absorption):
        Ptot = Pv * path_length  # (mW/sr/cm2)

        return conv2(Ptot, "mW/cm2/sr", unit)


# %% ======================================================================
# EXTRA FUNCTIONS
# ---------------------
#
# _generate_wavenumber_range
# _generate_broadening_range
#
# XXX =====================================================================


def _generate_wavenumber_range(wavenum_min, wavenum_max, wstep, broadening_max_width):
    """define waverange vectors, with ``wavenumber`` the ouput spectral range
    and ``wavenumber_calc`` the spectral range used for calculation, that
    includes neighbour lines within ``broadening_max_width`` distance.

    Parameters
    ----------

    wavenum_min, wavenum_max: float
        wavenumber range limits (cm-1)

    wstep: float
        wavenumber step (cm-1)

    broadening_max_width: float
        wavenumber full width of broadening calculation: used to define which
        neighbour lines shall be included in the calculation

    Returns
    -------

    wavenumber: numpy array
        an evenly spaced array between ``wavenum_min`` and ``wavenum_max`` with
        a spacing of ``wstep``

    wavenumber_calc: numpy array
        an evenly spaced array between ``wavenum_min-broadening_max_width/2`` and
        ``wavenum_max+broadening_max_width/2`` with a spacing of ``wstep``
    """

    assert wavenum_min < wavenum_max

    # Output range
    # generate the final vector of wavenumbers (shape M)
    wavenumber = arange(wavenum_min, wavenum_max + wstep, wstep)

    # generate the calculation vector of wavenumbers (shape M + space on the side)
    # ... Calculation range
    wavenum_min_calc = wavenumber[0] - broadening_max_width / 2  # cm-1
    wavenum_max_calc = wavenumber[-1] + broadening_max_width / 2  # cm-1
    w_out_of_range_left = arange(
        wavenumber[0] - wstep, wavenum_min_calc - wstep, -wstep
    )[::-1]
    w_out_of_range_right = arange(
        wavenumber[-1] + wstep, wavenum_max_calc + wstep, wstep
    )

    # ... deal with rounding errors: 1 side may have 1 more point
    if len(w_out_of_range_left) > len(w_out_of_range_right):
        w_out_of_range_left = w_out_of_range_left[1:]
    elif len(w_out_of_range_left) < len(w_out_of_range_right):
        w_out_of_range_right = w_out_of_range_right[:-1]

    wavenumber_calc = np.hstack((w_out_of_range_left, wavenumber, w_out_of_range_right))

    assert len(w_out_of_range_left) == len(w_out_of_range_right)
    assert len(wavenumber_calc) == len(wavenumber) + 2 * len(w_out_of_range_left)

    return wavenumber, wavenumber_calc


def _generate_broadening_range(wstep, broadening_max_width):
    """Generate array on which to compute line broadening.

    Parameters
    ----------

    wstep: float
        wavenumber step (cm-1)

    broadening_max_width: float
        wavenumber full width of broadening calculation: used to define which
        neighbour lines shall be included in the calculation

    Returns
    -------

    wbroad_centered: numpy array
        an evenly spaced array, of odd-parity length, centered on 0, and of width
        ``broadening_max_width``
    """

    # create a broadening array, on which lineshape will be calculated.
    # Odd number is important
    wbroad_centered = np.hstack(
        (
            -arange(wstep, 0.5 * broadening_max_width + wstep, wstep)[::-1],
            [0],
            arange(wstep, 0.5 * broadening_max_width + wstep, wstep),
        )
    )

    assert len(wbroad_centered) % 2 == 1

    return wbroad_centered


# %% Test

# --------------------------
if __name__ == "__main__":

    import pytest

    print("Testing factory:", pytest.main(["../test/lbl/test_factory.py"]))<|MERGE_RESOLUTION|>--- conflicted
+++ resolved
@@ -487,7 +487,7 @@
             if optimization in ("simple", "min-RMS") and broadening_method != "fft":
                 if self.verbose >= 3:
                     printg(
-                        "DLM used. Defaulting broadening method from {0} to FFT".format(
+                        "LDM algorithm used. Defaulting broadening method from {0} to FFT".format(
                             broadening_method
                         )
                     )
@@ -495,7 +495,7 @@
             elif optimization is None and broadening_method != "voigt":
                 if self.verbose >= 3:
                     printg(
-                        "DLM not used. Defaulting broadening method from {0} to 'voigt'".format(
+                        "LDM algorithm not used. Defaulting broadening method from {0} to 'voigt'".format(
                             broadening_method
                         )
                     )
@@ -1357,7 +1357,6 @@
         emisscoeff = convert_emi2nm(
             emisscoeff, wavenumber, "mW/sr/cm3/cm-1", "mW/sr/cm3/nm"
         )
-<<<<<<< HEAD
 
         if self.verbose >= 2:
             printg(
@@ -1447,97 +1446,6 @@
         if verbose:
             print("Spectrum calculated in {0:.2f}s".format(t))
 
-=======
-
-        if self.verbose >= 2:
-            printg(
-                "Calculated other spectral quantities in {0:.2f}s".format(time() - t1)
-            )
-
-        # Note: emissivity not defined under non equilibrium
-
-        # %% Export
-        # ----------------------------------------------------------------------
-
-        t = round(time() - t0, 2)
-        if verbose >= 2:
-            printg(
-                "Spectrum calculated in {0:.2f}s (before object generation)".format(t)
-            )
-        if self.verbose >= 2:
-            t1 = time()
-
-        # Get conditions
-        conditions = self.get_conditions()
-        conditions.update(
-            {
-                "calculation_time": t,
-                "lines_calculated": self._Nlines_calculated,
-                "lines_cutoff": self._Nlines_cutoff,
-                "lines_in_continuum": self._Nlines_in_continuum,
-                "thermal_equilibrium": False,  # dont even try to guess if it's at equilibrium
-                "radis_version": get_version(),
-            }
-        )
-
-        # Get populations of levels as calculated in RovibrationalPartitionFunctions
-        populations = self.get_populations(self.misc.export_populations)
-
-        # Get lines (intensities + populations)
-        lines = self.get_lines()
-
-        # Spectral quantities
-        quantities = {
-            "abscoeff": (wavenumber, abscoeff),
-            "absorbance": (wavenumber, absorbance),
-            # (mW/cm3/sr/nm)
-            "emisscoeff": (wavenumber, emisscoeff),
-            "transmittance_noslit": (wavenumber, transmittance_noslit),
-            # (mW/cm2/sr/nm)
-            "radiance_noslit": (wavenumber, radiance_noslit),
-        }
-        if k_continuum is not None and self._export_continuum:
-            quantities.update(
-                {
-                    "abscoeff_continuum": (wavenumber, k_continuum * density),
-                    "emisscoeff_continuum": (wavenumber, j_continuum * density),
-                }
-            )
-
-        # Store results in Spectrum class
-        s = Spectrum(
-            quantities=quantities,
-            conditions=conditions,
-            populations=populations,
-            lines=lines,
-            units=self.units,
-            cond_units=self.cond_units,
-            waveunit=self.params.waveunit,  # cm-1
-            # dont check input (much faster, and Spectrum
-            warnings=False,
-            # is freshly baken so probably in a good format
-            name=name,
-        )
-
-        # update database if asked so
-        if self.autoupdatedatabase:
-            self.SpecDatabase.add(
-                s,
-                add_info=["Tvib", "Trot"],
-                add_date="%Y%m%d",
-                if_exists_then="increment",
-            )
-
-        # Get generation & total calculation time
-        if self.verbose >= 2:
-            printg("Generated Spectrum object in {0:.2f}s".format(time() - t1))
-
-        #  In the less verbose case, we print the total calculation+generation time:
-        t = round(time() - t0, 2)
-        if verbose:
-            print("Spectrum calculated in {0:.2f}s".format(t))
-
->>>>>>> 7dc98801
         return s
 
     def _get_log_2gs(self):
@@ -1740,7 +1648,6 @@
 
         # Calculate power
         # ---------------------------------------------------
-<<<<<<< HEAD
 
         self._reinitialize()  # creates scaled dataframe df1 from df0
 
@@ -1761,28 +1668,6 @@
         #        # with spectra)
         #        self._cutoff_linestrength()
 
-=======
-
-        self._reinitialize()  # creates scaled dataframe df1 from df0
-
-        # ----------------------------------------------------------------------
-        # Calculate Populations and Emission Integral
-        # (Note: Emission Integral is non canonical quantity, equivalent to
-        #  Linestrength for absorption)
-        if non_eq_mode:
-            self._calc_populations_noneq(Tvib, Trot)
-        else:
-            self._calc_populations_eq(Tgas)
-            self.df1["Aul"] = self.df1.A  # update einstein coefficients
-        self._calc_emission_integral()
-
-        #        # ----------------------------------------------------------------------
-        #        # Cutoff linestrength  (note that cuting linestrength doesnt make this
-        #        # process faster here, but we still give this option to be consistent
-        #        # with spectra)
-        #        self._cutoff_linestrength()
-
->>>>>>> 7dc98801
         # ----------------------------------------------------------------------
 
         # Sum over all emission integrals (in the valid range)
