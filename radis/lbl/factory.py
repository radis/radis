--- conflicted
+++ resolved
@@ -1442,9 +1442,6 @@
 
         return s
 
-<<<<<<< HEAD
-    def _get_log_2gs(self, x):
-=======
     def _generate_wavenumber_arrays(self):
         """define wavenumber grid vectors
 
@@ -1483,8 +1480,7 @@
 
         return
 
-    def _get_log_2gs(self):
->>>>>>> 32fea0d3
+    def _get_log_2gs(self, x):
         """Returns log_2gs if it already exists in the dataframe, otherwise
         computes it using gamma_air."""
         df = self.df0
