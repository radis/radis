--- conflicted
+++ resolved
@@ -958,13 +958,9 @@
         El = df["El"].to_numpy(dtype=np.float32)
         na = df["Tdpair"].to_numpy(dtype=np.float32)
 
-<<<<<<< HEAD
-        gamma = np.array(self._get_lorentzian_broadening(mole_fraction), dtype=np.float32)
-=======
         gamma = np.array(
             self._get_lorentzian_broadening(mole_fraction), dtype=np.float32
         )
->>>>>>> 7cf1d042
 
         self.calc_S0()
         ##        S0 = np.array(self._get_S0(Ia_arr), dtype=np.float32)
@@ -1466,7 +1462,6 @@
         wbroad_centered = _generate_broadening_range(
             self.params.wstep, self.params.broadening_max_width
         )
-<<<<<<< HEAD
 
         # Get boolean array that extracts the reduced range `wavenumber` from `wavenumber_calc`
         woutrange = np.in1d(wavenumber_calc, wavenumber, assume_unique=True)
@@ -1490,33 +1485,6 @@
         gamma_self = df["selbrd"].to_numpy()
         gamma = x * gamma_self + (1 - x) * gamma_air
         return gamma
-
-
-=======
-
-        # Get boolean array that extracts the reduced range `wavenumber` from `wavenumber_calc`
-        woutrange = np.in1d(wavenumber_calc, wavenumber, assume_unique=True)
-        self.wbroad_centered = wbroad_centered
-        self.wavenumber = wavenumber
-        self.wavenumber_calc = wavenumber_calc
-        self.woutrange = woutrange
-
-        # AccuracyWarning. Check there are enough gridpoints per line.
-        self._check_accuracy(self.params.wstep)
-
-        return
-
-    def _get_lorentzian_broadening(self, x):
-        """Calculates ratioed self/air broadening based on molefraction"""
-        df = self.df0
-        # TODO: deal with the case of gamma_self [so we don't forget]
-        # TODO (refactor) : move into BaseFactory or BroadenFactory (parent classes)
-
-        gamma_air = df["airbrd"].to_numpy()
-        gamma_self = df["selbrd"].to_numpy()
-        gamma = x * gamma_self + (1 - x) * gamma_air
-        return gamma
->>>>>>> 7cf1d042
 
     def _get_S0(self, Ia_arr):
         """Returns S0 if it already exists, otherwise computes the value using
