# -*- coding: utf-8 -*-
"""Contains the :py:class:`~radis.lbl.factory.SpectrumFactory` class, which is
the core of the RADIS Line-by-Line module.

Examples
--------

Calculate a CO Spectrum, fetching the lines from HITRAN ::

    # This is how you get a spectrum (see spectrum.py for front-end functions
    # that do just that)
    sf = SpectrumFactory(2125, 2249.9,
                         molecule='CO',
                         isotope=1,
                         cutoff=1e-30,   # for faster calculations. See
                                         # `plot_linestrength_hist` for more details
                         **kwargs)
    sf.fetch_databank()        # autodownload from HITRAN
    s = sf.eq_spectrum(Tgas=300)
    s.plot('abscoeff')          # opacity

    # Here we get some extra informations:
    s.plot('radiance', wunit='nm',
                       Iunit='µW/cm2/sr/nm',  # Iunit is arbitrary. Use whatever makes sense
                       show_points=True)  # show_points to have an idea of the resolution

See :py:mod:`radis.test.lbl.test_factory` for more examples


Routine Listing
---------------
*(the following sections are marked on the slider bar in the Spyder IDE with
the # XXX symbol)*

PUBLIC METHODS

- :meth:`~radis.lbl.factory.SpectrumFactory.eq_spectrum`             >>> calc equilibrium spectrum
- :meth:`~radis.lbl.factory.SpectrumFactory.non_eq_spectrum`         >>> calc non equilibrium spectrum
- :meth:`~radis.lbl.factory.SpectrumFactory.optically_thin_power`    >>> get total power (equilibrium or non eq)

Most methods are written in inherited class with the following inheritance scheme:

:py:class:`~radis.lbl.loader.DatabankLoader` > :py:class:`~radis.lbl.base.BaseFactory` >
:py:class:`~radis.lbl.broadening.BroadenFactory` > :py:class:`~radis.lbl.bands.BandFactory` >
:py:class:`~radis.lbl.factory.SpectrumFactory`


.. inheritance-diagram:: radis.lbl.factory.SpectrumFactory
   :parts: 1


Notes
-----

Debugging:

Remember one can access all locals variable in a function either by running
%debug after a crash in IPython. Or by adding the line `globals().update(locals())`
at any point


Performance:

Fast version: iterate over chunks of dataframe
Note that we can't use the full dataframe because it's too big and takes too much memory
See :ref:`Performance <label_lbl_performance>` for more details.


for Developers:

- To implement new database formats, see the databases parsers in cdsd.py / hitran.py,
  and the partition function interpolators / calculators methods of SpectrumFactory:
  :py:meth:`~radis.lbl.loader.DatabankLoader._build_partition_function_calculator` and
  :py:meth:`~radis.lbl.loader.DatabankLoader._build_partition_function_interpolator`


----------
"""
<<<<<<< HEAD
=======
from typing import Union
>>>>>>> 307da6d4
from warnings import warn

import astropy.units as u
import numpy as np
from numpy import arange, exp
from scipy.constants import N_A, c, k, pi
from scipy.optimize import OptimizeResult

from radis import version
from radis.db import MOLECULES_LIST_EQUILIBRIUM, MOLECULES_LIST_NONEQUILIBRIUM
from radis.db.classes import get_molecule, get_molecule_identifier

try:  # Proper import
    from .bands import BandFactory
    from .base import get_waverange
except ImportError:  # if ran from here
    from radis.lbl.bands import BandFactory
    from radis.lbl.base import get_waverange

from radis.misc.basics import flatten, is_float, list_if_float, round_off
<<<<<<< HEAD
from radis.misc.printer import printg
from radis.misc.profiler import Profiler
=======
>>>>>>> 307da6d4
from radis.misc.utils import Default
from radis.phys.constants import k_b
from radis.phys.convert import conv2
from radis.phys.units import convert_emi2nm, convert_rad2nm
from radis.phys.units_astropy import convert_and_strip_units
from radis.spectrum.equations import calc_radiance
from radis.spectrum.spectrum import Spectrum

c_cm = c * 100

# %% Main functions


class SpectrumFactory(BandFactory):
    """A class to put together all functions related to loading CDSD / HITRAN
    databases, calculating the broadenings, and summing over all the lines.

    Parameters
    ----------
    wmin, wmax : ``float`` or `~astropy.units.quantity.Quantity`
        a hybrid parameter which can stand for minimum (maximum) wavenumber or minimum
        (maximum) wavelength depending upon the unit accompanying it. If dimensionless,
        ``wunit`` is considered as the accompanying unit.
    wunit: ``'nm'``, ``'cm-1'``
        the unit accompanying wmin and wmax. Can only be passed with wmin
        and wmax. Default is ``"cm-1"``.
    wavenum_min, wavenum_max: ``float(cm^-1)`` or `~astropy.units.quantity.Quantity`
        minimum (maximum) wavenumber to be processed in :math:`cm^{-1}`.
        use astropy.units to specify arbitrary inverse-length units.
    wavelength_min, wavelength_max : ``float(nm)`` or `~astropy.units.quantity.Quantity`
        minimum (maximum) wavelength to be processed in :math:`nm`. This wavelength
        can be in ``'air'`` or ``'vacuum'`` depending on the value of the parameter
        ``medium=``.
        use astropy.units to specify arbitrary length units.
    pressure: ``float(bar)`` or `~astropy.units.quantity.Quantity`
        partial pressure of gas in bar. Default ``1.01325`` (1 atm).
        use astropy.units to specify arbitrary pressure units.
        For example, ``1013.25 * u.mbar``.
    mole_fraction: ``float``  [ 0 - 1]
        species mole fraction. Default ``1``. Note that the rest of the gas
        is considered to be air for collisional broadening.
    path_length: ``float(cm)`` or `~astropy.units.quantity.Quantity`
        path length in cm. Default ``1``.
        use astropy.units to specify arbitrary length units.
    molecule: ``int``, ``str``, or ``None``
        molecule id (HITRAN format) or name. If ``None``, the molecule can be infered
        from the database files being loaded. See the list of supported molecules
        in :py:data:`~radis.db.MOLECULES_LIST_EQUILIBRIUM`
        and :py:data:`~radis.db.MOLECULES_LIST_NONEQUILIBRIUM`.
        Default ``None``.
    isotope: ``int``, ``list``, ``str`` of the form ``'1,2'``, or ``'all'``
        isotope id (sorted by relative density: (eg: 1: CO2-626, 2: CO2-636 for CO2).
        See HITRAN documentation for isotope list for all species. If 'all',
        all isotopes in database are used (this may result in larger computation
        times!). Default ``'all'``
    medium: ``'air'``, ``'vacuum'``
        propagating medium when giving inputs with ``'wavenum_min'``, ``'wavenum_max'``.
        Does not change anything when giving inputs in wavenumber. Default ``'air'``

    Other Parameters
    ----------------
    Tref: K
        Reference temperature for calculations (linestrength temperature
        correction). HITRAN database uses 296 Kelvin. Default 296 K
    self_absorption: boolean
        Compute self absorption. If ``False``, spectra are optically thin. Default ``True``.
    truncation: float (:math:`cm^{-1}`)
        Half-width over which to compute the lineshape, i.e. lines are truncated
        on each side after ``truncation`` (:math:`cm^{-1}`) from the line center.
        If ``None``, use no truncation (lineshapes spread on the full spectral range).
        Default is ``300`` :math:`cm^{-1}`

        .. note::
         Large values (> ``50``) can induce a performance drop (computation of lineshape
         typically scale as :math:`~truncation ^2` ). The default ``300`` was
         chosen to maintain a good accuracy, and still exhibit the sub-Lorentzian
         behavior of most lines far (few hundreds :math:`cm^{-1}`) from the line center.
    neighbour_lines: float (:math:`cm^{-1}`)
        The calculated spectral range is increased (by ``neighbour_lines`` cm-1
        on each side) to take into account overlaps from out-of-range lines.
        Default is ``0`` :math:`cm^{-1}`.​
    wstep: float (cm-1) or `'auto'`
        Resolution of wavenumber grid. Default ``0.01`` cm-1.
        If `'auto'`, it is ensured that there
        are slightly more points for each linewidth than the value of ``"GRIDPOINTS_PER_LINEWIDTH_WARN_THRESHOLD"``
        in :py:attr:`radis.config`  (``~/radis.json``)

        .. note::
            wstep = 'auto' is optimized for performances while ensuring accuracy,
            but is still experimental in 0.9.30. Feedback welcome!
    cutoff: float (~ unit of Linestrength: cm-1/(#.cm-2))
        discard linestrengths that are lower that this, to reduce calculation
        times. ``1e-27`` is what is generally used to generate databases such as
        CDSD. If ``0``, no cutoff. Default ``1e-27``.
    parsum_mode: 'full summation', 'tabulation'
        how to compute partition functions, at nonequilibrium or when partition
        function are not already tabulated. ``'full summation'`` : sums over all
        (potentially millions) of rovibrational levels. ``'tabulation'`` :
        builds an on-the-fly tabulation of rovibrational levels (500 - 4000x faster
        and usually accurate within 0.1%). Default ``full summation'``

        .. note::
            parsum_mode= 'tabulation'  is new in 0.9.30, and makes nonequilibrium
            calculations of small spectra extremelly fast. Will become the default
            after 0.9.31.
    pseudo_continuum_threshold: float
        if not ``0``, first calculate a rough approximation of the spectrum, then
        moves all lines whose linestrength intensity is less than this threshold
        of the maximum in a semi-continuum. Values above 0.01 can yield significant
        errors, mostly in highly populated areas. 80% of the lines can typically
        be moved in a continuum, resulting in 5 times faster spectra. If ``0``,
        no semi-continuum is used. Default ``0``.
    save_memory: boolean
        if ``True``, removes databases calculated by intermediate functions (for
        instance, delete the full database once the linestrength cutoff criteria
        was applied). This saves some memory but requires to reload the database
        & recalculate the linestrength for each new parameter. Default ``False``.
    export_populations: ``'vib'``, ``'rovib'``, ``None``
        if not None, store populations in Spectrum. Either store vibrational
        populations ('vib') or rovibrational populations ('rovib'). Default ``None``
    export_lines: boolean
        if ``True``, saves details of all calculated lines in Spectrum. This is
        necessary to later use :py:meth:`~radis.spectrum.spectrum.Spectrum.line_survey`,
        but can take some space. Default ``False``.
    chunksize: int, or ``None``
        Splits the lines database in several chuncks during calculation, else
        the multiplication of lines over all spectral range takes too much memory
        and slows the system down. Chunksize let you change the default chunck
        size. If ``None``, all lines are processed directly. Usually faster but
        can create memory problems. Default ``None``
    optimization : ``"simple"``, ``"min-RMS"``, ``None``
        If either ``"simple"`` or ``"min-RMS"`` DLM optimization for lineshape calculation is used:
        - ``"min-RMS"`` : weights optimized by analytical minimization of the RMS-error (See: [Spectral-Synthesis-Algorithm]_)
        - ``"simple"`` : weights equal to their relative position in the grid

        If using the DLM optimization, broadening method is automatically set to ``'fft'``.
        If ``None``, no lineshape interpolation is performed and the lineshape of all lines is calculated.

        Refer to [Spectral-Synthesis-Algorithm]_ for more explanation on the DLM method for lineshape interpolation.

        Default ``"min-RMS"``
    folding_thresh: float
        Folding is a correction procedure thet is applied when the lineshape is calculated with
        the ``fft`` broadening method and the linewidth is comparable to ``wstep``, that prevents
        sinc(v) modulation of the lineshape. Folding continues until the lineshape intensity
        is below ``folding_threshold``. Setting to 1 or higher effectively disables folding correction.

        Range: 0.0 < folding_thresh <= 1.0
        Default: 1e-6
    zero_padding: int
        Zero padding is used in conjunction with the ``fft`` broadening method to prevent circular
        convolution at the cost of performance. When set to -1, padding is set equal to the spectrum length,
        which guarantees a linear convolution.

        Range: 0 <= zero_padding <= len(w), or zero_padding = -1
        Default: -1
    broadening_method: ``"voigt"``, ``"convolve"``, ``"fft"``
        Calculates broadening with a direct voigt approximation ('voigt') or
        by convoluting independantly calculated Doppler and collisional
        broadening ('convolve'). First is much faster, 2nd can be used to
        compare results. This SpectrumFactory parameter can be manually
        adjusted a posteriori with::

            sf = SpectrumFactory(...)
            sf.params.broadening_method = 'voigt'

        Fast fourier transform ``'fft'`` is only available if using the DLM lineshape
        calculation ``optimization``. Because the DLM convolves all lines at the same time,
        and thus operates on large arrays, ``'fft'`` becomes more appropriate than
        convolutions in real space (``'voit'``, ``'convolve'`` )

        By default, use ``"fft"`` for any ``optimization``, and ``"voigt"`` if
        optimization is ``None`` .
    warnings: bool, or one of ``['warn', 'error', 'ignore']``, dict
        If one of ``['warn', 'error', 'ignore']``, set the default behaviour
        for all warnings. Can also be a dictionary to set specific warnings only.
        Example::

            warnings = {'MissingSelfBroadeningWarning':'ignore',
                        'NegativeEnergiesWarning':'ignore',
                        'HighTemperatureWarning':'ignore'}

        See :py:data:`~radis.misc.warning.default_warning_status` for more
        information.
    verbose: boolean, or int
        If ``False``, stays quiet. If ``True``, tells what is going on.
        If ``>=2``, gives more detailed messages (for instance, details of
        calculation times). Default ``True``.

    Examples
    --------

    An example using :class:`~radis.lbl.factory.SpectrumFactory`,
    :meth:`~radis.lbl.loader.DatabankLoader.load_databank`, the
    :class:`~radis.spectrum.spectrum.Spectrum` methods, and
    :py:mod:`~astropy.units` ::

        from radis import SpectrumFactory
        from astropy import units as u
        sf = SpectrumFactory(wavelength_min=4165 * u.nm,
                             wavelength_max=4200 * u.nm,
                             isotope='1,2',
                             truncation=10,  # cm-1
                             optimization=None,
                             medium='vacuum',
                             verbose=1,    # more for more details
                             )
        sf.load_databank('HITRAN-CO2-TEST')        # predefined in ~/radis.json
        s = sf.eq_spectrum(Tgas=300 * u.K, path_length=1 * u.cm)
        s.rescale_path_length(0.01)    # cm
        s.plot('radiance_noslit', Iunit='µW/cm2/sr/nm')

    Refer to the online :ref:`Examples <label_examples>` for more cases.

    .. minigallery:: radis.SpectrumFactory
        :add-heading:

    Notes
    -----

    .. inheritance-diagram:: radis.lbl.factory.SpectrumFactory
       :parts: 1

    High-level wrapper to SpectrumFactory:

    - :func:`~radis.lbl.calc.calc_spectrum`

    Main Methods:

    - :meth:`~radis.lbl.loader.DatabankLoader.load_databank`,
    - :meth:`~radis.lbl.factory.SpectrumFactory.eq_spectrum`,
    - :meth:`~radis.lbl.factory.SpectrumFactory.non_eq_spectrum`

    For advanced use:

    - :meth:`~radis.lbl.loader.DatabankLoader.fetch_databank`,
    - :meth:`~radis.lbl.loader.DatabankLoader.init_databank`,
    - :meth:`~radis.lbl.loader.DatabankLoader.init_database`,
    - :meth:`~radis.lbl.bands.BandFactory.eq_bands`,
    - :meth:`~radis.lbl.bands.BandFactory.non_eq_bands`

    Inputs and parameters can be accessed a posteriori with :

    - :py:attr:`~radis.lbl.loader.DatabankLoader.input` : physical input
    - :py:attr:`~radis.lbl.loader.DatabankLoader.params` : computational parameters
    - :py:attr:`~radis.lbl.loader.DatabankLoader.misc` : miscallenous parameters (don't change output)

    See Also
    --------
    :func:`~radis.lbl.calc.calc_spectrum`
    """

    # TODO: make it possible to export both 'vib' and 'rovib'

    # TODO
    # -------
    #
    # This code is still designed for one-molecule only: some parameters
    # (e.g.: molar mass used in Doppler broadening) are defined in SpectrumFactory
    # rather than being a column in the dataframe. This should be changed to
    # allow dealing with polymolecules databases

    # TODO
    # store everything in a self.var class instead of self.[] directly

    # TODO : move Tref in load_databank / fetch_databank only

    def __init__(
        self,
        wmin=None,
        wmax=None,
        wunit=Default("cm-1"),
        wavenum_min=None,
        wavenum_max=None,
        wavelength_min=None,
        wavelength_max=None,
        Tref=296,
        pressure=1.01325,
        mole_fraction=1,
        path_length=1,
        wstep=0.01,
        molecule=None,
        isotope="all",
        medium="air",
        truncation=Default(50),
        neighbour_lines=0,
        pseudo_continuum_threshold=0,
        self_absorption=True,
        chunksize=None,
        optimization="simple",
        folding_thresh=1e-6,
        zero_padding=-1,
        broadening_method="voigt",
        cutoff=0,
        parsum_mode="full summation",
        verbose=True,
        warnings=True,
        save_memory=False,
        export_populations=None,
        export_lines=False,
        emulate_gpu=False,
        **kwargs,
    ):

        # Initialize BandFactory object
        super(SpectrumFactory, self).__init__()

        # Check inputs (deal with deprecated format)
        if medium not in ["air", "vacuum"]:
            raise ValueError("Wavelength must be one of: 'air', 'vacuum'")
        kwargs0 = kwargs  # kwargs is used to deal with Deprecated names
        if "db_use_cached" in kwargs:
            warn(
                DeprecationWarning(
                    "db_use_cached removed from SpectrumFactory init and moved in load/fetch_databank()"
                )
            )
            kwargs0.pop("db_use_cached")
        if "lvl_use_cached" in kwargs:
            warn(
                DeprecationWarning(
                    "lvl_use_cached removed from SpectrumFactory init and moved in load/fetch_databank()"
                )
            )
            kwargs0.pop("lvl_use_cached")
        if "broadening_max_width" in kwargs:  # changed in 0.9.30
            broadening_max_width = kwargs["broadening_max_width"]
            raise (
                DeprecationWarning(
                    "`broadening_max_width`` (lineshape full-width, also used to compute the effect of neighbour lines) was replaced by `truncation` (lineshape half-width) and `neighbour_lines` (wavenumber range extension on each side). "
                    + f"To keep the current behavior, replace `broadening_max_width={broadening_max_width}` with "
                    + f"`truncation={broadening_max_width/2}, neighbour_lines={broadening_max_width/2}`. "
                    + "We recommended, for most cases: `truncation=300, neighbour_lines=0}`"
                )
            )

        if kwargs0 != {}:
            raise TypeError(
                "__init__() got an unexpected keyword argument '{0}'".format(
                    list(kwargs0)[0]
                )
            )

        if not 0 <= pseudo_continuum_threshold < 1:
            raise ValueError("pseudo_continuum_threshold should be in [0-1]")
        if export_populations not in ["vib", "rovib", False, None] and not isinstance(
            export_populations, list
        ):
            raise ValueError(
                "export_populations must be one of 'vib', 'rovib', "
                + "or 'False'. Got '{0}'".format(export_populations)
            )

        # calculate waveranges
        # --------------------

        # Get wavenumber, based on whatever was given as input.
        wavenum_min, wavenum_max = get_waverange(
            wmin,
            wmax,
            wunit,
            wavenum_min,
            wavenum_max,
            wavelength_min,
            wavelength_max,
            medium,
        )

        # Storing inital value of wstep if wstep != "auto"
        self.wstep = wstep

        # Init variables
        # --------------

        # Get molecule name
        if isinstance(molecule, int):
            molecule == get_molecule(molecule)
        if molecule is not None:
            if (
                molecule
                not in MOLECULES_LIST_EQUILIBRIUM + MOLECULES_LIST_NONEQUILIBRIUM
            ):
                raise ValueError(
                    "Unsupported molecule: {0}.\n".format(molecule)
                    + "Supported molecules are:\n - under equilibrium: {0}".format(
                        MOLECULES_LIST_EQUILIBRIUM
                    )
                    + "\n- under nonequilibrium: {0}".format(
                        MOLECULES_LIST_NONEQUILIBRIUM
                    )
                    + "\n\nNote that RADIS now has ExoMol support, but not all ExoMol molecules are referenced in RADIS. If a molecule is available in ExoMol but does not appear in RADIS yet, please contact the RADIS team or write on https://github.com/radis/radis/issues/319"
                )

        # Store isotope identifier in str format (list wont work in database queries)
        if not isinstance(isotope, str):
            isotope = ",".join([str(k) for k in list_if_float(isotope)])

        # Initialize input conditions
        self.input.wavenum_min = wavenum_min
        self.input.wavenum_max = wavenum_max
        self.input.Tref = convert_and_strip_units(Tref, u.K)
        self.input.pressure_mbar = convert_and_strip_units(pressure, u.bar) * 1e3
        self.input.mole_fraction = mole_fraction

        self.input.path_length = convert_and_strip_units(path_length, u.cm)
        self.input.molecule = (
            molecule  # if None, will be overwritten after reading database
        )
        self.input.state = "X"  # for the moment only ground-state is used
        # (but the code is electronic state aware)
        self.input.isotope = (
            isotope  # if 'all', will be overwritten after reading database
        )
        self.input.self_absorption = self_absorption

        # Initialize computation variables
        self.params.wstep = wstep
        self.params.pseudo_continuum_threshold = pseudo_continuum_threshold

        if cutoff is None:
            # If None, use no cutoff : https://github.com/radis/radis/pull/259
            cutoff = 0
        self.params.cutoff = cutoff
        self.params.parsum_mode = parsum_mode

        # Time Based variables
        self.verbose = verbose

        if truncation == 0:
            raise ValueError(
                "Lineshape truncation must be >0. If you want no truncation (compute lineshape on the full spectral range), use `truncation=None`"
            )

<<<<<<< HEAD
        # Time Based variables
        self.verbose = verbose

        self.params.broadening_max_width = broadening_max_width  # line broadening
=======
>>>>>>> 307da6d4
        self.misc.export_lines = export_lines
        self.misc.export_populations = export_populations

        if broadening_method == "fft":
            if isinstance(truncation, Default):
                truncation = None
            else:
                if broadening_method == "fft":
                    raise NotImplementedError(
                        "Lines cannot be truncated with `broadening_method='fft'`. Use `broadening_method='voigt'`"
                    )
        if isinstance(truncation, Default):
            truncation = truncation.value

        self.params.truncation = self.truncation = truncation  # line truncation
        # self.params.truncation is the input, self.truncation will be the value (different from input if input was None)
        self.params.neighbour_lines = neighbour_lines  # including neighbour lines

        # # reduce neighbour_lines if unnecessary
        # if truncation and truncation < neighbour_lines:
        #     self.warn
        # Define max range on which to load lines (required for fetch_databank / load_databank)
        self.params.wavenum_min_calc = wavenum_min - neighbour_lines
        self.params.wavenum_max_calc = wavenum_max + neighbour_lines
        #  note @dev : if neighbour_lines changes during the SpectrumFactory loop (e.g:  user sets sf.params.neighbour_lines= ;  the database wont be updated.
        # (databank should be reloaded). We store and check later to ensure it is not changed afterwards
        self._neighbour_lines = neighbour_lines

        self.params.broadening_method = broadening_method
        self.params.optimization = optimization
        self.params.folding_thresh = folding_thresh
        self.misc.zero_padding = zero_padding

        # used to split lines into blocks not too big for memory
        self.misc.chunksize = chunksize
        # Other parameters:
        self.save_memory = save_memory
        self.autoupdatedatabase = False  # a boolean to automatically store calculated
        # spectra in a Spectrum database. See init_database
        # for more info
        self.autoretrievedatabase = False  # a boolean to automatically retrieve
        # spectra from database instead of
        # calculating them
        self.SpecDatabase = None  # the database to store spectra. Not to be confused
        # with the databank where lines are stored
        self.database = None  # path to previous database
        # Warnings
        # --------

        # Add cutoff / threshold warning values for the different optimisations
        # (linestrength cutoff, broadening cutoff). These cannot be changed
        # from the Factory input, but can still be modified manually afterwards
        # TODO: replace everything with 'auto' modes.

        # Set default behavior for warnings:
        if isinstance(warnings, dict):
            self.warnings.update(warnings)
        elif warnings in [True, "warn", "warning"]:
            self.warnings["default"] = "warn"
        elif warnings == "error":
            self.warnings["default"] = "error"
        elif warnings in [False, "ignore"]:
            self.warnings["default"] = "ignore"
        else:
            raise ValueError("Unexpected value for warnings: {0}".format(warnings))
        # Set default values for warnings thresholds
        self.misc.warning_linestrength_cutoff = 1e-2
        self.misc.warning_broadening_threshold = 1e-2

        return

    # %% ======================================================================
    # PUBLIC METHODS
    # ------------------------
    # eq_spectrum             >>> calc equilibrium spectrum
    # non_eq_spectrum         >>> calc non equilibrium spectrum
    # eq_bands                >>> returns bands as a list of spectra
    # non_eq_bands            >>> same, with overpopulation factors
    # power                   >>> get total power (equilibrium or non eq)
    # fit_spectrum            >>> fit experimental spectrum
    #
    # XXX =====================================================================

    def eq_spectrum(
        self, Tgas, mole_fraction=None, path_length=None, pressure=None, name=None
    ) -> Spectrum:
        """Generate a spectrum at equilibrium.

        Parameters
        ----------
        Tgas: float or `~astropy.units.quantity.Quantity`
            Gas temperature (K)
        mole_fraction: float
            database species mole fraction. If None, Factory mole fraction is used.
        path_length: float or `~astropy.units.quantity.Quantity`
            slab size (cm). If ``None``, the default Factory
            :py:attr:`~radis.lbl.factory.SpectrumFactor.input.path_length` is used.
        pressure: float or `~astropy.units.quantity.Quantity`
            pressure (bar). If ``None``, the default Factory
            :py:attr:`~radis.lbl.factory.SpectrumFactor.input.pressure` is used.
        name: str
            output Spectrum name (useful in batch)

        Returns
        -------
        s : Spectrum
            Returns a :class:`~radis.spectrum.spectrum.Spectrum` object

                Use the :meth:`~radis.spectrum.spectrum.Spectrum.get` method to get something
                among ``['radiance', 'radiance_noslit', 'absorbance', etc...]``

                Or directly the :meth:`~radis.spectrum.spectrum.Spectrum.plot` method
                to plot it. See [1]_ to get an overview of all Spectrum methods

        Examples
        --------
        ::
            from radis import SpectrumFactory
            sf = SpectrumFactory(
            wavenum_min=2900,
            wavenum_max=3200,
            molecule="OH",
            wstep=0.1,
            )
            sf.fetch_databank("hitemp")

            s1 = sf.eq_spectrum(Tgas=300, path_length=1, pressure=0.1)
            s2 = sf.eq_spectrum(Tgas=500, path_length=1, pressure=0.1)

        .. minigallery:: radis.lbl.SpectrumFactory.eq_spectrum
            :add-heading:

        References
        ----------
        .. [1] RADIS doc: `Spectrum how to? <https://radis.readthedocs.io/en/latest/spectrum/spectrum.html#label-spectrum>`__


        See Also
        --------
        :meth:`~radis.lbl.factory.SpectrumFactory.non_eq_spectrum`
        """

        # %% Preprocessing
        # --------------------------------------------------------------------

        # Check inputs
        if not self.input.self_absorption:
            raise ValueError(
                "Use non_eq_spectrum(Tgas, Tgas) to calculate spectra "
                + "without self_absorption"
            )

        # Convert units
        Tgas = convert_and_strip_units(Tgas, u.K)
        path_length = convert_and_strip_units(path_length, u.cm)
        pressure = convert_and_strip_units(pressure, u.bar)

        # update defaults
        if path_length is not None:
            self.input.path_length = path_length
        if mole_fraction is not None:
            self.input.mole_fraction = mole_fraction
        if pressure is not None:
            self.input.pressure_mbar = pressure * 1e3
        if not is_float(Tgas):
            raise ValueError(
                "Tgas should be float or Astropy unit. Got {0}".format(Tgas)
            )
        self.input.rot_distribution = "boltzmann"  # equilibrium
        self.input.vib_distribution = "boltzmann"  # equilibrium

        # Get temperatures
        self.input.Tgas = Tgas
        self.input.Tvib = Tgas  # just for info
        self.input.Trot = Tgas  # just for info

        # Init variables
        pressure_mbar = self.input.pressure_mbar
        mole_fraction = self.input.mole_fraction
        path_length = self.input.path_length
        verbose = self.verbose

        # New Profiler object
<<<<<<< HEAD
        self.profiler = Profiler(verbose)
=======
        self._reset_profiler(verbose)
>>>>>>> 307da6d4

        # Check variables
        self._check_inputs(mole_fraction, max(flatten(Tgas)))

        # Retrieve Spectrum from database if it exists
        if self.autoretrievedatabase:
            s = self._retrieve_from_database()
            if s is not None:
                return s  # exit function

        # %% Start
        # --------------------------------------------------------------------

<<<<<<< HEAD
        self.profiler.start("spectrum_calc_before_obj", 2)
        self.profiler.start("spectrum_calculation", 1)
=======
        self.profiler.start("spectrum_calculation", 1)
        self.profiler.start("spectrum_calc_before_obj", 2)

>>>>>>> 307da6d4
        if verbose:
            self.print_conditions("Calculating Equilibrium Spectrum")

        # Check database, reset populations, create line dataframe to be scaled
        # --------------------------------------------------------------------
        self._check_line_databank()
        self._reinitialize()  # creates scaled dataframe df1 from df0

        # --------------------------------------------------------------------

        # First calculate the linestrength at given temperature
        self.calc_linestrength_eq(Tgas)  # scales S0 to S (equivalent to S0 in code)
        self._cutoff_linestrength()

        # ----------------------------------------------------------------------

        # Calculate line shift
        self.calc_lineshift()  # scales wav to shiftwav (equivalent to v0)

        # ----------------------------------------------------------------------
        # Line broadening

        # ... calculate broadening  HWHM
        self._calc_broadening_HWHM()

        # ... generates all wstep related entities
        self._generate_wavenumber_arrays()

        # ... find weak lines and calculate semi-continuum (optional)
        I_continuum = self.calculate_pseudo_continuum()
        # ... apply lineshape and get absorption coefficient
        # ... (this is the performance bottleneck)
        wavenumber, abscoeff_v = self._calc_broadening()
        #    :         :
        #   cm-1    1/(#.cm-2)

        # ... add semi-continuum (optional)
        abscoeff_v = self._add_pseudo_continuum(abscoeff_v, I_continuum)
        # Calculate output quantities
        # ----------------------------------------------------------------------

        self.profiler.start("calc_other_spectral_quan", 2)

        # incorporate density of molecules (see equation (A.16) )
        density = mole_fraction * ((pressure_mbar * 100) / (k_b * Tgas)) * 1e-6
        #  :
        # (#/cm3)

        abscoeff = abscoeff_v * density  # cm-1
        # ... # TODO: if the code is extended to multi-species, then density has to be added
        # ... before lineshape broadening (as it would not be constant for all species)

        # get absorbance (technically it's the optical depth `tau`,
        #                absorbance `A` being `A = tau/ln(10)` )
        absorbance = abscoeff * path_length
        # Generate output quantities
        transmittance_noslit = exp(-absorbance)
        emissivity_noslit = 1 - transmittance_noslit
        radiance_noslit = calc_radiance(
            wavenumber, emissivity_noslit, Tgas, unit=self.units["radiance_noslit"]
        )

        self.profiler.stop(
            "calc_other_spectral_quan", "Calculated other spectral quantities"
        )

        # %% Export
        # --------------------------------------------------------------------

        self.profiler.stop(
            "spectrum_calc_before_obj", "Spectrum calculated (before object generation)"
        )
        self.profiler.start("generate_spectrum_obj", 2)

        # Get conditions
        conditions = self.get_conditions()
        conditions.update(
            {
<<<<<<< HEAD
                "calculation_time": round(
                    self.profiler.dict_time["spectrum_calc_before_obj"][0], 2
                ),
=======
                "calculation_time": self.profiler.final[list(self.profiler.final)[-1]][
                    "spectrum_calc_before_obj"
                ],
>>>>>>> 307da6d4
                "lines_calculated": self._Nlines_calculated,
                "lines_cutoff": self._Nlines_cutoff,
                "lines_in_continuum": self._Nlines_in_continuum,
                "thermal_equilibrium": True,
                "radis_version": version,
                "spectral_points": (
                    self.params.wavenum_max_calc - self.params.wavenum_min_calc
                )
                / self.params.wstep,
                "profiler": dict(self.profiler.final),
            }
        )
<<<<<<< HEAD
        conditions.update(
            {
                "profiler": {
                    i: self.profiler.dict_time[i][0] for i in self.profiler.dict_time
                }
            }
        )
=======
        if self.params.optimization != None:
            conditions.update(
                {
                    "wL": self.wL,
                    "wG": self.wG,
                }
            )
        del self.profiler.final[list(self.profiler.final)[-1]][
            "spectrum_calc_before_obj"
        ]
>>>>>>> 307da6d4

        # Get populations of levels as calculated in RovibrationalPartitionFunctions
        # ... Populations cannot be calculated at equilibrium (needs energies).
        # ... Use SpectrumFactory.non_eq_spectrum
        populations = None

        # Get lines (intensities + populations)
        lines = self.get_lines()

        # Spectral quantities
        quantities = {
            "abscoeff": (wavenumber, abscoeff),
            "absorbance": (wavenumber, absorbance),
            "emissivity_noslit": (wavenumber, emissivity_noslit),
            "transmittance_noslit": (wavenumber, transmittance_noslit),
            # (mW/cm2/sr/nm)
            "radiance_noslit": (wavenumber, radiance_noslit),
        }
        if I_continuum is not None and self._export_continuum:
            quantities.update(
                {"abscoeff_continuum": (wavenumber, I_continuum * density)}
            )

        # Store results in Spectrum class
        s = Spectrum(
            quantities=quantities,
            conditions=conditions,
            populations=populations,
            lines=lines,
            units=self.units,
            cond_units=self.cond_units,
            wunit=self.params.waveunit,  # cm-1
            # dont check input (much faster, and Spectrum
            check_wavespace=False,
            # is freshly baken so probably in a good format
            name=name,
            references=dict(self.reftracker),
        )

        # update database if asked so
        if self.autoupdatedatabase:
            self.SpecDatabase.add(s, if_exists_then="increment")
            # Tvib=Trot=Tgas... but this way names in a database
            # generated with eq_spectrum are consistent with names
            # in one generated with non_eq_spectrum

        # Get generation & total calculation time
        self.profiler.stop("generate_spectrum_obj", "Generated Spectrum object")

        #  In the less verbose case, we print the total calculation+generation time:
        self.profiler.stop("spectrum_calculation", "Spectrum calculated")
<<<<<<< HEAD

        # For calculating time distribution and storing it
        self.profiler.percentage_distribution()
=======
>>>>>>> 307da6d4

        return s

    def eq_spectrum_gpu(
        self,
        Tgas,
        mole_fraction=None,
        path_length=None,
        pressure=None,
        name=None,
        emulate=False,
    ) -> Spectrum:
        """Generate a spectrum at equilibrium with calculation of lineshapes
        and broadening done on the GPU.

        .. note::
            This method requires CUDA compatible hardware to execute.
            For more information on how to setup your system to run GPU-accelerated methods
            using CUDA and Cython, check `GPU Spectrum Calculation on RADIS <https://radis.readthedocs.io/en/latest/lbl/gpu.html>`

        Parameters
        ----------
        Tgas: float or `~astropy.units.quantity.Quantity`
            Gas temperature (K)
        mole_fraction: float
            database species mole fraction. If None, Factory mole fraction is used.
        path_length: float or `~astropy.units.quantity.Quantity`
            slab size (cm). If ``None``, the default Factory
            :py:attr:`~radis.lbl.factory.SpectrumFactor.input.path_length` is used.
        pressure: float or `~astropy.units.quantity.Quantity`
            pressure (bar). If ``None``, the default Factory
            :py:attr:`~radis.lbl.factory.SpectrumFactor.input.pressure` is used.
        name: str
            output Spectrum name (useful in batch)

        Other Parameters
        ----------------
        emulate: bool
            if ``True``, execute the GPU code on the CPU (useful for development)

        Returns
        -------
        s : Spectrum
            Returns a :class:`~radis.spectrum.spectrum.Spectrum` object

                Use the :meth:`~radis.spectrum.spectrum.Spectrum.get` method to get something
                among ``['radiance', 'radiance_noslit', 'absorbance', etc...]``

                Or directly the :meth:`~radis.spectrum.spectrum.Spectrum.plot` method
                to plot it. See [1]_ to get an overview of all Spectrum methods

        See Also
        --------
        :meth:`~radis.lbl.factory.SpectrumFactory.eq_spectrum`
        """

        # %% Preprocessing
        # --------------------------------------------------------------------

        # Check inputs
        if not self.input.self_absorption:
            raise ValueError(
                "Use non_eq_spectrum(Tgas, Tgas) to calculate spectra "
                + "without self_absorption"
            )

        # Convert units
        Tgas = convert_and_strip_units(Tgas, u.K)
        path_length = convert_and_strip_units(path_length, u.cm)
        pressure = convert_and_strip_units(pressure, u.bar)

        # update defaults
        if path_length is not None:
            self.input.path_length = path_length
        if mole_fraction is not None:
            self.input.mole_fraction = mole_fraction
        if pressure is not None:
            self.input.pressure_mbar = pressure * 1e3
        if not is_float(Tgas):
            raise ValueError("Tgas should be float.")
        self.input.rot_distribution = "boltzmann"  # equilibrium
        self.input.vib_distribution = "boltzmann"  # equilibrium

        # Get temperatures
        self.input.Tgas = Tgas
        self.input.Tvib = Tgas  # just for info
        self.input.Trot = Tgas  # just for info

        verbose = self.verbose

        # New Profiler object
<<<<<<< HEAD
        self.profiler = Profiler(verbose)
=======
        self._reset_profiler(verbose)
>>>>>>> 307da6d4

        # Init variables
        pressure_mbar = self.input.pressure_mbar
        mole_fraction = self.input.mole_fraction
        path_length = self.input.path_length

        # Check variables
        self._check_inputs(mole_fraction, max(flatten(Tgas)))

        # Retrieve Spectrum from database if it exists
        if self.autoretrievedatabase:
            s = self._retrieve_from_database()
            if s is not None:
                return s  # exit function

        ### GET ISOTOPE ABUNDANCE & MOLECULAR MASS ###

        molpar = self.molparam

        try:
            if "id" in self.df0:
                id_set = self.df0[
                    "id"
                ].unique()  # get all the molecules in the dataframe, should ideally be 1 element for GPU
                mol_id = id_set[0]

                assert len(id_set) == 1  # make sure there is only one molecule

            else:
                mol_id = self.df0.attrs["id"]
            molecule = get_molecule(mol_id)
        except:
            mol_id = get_molecule_identifier(self.input.molecule)
            molecule = get_molecule(mol_id)

        state = self.input.state
        iso_set = self._get_isotope_list(molecule)

        iso_arr = list(range(max(iso_set) + 1))

        Ia_arr = np.empty_like(iso_arr, dtype=np.float32)  # abundance of each isotope
        molarmass_arr = np.empty_like(
            iso_arr, dtype=np.float32
        )  # molar mass of each isotope
        Q_arr = np.empty_like(
            iso_arr, dtype=np.float32
        )  # partitioning function of each isotope
        for iso in iso_arr:
            if iso in iso_set:
                params = molpar.df.loc[(mol_id, iso)]
                Ia_arr[iso] = params.abundance
                molarmass_arr[iso] = params.mol_mass
                Q_arr[iso] = self._get_parsum(molecule, iso, state).at(T=Tgas)

        Ia_arr[np.isnan(Ia_arr)] = 0
        molarmass_arr[np.isnan(molarmass_arr)] = 0

<<<<<<< HEAD
        self.profiler.start("spectrum_calc_before_obj", 2)
        self.profiler.start("spectrum_calculation", 1)
=======
        self.profiler.start("spectrum_calculation", 1)
        self.profiler.start("spectrum_calc_before_obj", 2)
>>>>>>> 307da6d4

        # generate the v_arr
        v_arr = np.arange(
            self.input.wavenum_min,
            self.input.wavenum_max + self.params.wstep,
            self.params.wstep,
        )

        # load the data
        df = self.df0
        iso = df["iso"].to_numpy(dtype=np.uint8)
        v0 = df["wav"].to_numpy(dtype=np.float32)
        da = df["Pshft"].to_numpy(dtype=np.float32)
        El = df["El"].to_numpy(dtype=np.float32)
        na = df["Tdpair"].to_numpy(dtype=np.float32)

        gamma = np.array(
            self._get_lorentzian_broadening(mole_fraction), dtype=np.float32
        )

        self.calc_S0()
        ##        S0 = np.array(self._get_S0(Ia_arr), dtype=np.float32)
        S0 = self.df0["S0"].to_numpy(dtype=np.float32)

        NwG = 4  # TO-DO: these shouldn't be hardcoded
        NwL = 8  # TO-DO: these shouldn't be hardcoded

        _Nlines_calculated = len(v0)

        if verbose >= 2:
            print("Initializing parameters...", end=" ")

        if verbose is False:
            verbose_gpu = 0
        elif verbose is True:
            verbose_gpu = 1
        else:
            verbose_gpu = verbose

        try:
            from radis.lbl.gpu import gpu_init, gpu_iterate
        except (ModuleNotFoundError):
            print("Failed to load GPU module, exiting!")
            exit()

        gpu_init(
            v_arr,
            NwG,
            NwL,
            iso,
            v0,
            da,
            gamma,
            na,
            S0,
            El,
            molarmass_arr,
            verbose_gpu,
            gpu=(not emulate),
        )

        if verbose >= 2:
            print("Initialization complete!")

        wavenumber = v_arr

        if verbose >= 2:
            print("Calculating spectra...", end=" ")

        abscoeff, transmittance = gpu_iterate(
            pressure_mbar * 1e-3,
            Tgas,
            mole_fraction,
            Q_arr,
            verbose_gpu,
            gpu=(not emulate),
        )
        # Calculate output quantities
        # ----------------------------------------------------------------------

        self.profiler.start("calc_other_spectral_quan", 2)

        # ... # TODO: if the code is extended to multi-species, then density has to be added
        # ... before lineshape broadening (as it would not be constant for all species)

        # get absorbance (technically it's the optical depth `tau`,
        #                absorbance `A` being `A = tau/ln(10)` )
        absorbance = abscoeff * path_length
        # Generate output quantities
        transmittance_noslit = exp(-absorbance)
        emissivity_noslit = 1 - transmittance_noslit
        radiance_noslit = calc_radiance(
            wavenumber, emissivity_noslit, Tgas, unit=self.units["radiance_noslit"]
        )

        self.profiler.stop(
            "calc_other_spectral_quan", "Calculated other spectral quantities"
        )

        lines = self.get_lines()

        # %% Export
        # --------------------------------------------------------------------

        self.profiler.stop(
            "spectrum_calc_before_obj", "Spectrum calculated (before object generation)"
        )
        self.profiler.start("generate_spectrum_obj", 2)

        # Get lines (intensities + populations)

        conditions = self.get_conditions()
        conditions.update(
            {
<<<<<<< HEAD
                "calculation_time": round(
                    self.profiler.dict_time["spectrum_calc_before_obj"], 2
                ),
=======
                "calculation_time": self.profiler.final[list(self.profiler.final)[-1]][
                    "spectrum_calc_before_obj"
                ],
>>>>>>> 307da6d4
                "lines_calculated": _Nlines_calculated,
                "thermal_equilibrium": True,
                "radis_version": version,
                "spectral_points": (
                    self.params.wavenum_max_calc - self.params.wavenum_min_calc
                )
                / self.params.wstep,
                "profiler": dict(self.profiler.final),
                "emulate_gpu": emulate,
            }
        )
<<<<<<< HEAD
        conditions.update(
            {
                "profiler": {
                    i: self.profiler.dict_time[i][0] for i in self.profiler.dict_time
                }
            }
        )
=======
        if self.params.optimization != None:
            conditions.update(
                {
                    "wL": self.wL,
                    "wG": self.wG,
                }
            )
        del self.profiler.final[list(self.profiler.final)[-1]][
            "spectrum_calc_before_obj"
        ]
>>>>>>> 307da6d4

        # Spectral quantities
        quantities = {
            "abscoeff": (wavenumber, abscoeff),
            "absorbance": (wavenumber, absorbance),
            "emissivity_noslit": (wavenumber, emissivity_noslit),
            "transmittance_noslit": (wavenumber, transmittance_noslit),
            # (mW/cm2/sr/nm)
            "radiance_noslit": (wavenumber, radiance_noslit),
            "transmittance": (wavenumber, transmittance),
        }

        # Store results in Spectrum class
        s = Spectrum(
            quantities=quantities,
            units=self.units,
            conditions=conditions,
            lines=lines,
            cond_units=self.cond_units,
            wunit=self.params.waveunit,  # cm-1
            # dont check input (much faster, and Spectrum
            check_wavespace=False,
            # is freshly baken so probably in a good format
            name=name,
            references=dict(self.reftracker),
        )

        # update database if asked so
        if self.autoupdatedatabase:
            self.SpecDatabase.add(s, if_exists_then="increment")
            # Tvib=Trot=Tgas... but this way names in a database
            # generated with eq_spectrum are consistent with names
            # in one generated with non_eq_spectrum

        # Get generation & total calculation time
        self.profiler.stop("generate_spectrum_obj", "Generated Spectrum object")

        #  In the less verbose case, we print the total calculation+generation time:
        self.profiler.stop("spectrum_calculation", "Spectrum calculated")
<<<<<<< HEAD

        # For calculating time distribution and storing it
        self.profiler.percentage_distribution()
=======
>>>>>>> 307da6d4

        return s

    def non_eq_spectrum(
        self,
        Tvib,
        Trot,
        Ttrans=None,
        mole_fraction=None,
        path_length=None,
        pressure=None,
        vib_distribution="boltzmann",
        rot_distribution="boltzmann",
        overpopulation=None,
        name=None,
    ) -> Spectrum:
        """Calculate emission spectrum in non-equilibrium case. Calculates
        absorption with broadened linestrength and emission with broadened
        Einstein coefficient.

        Parameters
        ----------
        Tvib: float
            vibrational temperature [K]
            can be a tuple of float for the special case of more-than-diatomic
            molecules (e.g: CO2)
        Trot: float
            rotational temperature [K]
        Ttrans: float
            translational temperature [K]. If None, translational temperature is
            taken as rotational temperature (valid at 1 atm for times above ~ 2ns
            which is the RT characteristic time)
        mole_fraction: float
            database species mole fraction. If None, Factory mole fraction is used.
        path_length: float or `~astropy.units.quantity.Quantity`
            slab size (cm). If ``None``, the default Factory
            :py:attr:`~radis.lbl.factory.SpectrumFactor.input.path_length` is used.
        pressure: float or `~astropy.units.quantity.Quantity`
            pressure (bar). If ``None``, the default Factory
            :py:attr:`~radis.lbl.factory.SpectrumFactor.input.pressure` is used.

        Other Parameters
        ----------------
        vib_distribution: ``'boltzmann'``, ``'treanor'``
            vibrational distribution
        rot_distribution: ``'boltzmann'``
            rotational distribution
        overpopulation: dict, or ``None``
            add overpopulation factors for given levels::

                {level:overpopulation_factor}
        name: str
            output Spectrum name (useful in batch)

        Returns
        -------
        s : Spectrum
            Returns a :class:`~radis.spectrum.spectrum.Spectrum` object

                Use the :meth:`~radis.spectrum.spectrum.Spectrum.get` method to get something
                among ``['radiance', 'radiance_noslit', 'absorbance', etc...]``

                Or directly the :meth:`~radis.spectrum.spectrum.Spectrum.plot` method
                to plot it. See [1]_ to get an overview of all Spectrum methods

        Examples
        --------
        ::
            from radis import SpectrumFactory
            sf = SpectrumFactory(
            wavenum_min=2000,
            wavenum_max=3000,
            molecule="CO",
            wstep=0.1,
            )
            sf.fetch_databank("hitemp")

            s1 = sf.non_eq_spectrum(Tvib=2000, Trot=600, path_length=1, pressure=0.1)
            s2 = sf.non_eq_spectrum(Tvib=2000, Trot=600, path_length=1, pressure=0.1)

        .. minigallery:: radis.lbl.SpectrumFactory.non_eq_spectrum
            :add-heading:

        References
        ----------
        .. [1] RADIS doc: `Spectrum how to? <https://radis.readthedocs.io/en/latest/spectrum/spectrum.html#label-spectrum>`__

        See Also
        --------

        :meth:`~radis.lbl.factory.SpectrumFactory.eq_spectrum`
        :meth:`~radis.lbl.factory.SpectrumFactory.optically_thin_power`
        """

        # %% Preprocessing
        # --------------------------------------------------------------------

        # Convert units
        Tvib = convert_and_strip_units(Tvib, u.K)
        Trot = convert_and_strip_units(Trot, u.K)
        Ttrans = convert_and_strip_units(Ttrans, u.K)
        path_length = convert_and_strip_units(path_length, u.cm)
        pressure = convert_and_strip_units(pressure, u.bar)

        # check inputs, update defaults
        if path_length is not None:
            self.input.path_length = path_length
        if mole_fraction is not None:
            self.input.mole_fraction = mole_fraction
        if pressure is not None:
            self.input.pressure_mbar = pressure * 1e3
        if isinstance(Tvib, tuple):
            Tvib = tuple([convert_and_strip_units(T, u.K) for T in Tvib])
        elif not is_float(Tvib):
            raise TypeError(
                "Tvib should be float, or tuple (got {0})".format(type(Tvib))
            )
        singleTvibmode = is_float(Tvib)
        if not is_float(Trot):
            raise ValueError("Trot should be float")
        if overpopulation is None:
            overpopulation = {}
        assert vib_distribution in ["boltzmann", "treanor"]
        assert rot_distribution in ["boltzmann"]
        self.input.overpopulation = overpopulation
        self.input.rot_distribution = rot_distribution
        self.input.vib_distribution = vib_distribution

        # Get translational temperature
        Tgas = Ttrans
        if Tgas is None:
            Tgas = Trot  # assuming Ttrans = Trot
        self.input.Tgas = Tgas
        self.input.Tvib = Tvib
        self.input.Trot = Trot

        # Init variables
        path_length = self.input.path_length
        mole_fraction = self.input.mole_fraction
        pressure_mbar = self.input.pressure_mbar
        verbose = self.verbose

        # New Profiler object
<<<<<<< HEAD
        self.profiler = Profiler(verbose)
=======
        self._reset_profiler(verbose)
>>>>>>> 307da6d4

        # Check variables
        self._check_inputs(mole_fraction, max(flatten(Tgas, Tvib, Trot)))

        # Retrieve Spectrum from database if it exists
        if self.autoretrievedatabase:
            s = self._retrieve_from_database()
            if s is not None:
                return s  # exit function

        # %% Start
        # --------------------------------------------------------------------

<<<<<<< HEAD
        self.profiler.start("spectrum_calc_before_obj", 2)
        self.profiler.start("spectrum_calculation", 1)
=======
        self.profiler.start("spectrum_calculation", 1)
        self.profiler.start("spectrum_calc_before_obj", 2)
>>>>>>> 307da6d4
        if verbose:
            self.print_conditions("Calculating Non-Equilibrium Spectrum")

        # Check line database and parameters, reset populations and scaled line dataframe
        # ----------
        self._check_line_databank()

        # add nonequilibrium energies if needed (this may be a bottleneck
        # for a first calculation):
        self._calc_noneq_parameters(vib_distribution, singleTvibmode)
        self._reinitialize()  # creates scaled dataframe df1 from df0

        # ----------------------------------------------------------------------
        # Calculate Populations, Linestrength and Emission Integral
        if singleTvibmode:
            self.calc_populations_noneq(
                Tvib,
                Trot,
                vib_distribution=vib_distribution,
                rot_distribution=rot_distribution,
                overpopulation=overpopulation,
            )
        else:
            self._calc_populations_noneq_multiTvib(
                Tvib,
                Trot,
                vib_distribution=vib_distribution,
                rot_distribution=rot_distribution,
                overpopulation=overpopulation,
            )

        self.calc_linestrength_noneq()
        self.calc_emission_integral()

        # ----------------------------------------------------------------------
        # Cutoff linestrength
        self._cutoff_linestrength()

        # ----------------------------------------------------------------------

        # Calculate lineshift
        self.calc_lineshift()

        # ----------------------------------------------------------------------

        # Line broadening

        # ... calculate broadening  HWHM
        self._calc_broadening_HWHM()

        # ... generates all wstep related entities
        self._generate_wavenumber_arrays()

        # ... find weak lines and calculate semi-continuum (optional)
        k_continuum, j_continuum = self.calculate_pseudo_continuum(noneq=True)

        # ... apply lineshape and get absorption coefficient
        # ... (this is the performance bottleneck)
        wavenumber, abscoeff_v, emisscoeff_v = self._calc_broadening_noneq()
        #    :         :            :
        #   cm-1    1/(#.cm-2)   mW/sr/cm-1

        # ... add semi-continuum (optional)
        abscoeff_v = self._add_pseudo_continuum(abscoeff_v, k_continuum)
        emisscoeff_v = self._add_pseudo_continuum(emisscoeff_v, j_continuum)

        # Calculate output quantities
        # ----------------------------------------------------------------------

        self.profiler.start("calc_other_spectral_quan", 2)

        # incorporate density of molecules (see Rothman 1996 equation (A.16) )
        density = mole_fraction * ((pressure_mbar * 100) / (k_b * Tgas)) * 1e-6
        #  :
        # (#/cm3)

        abscoeff = abscoeff_v * density  # cm-1
        emisscoeff = emisscoeff_v * density  # mW/sr/cm3/cm-1

        # ... # TODO: if the code is extended to multi-species, then density has to be added
        # ... before lineshape broadening (as it would not be constant for all species)

        # get absorbance (technically it's the optical depth `tau`,
        #                absorbance `A` being `A = tau/ln(10)` )

        # Generate output quantities
        absorbance = abscoeff * path_length  # (adim)
        transmittance_noslit = exp(-absorbance)

        if self.input.self_absorption:
            # Analytical output of computing RTE over a single slab of constant
            # emissivity and absorption coefficient
            b = abscoeff == 0  # optically thin mask
            radiance_noslit = np.zeros_like(emisscoeff)
            radiance_noslit[~b] = (
                emisscoeff[~b] / abscoeff[~b] * (1 - transmittance_noslit[~b])
            )
            radiance_noslit[b] = emisscoeff[b] * path_length
        else:
            # Note that for k -> 0,
            radiance_noslit = emisscoeff * path_length  # (mW/sr/cm2/cm-1)

        # Convert `radiance_noslit` from (mW/sr/cm2/cm-1) to (mW/sr/cm2/nm)
        radiance_noslit = convert_rad2nm(
            radiance_noslit, wavenumber, "mW/sr/cm2/cm-1", "mW/sr/cm2/nm"
        )
        # Convert 'emisscoeff' from (mW/sr/cm3/cm-1) to (mW/sr/cm3/nm)
        emisscoeff = convert_emi2nm(
            emisscoeff, wavenumber, "mW/sr/cm3/cm-1", "mW/sr/cm3/nm"
        )

        self.profiler.stop(
            "calc_other_spectral_quan", "Calculated other spectral quantities"
        )

        # Note: emissivity not defined under non equilibrium

        # %% Export
        # ----------------------------------------------------------------------

        self.profiler.stop(
            "spectrum_calc_before_obj", "Spectrum calculated (before object generation)"
        )
        self.profiler.start("generate_spectrum_obj", 2)

        # Get conditions
        conditions = self.get_conditions()
        conditions.update(
            {
<<<<<<< HEAD
                "calculation_time": round(
                    self.profiler.dict_time["spectrum_calc_before_obj"][0], 2
                ),
=======
                "calculation_time": self.profiler.final[list(self.profiler.final)[-1]][
                    "spectrum_calc_before_obj"
                ],
>>>>>>> 307da6d4
                "lines_calculated": self._Nlines_calculated,
                "lines_cutoff": self._Nlines_cutoff,
                "lines_in_continuum": self._Nlines_in_continuum,
                "thermal_equilibrium": False,  # dont even try to guess if it's at equilibrium
                "radis_version": version,
                "spectral_points": (
                    self.params.wavenum_max_calc - self.params.wavenum_min_calc
                )
                / self.params.wstep,
                "profiler": dict(self.profiler.final),
            }
        )
<<<<<<< HEAD
        conditions.update(
            {
                "profiler": {
                    i: self.profiler.dict_time[i][0] for i in self.profiler.dict_time
                }
            }
        )
=======
        if self.params.optimization != None:
            conditions.update(
                {
                    "wL": self.wL,
                    "wG": self.wG,
                }
            )
        del self.profiler.final[list(self.profiler.final)[-1]][
            "spectrum_calc_before_obj"
        ]
>>>>>>> 307da6d4

        # Get populations of levels as calculated in RovibrationalPartitionFunctions
        populations = self.get_populations(self.misc.export_populations)

        # Get lines (intensities + populations)
        lines = self.get_lines()

        # Spectral quantities
        quantities = {
            "abscoeff": (wavenumber, abscoeff),
            "absorbance": (wavenumber, absorbance),
            # (mW/cm3/sr/nm)
            "emisscoeff": (wavenumber, emisscoeff),
            "transmittance_noslit": (wavenumber, transmittance_noslit),
            # (mW/cm2/sr/nm)
            "radiance_noslit": (wavenumber, radiance_noslit),
        }
        if k_continuum is not None and self._export_continuum:
            quantities.update(
                {
                    "abscoeff_continuum": (wavenumber, k_continuum * density),
                    "emisscoeff_continuum": (wavenumber, j_continuum * density),
                }
            )

        # Store results in Spectrum class
        s = Spectrum(
            quantities=quantities,
            conditions=conditions,
            populations=populations,
            lines=lines,
            units=self.units,
            cond_units=self.cond_units,
            wunit=self.params.waveunit,  # cm-1
            # dont check input (much faster, and Spectrum
            check_wavespace=False,
            # is freshly baken so probably in a good format
            name=name,
            references=dict(self.reftracker),
        )

        # update database if asked so
        if self.autoupdatedatabase:
            self.SpecDatabase.add(
                s,
                add_info=["Tvib", "Trot"],
                add_date="%Y%m%d",
                if_exists_then="increment",
            )

        # Get generation & total calculation time
        self.profiler.stop("generate_spectrum_obj", "Generated Spectrum object")

        #  In the less verbose case, we print the total calculation+generation time:
        self.profiler.stop("spectrum_calculation", "Spectrum calculated")
<<<<<<< HEAD

        # For calculating time distribution and storing it
        self.profiler.percentage_distribution()
=======
>>>>>>> 307da6d4

        return s

    def _generate_wavenumber_arrays(self):
        """define wavenumber grid vectors

        `SpectrumFactory.wavenumber` is the output spectral range and
        ``SpectrumFactory.wavenumber_calc`` the spectral range used for calculation, that
        includes neighbour lines within ``neighbour_lines`` distance."""

        self.profiler.start("generate_wavenumber_arrays", 2)
        # calculates minimum FWHM of lines
        self._calc_min_width(self.df1)

        # Setting wstep to optimal value and rounding it to a degree 3
        if self.wstep == "auto":
            import radis

            self.params.wstep = round_off(
                self.min_width / radis.config["GRIDPOINTS_PER_LINEWIDTH_WARN_THRESHOLD"]
            )
            self.warnings["AccuracyWarning"] = "ignore"

        truncation = self.params.truncation
        neighbour_lines = self.params.neighbour_lines

        if truncation and neighbour_lines > truncation:
            self.warn(
                f"Neighbour lines resolved up to {neighbour_lines} cm-1 away from the spectrum. "
                + f"But lines are anyway truncated at {truncation:.2f} cm-1. "
                + f"Choose 'neighbour_lines={truncation:.2f}' to avoid resolving useless lines",
                "PerformanceWarning",
            )

        wavenumber, wavenumber_calc, woutrange = _generate_wavenumber_range(
            self.input.wavenum_min,
            self.input.wavenum_max,
            self.params.wstep,
            neighbour_lines,
        )

        # Generate lineshape array
        if truncation is None:
            # compute lineshape on full range :
            # (note that this means 3x wavenumber_calc will be required when applying lineshapes)
            truncation = wavenumber_calc[-1] - wavenumber_calc[0]

        wbroad_centered = _generate_broadening_range(self.params.wstep, truncation)
        self.truncation = truncation
        # store value for use in lineshape broadening.
        # Note : may be different from self.params.truncation if None was given.

        self.wbroad_centered = wbroad_centered
        self.wavenumber = wavenumber
        self.wavenumber_calc = wavenumber_calc
        self.woutrange = woutrange

        # AccuracyWarning. Check there are enough gridpoints per line.
        self._check_accuracy(self.params.wstep)

        self.profiler.stop("generate_wavenumber_arrays", "Generated Wavenumber Arrays")

        import radis

        if radis.config["DEBUG_MODE"]:
            assert (wavenumber_calc[woutrange[0] : woutrange[1]] == wavenumber).all()

        return

    def predict_time(self):
        """predict_time(self) uses the input parameters like Spectral Range, Number of lines, wstep,
        truncation to predict the estimated calculation time for the Spectrum
        broadening step(bottleneck step) for the current optimization and broadening_method. The formula
        for predicting time is based on benchmarks performed on various parameters for different optimization,
        broadening_method and deriving its time complexity.

        Benchmarks: https://anandxkumar.github.io/Benchmark_Visualization_GSoC_2021/

        Complexity vs Calculation Time Visualizations
        LBL>Voigt: `LINK <https://public.tableau.com/app/profile/anand.kumar4841/viz/LegacyComplexityvsCalculationTime/Sheet1>`_,
        DIT>Voigt: `LINK <https://public.tableau.com/app/profile/anand.kumar4841/viz/2_096e-07lines_calculated7_185e-091wLwGSpectral_PointslogSpectral_Points/Sheet1>`_,
        DIT>FFT: `LINK <https://public.tableau.com/app/profile/anand.kumar4841/viz/LDMLatestLDMFFTComplexity4_675e-081wLwGSpectralPointslogSpectralPoints/Sheet1>`_

        Returns
        -------
        float: Predicted time in seconds.
        """

        def _is_at_equilibrium():
            try:
                assert self.input.Tvib is None or self.input.Tvib == self.input.Tgas
                assert self.input.Trot is None or self.input.Trot == self.input.Tgas
                assert (
                    self.input.overpopulation is None or self.input.overpopulation == {}
                )
                try:
                    if self.input.self_absorption:
                        assert self.input.self_absorption  # == True
                except KeyError:
                    pass
                return True
            except AssertionError:
                return False

        factor = 1

        if not _is_at_equilibrium():
            factor = 2  #  _apply_broadening_DLM() is called twice

        wstep = self.params.wstep
        n_lines = self.misc.total_lines
        truncation = self.params.truncation
        spectral_points = (
            self.params.wavenum_max_calc - self.params.wavenum_min_calc
        ) / self.params.wstep

        optimization = self.params.optimization
        broadening_method = self.params.broadening_method

        if optimization in ("simple", "min-RMS"):
            wL = self.wL
            wG = self.wG
            if broadening_method == "voigt":
                estimated_time = (
                    2.096e-07 * n_lines
                    + 7.185e-09
                    * (1 + wL * wG)
                    * spectral_points
                    * np.log(spectral_points)
                    * factor
                )
            elif broadening_method == "fft":
                estimated_time = (
                    4.675e-08
                    * (1 + wL * wG)
                    * spectral_points
                    * np.log(spectral_points)
                    * factor
                )
            elif broadening_method == "convolve":  # Not benchmarked
                estimated_time = (
                    self._broadening_time_ruleofthumb
                    * len(self.df0)
                    * len(self.wbroad_centered)
                )
            else:
                raise NotImplementedError("broadening_method not implemented")
        elif optimization is None:
            if broadening_method == "voigt":
                estimated_time = 6.6487e-08 * n_lines * truncation / wstep
            elif broadening_method == "convolve":  # Not benchmarked
                estimated_time = (
                    self._broadening_time_ruleofthumb
                    * len(self.df0)
                    * len(self.wbroad_centered)
                )
            else:
                raise NotImplementedError("broadening_method not implemented")
        else:
            raise NotImplementedError("optimization not implemented")

        return estimated_time

    def _get_log_2gs(self):
        """Returns log_2gs if it already exists in the dataframe, otherwise
        computes it using gamma_air."""
        df = self.df0
        # TODO: deal with the case of gamma_self [so we don't forget]
        # TODO (refactor) : move into BaseFactory or BroadenFactory (parent classes)

        # if the column already exists, then return
        if "log_2gs" in df.columns:
            return df["log_2gs"]

        try:
            gamma_air = df["airbrd"].to_numpy()
            log_2gs = np.log(2 * gamma_air)
            df["log_2gs"] = log_2gs
            return log_2gs
        except KeyError as err:
            raise KeyError(
                "Cannot find air-broadened half-width or log_2gs in the database... please check the database"
            ) from err

    def _get_log_2vMm(self, molarmass_arr):
        """Returns log_2vMm if it already exists in the dataframe, otherwise
        computes it using the abundance and molar mass for each isotope passed
        in the input."""
        df = self.df0

        # if the column already exists, then return
        if "log_2vMm" in df.columns:
            return df["log_2vMm"]

        try:
            v0 = df["wav"].to_numpy()  # get wavenumber
            iso = df["iso"].to_numpy()  # get isotope
            Mm = molarmass_arr * 1e-3 / N_A
            log_2vMm = np.log(2 * v0) + 0.5 * np.log(
                2 * k * np.log(2) / (c ** 2 * Mm.take(iso))
            )
            df["log_2vMm"] = log_2vMm
            return log_2vMm
        except KeyError as err:
            raise KeyError(
                "Cannot find wavenumber, isotope and/or log_2vMm in the database. Please check the database"
            ) from err

    def _get_S0(self, Ia_arr):
        """Returns S0 if it already exists, otherwise computes the value using
        abundance, gamma_air and Einstein's number."""
        df = self.df0

        # if the column already exists, then return it
        if "S0" in df.columns:
            return df["S0"]

        elif "int" in df.columns:
            return df["int"]

        try:
            v0 = df["wav"].to_numpy()
            iso = df["iso"].to_numpy()
            A21 = df["A"].to_numpy()
            Jl = df["jl"].to_numpy()
            DJ = df["branch"].to_numpy()
            Ju = Jl + DJ
            gu = 2 * Ju + 1  # g_up
            S0 = Ia_arr.take(iso) * gu * A21 / (8 * pi * c_cm * v0 ** 2)
            df["S0"] = S0
            return S0

        except KeyError as err:
            raise KeyError(
                "Could not find wavenumber, Einstein's coefficient, lower state energy or S0 in the dataframe. PLease check the database"
            ) from err

    def optically_thin_power(
        self,
        Tgas=None,
        Tvib=None,
        Trot=None,
        Ttrans=None,
        vib_distribution="boltzmann",
        rot_distribution="boltzmann",
        mole_fraction=None,
        path_length=None,
        unit="mW/cm2/sr",
    ):
        """Calculate total power emitted in equilibrium or non-equilibrium case
        in the optically thin approximation: it sums all emission integral over
        the total spectral range.

        .. warning::

            this is a fast implementation that doesnt take into account
            the contribution of lines outside the given spectral range. It is valid for spectral ranges
            surrounded by no lines, and spectral ranges much broaded than the typical
            line broadening (~ 1-10 cm-1 in the infrared)

        If what you're looking for is an accurate simulation on a narrow spectral range
        you better calculate the spectrum (that does take all of that into account)
        and integrate it with :py:meth:`~radis.spectrum.spectrum.Spectrum.get_power`

        Parameters
        ----------
        Tgas: float
            equilibrium temperature [K]
            If doing a non equilibrium case it should be None. Use Ttrans for
            translational temperature
        Tvib: float
            vibrational temperature [K]
        Trot: float
            rotational temperature [K]
        Ttrans: float
            translational temperature [K]. If None, translational temperature is
            taken as rotational temperature (valid at 1 atm for times above ~ 2ns
            which is the RT characteristic time)
        mole_fraction: float
            database species mole fraction. If None, Factory mole fraction is used.
        path_length: float
            slab size (cm). If None, Factory mole fraction is used.
        unit: str
            output unit. Default ``'mW/cm2/sr'``

        Returns
        -------
        float: Returns total power density in mW/cm2/sr (unless different unit is chosen),
            see ``unit=``.


        See Also
        --------
        :py:meth:`~radis.lbl.factory.SpectrumFactory.eq_spectrum`,
        :py:meth:`~radis.spectrum.spectrum.Spectrum.get_power`,
        :py:meth:`~radis.spectrum.spectrum.Spectrum.get_integral`
        """
        # Check inputs

        # ... temperatures

        if Tgas is None and Trot is None:
            raise ValueError(
                "Choose either Tgas (equilibrium) or Tvib / Trot "
                + ". Ttrans (non equilibrium)"
            )

        non_eq_mode = Tgas is None

        if Tvib is None and Trot is not None or Tvib is not None and Trot is None:
            raise ValueError("Choose both Tvib and Trot")

        if non_eq_mode and Ttrans is None:
            Ttrans = Trot

        # update defaults
        if path_length is not None:
            self.input.path_length = path_length
        if mole_fraction is not None:
            self.input.mole_fraction = mole_fraction

        # Get translational temperature
        if Tgas is None:
            Tgas = Ttrans
        self.input.Tgas = Tgas
        self.input.Tvib = Tvib
        self.input.Trot = Trot

        # Init variables
        path_length = self.input.path_length
        mole_fraction = self.input.mole_fraction
        pressure_mbar = self.input.pressure_mbar
        verbose = self.verbose

        # New Profiler object
<<<<<<< HEAD
        self.profiler = Profiler(verbose)
=======
        self._reset_profiler(verbose)

        self.profiler.start("optically_thin_power_calculation", 1)
>>>>>>> 307da6d4

        # Make sure database is loaded
        if self.df0 is None:
            if not self.save_memory:
                raise AttributeError("Load databank first (.load_databank())")
            else:
                self._reload_databank()

        if non_eq_mode:
            singleTvibmode = is_float(Tvib)
            # Make sure database has pre-computed non equilibrium quantities
            # (Evib, Erot, etc.)
            self._calc_noneq_parameters(vib_distribution, singleTvibmode)

        # %% Start
        # ----------------------------------------------------------------------

        # Print conditions
        if verbose:
            self.print_conditions(
                "Calculating Radiative Power (optically thin approximation)"
            )

        # Calculate power
        # ---------------------------------------------------

        self._reinitialize()  # creates scaled dataframe df1 from df0

        # ----------------------------------------------------------------------
        # Calculate Populations and Emission Integral
        # (Note: Emission Integral is non canonical quantity, equivalent to
        #  Linestrength for absorption)
        if non_eq_mode:
            self.calc_populations_noneq(
                Tvib,
                Trot,
                vib_distribution=vib_distribution,
                rot_distribution=rot_distribution,
            )
        else:
            self.calc_populations_eq(Tgas)
            self.df1["Aul"] = self.df1.A  # update einstein coefficients
        self.calc_emission_integral()

        #        # ----------------------------------------------------------------------
        #        # Cutoff linestrength  (note that cuting linestrength doesnt make this
        #        # process faster here, but we still give this option to be consistent
        #        # with spectra)
        #        self._cutoff_linestrength()

        # ----------------------------------------------------------------------

        # Sum over all emission integrals (in the valid range)
        b = (self.df1.wav > self.input.wavenum_min) & (
            self.df1.wav < self.input.wavenum_max
        )
        P = self.df1["Ei"][b].sum()  # Ei  >> (mW/sr)

        # incorporate density of molecules (see equation (A.16) )
        density = mole_fraction * ((pressure_mbar * 100) / (k_b * Tgas)) * 1e-6
        Pv = P * density  # (mW/sr/cm3)

        # Optically thin case (no self absorption):
        Ptot = Pv * path_length  # (mW/sr/cm2)

        self.profiler.stop(
            "optically_thin_power_calculation", "Optically thin power calculation"
        )

        return conv2(Ptot, "mW/cm2/sr", unit)

    def fit_spectrum(
        self,
        s_exp,
        model,
        fit_parameters,
        bounds={},
        plot=False,
        solver_options={"maxiter": 300},
        **kwargs,
    ) -> Union[Spectrum, OptimizeResult]:
        """Fit an experimental spectrum with an arbitrary model and an arbitrary
        number of fit parameters.

        Parameters
        ----------
        s_exp : Spectrum
            experimental spectrum. Should have only spectral array only. Use
            :py:meth:`~radis.spectrum.spectrum.Spectrum.take`, e.g::
                sf.fit_spectrum(s_exp.take('transmittance'))
        model : func -> Spectrum
            a line-of-sight model returning a Spectrum. Example :
            :py:func:`~radis.tools.fitting.LTEModel, `:py:func:`~radis.tools.fitting.Tvib12Tvib3Trot_NonLTEModel`
        fit_parameters : dict
            example::

                {fit_parameter:initial_value}
        bounds : dict, optional
            example::

                {fit_parameter:[min, max]}
        fixed_parameters : dict
            fixed parameters given to the model. Example::

                fit_spectrum(fixed_parameters={"vib_distribution":"treanor"})

        Other Parameters
        ----------------
        plot: bool
            if ``True``, plot spectra as they are computed; and plot the convergence of
            the residual. Default ``False``
        solver_options: dict
            parameters forwarded to the solver. More info in `~scipy.optimize.minimize`
            Example::

                {"maxiter": (int)  max number of iteration default ``300``,
                 }
        kwargs: dict
            forwarded to :py:func:`~radis.tools.fitting.fit_spectrum`

        Returns
        -------
        s_best: Spectrum
            best spectrum
        res: OptimizeResults
            output of `~scipy.optimize.minimize`

        Examples
        --------
        See a :ref:`one-temperature fit example <example_one_temperature_fit>`
        and a :ref:`non-LTE fit example <example_multi_temperature_fit>`

        .. minigallery:: radis.lbl.factory.SpectrumFactory.fit_spectrum

        More advanced tools for interactive fitting of multi-dimensional, multi-slabs
        spectra can be found in :py:mod:`fitroom`.

        See Also
        --------
        :py:func:`~radis.tools.fitting.fit_spectrum`,
        :py:func:`~radis.tools.fitting.Tvib12Tvib3Trot_NonLTEModel`,
        :py:mod:`fitroom`

        """
        from radis.tools.fitting import fit_spectrum

        return fit_spectrum(
            self,
            s_exp,
            model,
            fit_parameters,
            bounds=bounds,
            plot=plot,
            solver_options=solver_options,
            **kwargs,
        )

    def print_perf_profile(self, number_format="{:.3f}", precision=16):
        """Prints Profiler output dictionary in a structured manner for
        the last calculated spectrum

        Examples
        --------
        ::

            sf.print_perf_profile()

            # output >>
                spectrum_calculation      0.189s ████████████████
                    check_line_databank              0.000s
                    check_non_eq_param               0.042s ███
                    fetch_energy_5                   0.015s █
                    calc_weight_trans                0.008s
                    reinitialize                     0.002s
                        copy_database                    0.000s
                        memory_usage_warning             0.002s
                        reset_population                 0.000s
                    calc_noneq_population            0.041s ███
                        part_function                    0.035s ██
                        population                       0.006s
                    scaled_non_eq_linestrength       0.005s
                        map_part_func                    0.001s
                        corrected_population_se          0.003s
                    calc_emission_integral           0.006s
                    applied_linestrength_cutoff      0.002s
                    calc_lineshift                   0.001s
                    calc_hwhm                        0.007s
                    generate_wavenumber_arrays       0.001s
                    calc_line_broadening             0.074s ██████
                        precompute_DLM_lineshapes        0.012s
                        DLM_Initialized_vectors          0.000s
                        DLM_closest_matching_line        0.001s
                        DLM_Distribute_lines             0.001s
                        DLM_convolve                     0.060s █████
                        others                           0.001s
                    calc_other_spectral_quan         0.003s
                    generate_spectrum_obj            0.000s
                    others                           -0.016s

        Other Parameters
        ----------------
        precision: int, optional
            total number of blocks. Default 16.

        See Also
        --------

        :py:meth:`~radis.spectrum.spectrum.Spectrum.print_perf_profile`
        """
        from radis.spectrum.utils import print_perf_profile

        profiler = self.profiler.final
        total_time = profiler["spectrum_calculation"]["value"]

        return print_perf_profile(
            profiler, total_time, number_format=number_format, precision=precision
        )

    def generate_perf_profile(self):
        """Generate a visual/interactive performance profile diagram for
        the last calculated spectrum

        .. note:
            requires a `profiler` key with in Spectrum.conditions

        Examples
        --------
        ::

            sf = SpectrumFactory(...)
            sf.eq_spectrum(...)
            sf.generate_perf_profile()

        See typical output in https://github.com/radis/radis/pull/325

        .. image:: https://user-images.githubusercontent.com/16088743/128018032-6049be72-1881-46ac-9d7c-1ed89f9c4f42.png
            :alt: https://user-images.githubusercontent.com/16088743/128018032-6049be72-1881-46ac-9d7c-1ed89f9c4f42.png
            :target: https://user-images.githubusercontent.com/16088743/128018032-6049be72-1881-46ac-9d7c-1ed89f9c4f42.png


        .. note::
            You can also profile with `tuna` directly::

                python -m cProfile -o program.prof your_radis_script.py
                tuna your_radis_script.py


        See Also
        --------
        :py:meth:`~radis.spectrum.spectrum.Spectrum.print_perf_profile`
        """
        from radis.spectrum.utils import generate_perf_profile

        profiler = self.profiler.final.copy().copy()
        # Add total calculation time:
        profiler.update({"value": profiler["spectrum_calculation"]["value"]})
        # note: in Spectrum.generate_perf_profile the total time is taken as
        # 'self.conditions["calculation_time"]' which also includes database
        # loading times.

        return generate_perf_profile(profiler)


# %% ======================================================================
# EXTRA FUNCTIONS
# ---------------------
#
# _generate_wavenumber_range
# _generate_broadening_range
#
# XXX =====================================================================


def _generate_wavenumber_range(wavenum_min, wavenum_max, wstep, neighbour_lines):
    """define waverange vectors, with ``wavenumber`` the output spectral range
    and ``wavenumber_calc`` the spectral range used for calculation, that
    includes neighbour lines within ``neighbour_lines`` distance.

    Parameters
    ----------
    wavenum_min, wavenum_max: float
        wavenumber range limits (cm-1)
    wstep: float
        wavenumber step (cm-1)
    neighbour_lines: float
        wavenumber full width of broadening calculation: used to define which
        neighbour lines shall be included in the calculation

    Returns
    -------
    wavenumber: numpy array
        an evenly spaced array between ``wavenum_min`` and ``wavenum_max`` with
        a spacing of ``wstep``
    wavenumber_calc: numpy array
        an evenly spaced array between ``wavenum_min-neighbour_lines`` and
        ``wavenum_max+neighbour_lines`` with a spacing of ``wstep``
    woutrange: (wmin, wmax)
        index to project the full range including neighbour lines `wavenumber_calc`
        on the final range `wavenumber`, i.e. : wavenumber_calc[woutrange[0]:woutrange[1]] = wavenumber
    """
    assert wavenum_min < wavenum_max

    # Output range
    # generate the final vector of wavenumbers (shape M)
    wavenumber = arange(wavenum_min, wavenum_max + wstep, wstep)

    # generate the calculation vector of wavenumbers (shape M + space on the side)
    # ... Calculation range
    wavenum_min_calc = wavenumber[0] - neighbour_lines  # cm-1
    wavenum_max_calc = wavenumber[-1] + neighbour_lines  # cm-1
    w_out_of_range_left = arange(
        wavenumber[0] - wstep, wavenum_min_calc - wstep, -wstep
    )[::-1]
    w_out_of_range_right = arange(
        wavenumber[-1] + wstep, wavenum_max_calc + wstep, wstep
    )

    # ... deal with rounding errors: 1 side may have 1 more point
    if len(w_out_of_range_left) > len(w_out_of_range_right):
        w_out_of_range_left = w_out_of_range_left[1:]
    elif len(w_out_of_range_left) < len(w_out_of_range_right):
        w_out_of_range_right = w_out_of_range_right[:-1]

    wavenumber_calc = np.hstack((w_out_of_range_left, wavenumber, w_out_of_range_right))
    woutrange = len(w_out_of_range_left), len(w_out_of_range_left) + len(wavenumber)

    assert len(w_out_of_range_left) == len(w_out_of_range_right)
    assert len(wavenumber_calc) == len(wavenumber) + 2 * len(w_out_of_range_left)

    return wavenumber, wavenumber_calc, woutrange


def _generate_broadening_range(wstep, truncation):
    """Generate array on which to compute line broadening.

    Parameters
    ----------
    wstep: float
        wavenumber step (cm-1)
    truncation: float
        wavenumber half-width of broadening calculation: used to define which
        neighbour lines shall be included in the calculation

    Returns
    -------
    wbroad_centered: numpy array
        an evenly spaced array, of odd-parity length, centered on 0, and of width
        ``truncation``
    """

    # create a broadening array, on which lineshape will be calculated.
    # Odd number is important
    wbroad_centered = np.hstack(
        (
            -arange(wstep, truncation + wstep, wstep)[::-1],
            [0],
            arange(wstep, truncation + wstep, wstep),
        )
    )

    assert len(wbroad_centered) % 2 == 1

    return wbroad_centered


# %% Test

# --------------------------
if __name__ == "__main__":

    import pytest

    print("Testing factory:", pytest.main(["../test/lbl/test_factory.py"]))<|MERGE_RESOLUTION|>--- conflicted
+++ resolved
@@ -76,10 +76,7 @@
 
 ----------
 """
-<<<<<<< HEAD
-=======
 from typing import Union
->>>>>>> 307da6d4
 from warnings import warn
 
 import astropy.units as u
@@ -100,11 +97,6 @@
     from radis.lbl.base import get_waverange
 
 from radis.misc.basics import flatten, is_float, list_if_float, round_off
-<<<<<<< HEAD
-from radis.misc.printer import printg
-from radis.misc.profiler import Profiler
-=======
->>>>>>> 307da6d4
 from radis.misc.utils import Default
 from radis.phys.constants import k_b
 from radis.phys.convert import conv2
@@ -538,13 +530,6 @@
                 "Lineshape truncation must be >0. If you want no truncation (compute lineshape on the full spectral range), use `truncation=None`"
             )
 
-<<<<<<< HEAD
-        # Time Based variables
-        self.verbose = verbose
-
-        self.params.broadening_max_width = broadening_max_width  # line broadening
-=======
->>>>>>> 307da6d4
         self.misc.export_lines = export_lines
         self.misc.export_populations = export_populations
 
@@ -728,11 +713,7 @@
         verbose = self.verbose
 
         # New Profiler object
-<<<<<<< HEAD
-        self.profiler = Profiler(verbose)
-=======
         self._reset_profiler(verbose)
->>>>>>> 307da6d4
 
         # Check variables
         self._check_inputs(mole_fraction, max(flatten(Tgas)))
@@ -746,14 +727,9 @@
         # %% Start
         # --------------------------------------------------------------------
 
-<<<<<<< HEAD
-        self.profiler.start("spectrum_calc_before_obj", 2)
-        self.profiler.start("spectrum_calculation", 1)
-=======
         self.profiler.start("spectrum_calculation", 1)
         self.profiler.start("spectrum_calc_before_obj", 2)
 
->>>>>>> 307da6d4
         if verbose:
             self.print_conditions("Calculating Equilibrium Spectrum")
 
@@ -832,15 +808,9 @@
         conditions = self.get_conditions()
         conditions.update(
             {
-<<<<<<< HEAD
-                "calculation_time": round(
-                    self.profiler.dict_time["spectrum_calc_before_obj"][0], 2
-                ),
-=======
                 "calculation_time": self.profiler.final[list(self.profiler.final)[-1]][
                     "spectrum_calc_before_obj"
                 ],
->>>>>>> 307da6d4
                 "lines_calculated": self._Nlines_calculated,
                 "lines_cutoff": self._Nlines_cutoff,
                 "lines_in_continuum": self._Nlines_in_continuum,
@@ -853,15 +823,6 @@
                 "profiler": dict(self.profiler.final),
             }
         )
-<<<<<<< HEAD
-        conditions.update(
-            {
-                "profiler": {
-                    i: self.profiler.dict_time[i][0] for i in self.profiler.dict_time
-                }
-            }
-        )
-=======
         if self.params.optimization != None:
             conditions.update(
                 {
@@ -872,7 +833,6 @@
         del self.profiler.final[list(self.profiler.final)[-1]][
             "spectrum_calc_before_obj"
         ]
->>>>>>> 307da6d4
 
         # Get populations of levels as calculated in RovibrationalPartitionFunctions
         # ... Populations cannot be calculated at equilibrium (needs energies).
@@ -924,12 +884,6 @@
 
         #  In the less verbose case, we print the total calculation+generation time:
         self.profiler.stop("spectrum_calculation", "Spectrum calculated")
-<<<<<<< HEAD
-
-        # For calculating time distribution and storing it
-        self.profiler.percentage_distribution()
-=======
->>>>>>> 307da6d4
 
         return s
 
@@ -1021,11 +975,7 @@
         verbose = self.verbose
 
         # New Profiler object
-<<<<<<< HEAD
-        self.profiler = Profiler(verbose)
-=======
         self._reset_profiler(verbose)
->>>>>>> 307da6d4
 
         # Init variables
         pressure_mbar = self.input.pressure_mbar
@@ -1083,13 +1033,8 @@
         Ia_arr[np.isnan(Ia_arr)] = 0
         molarmass_arr[np.isnan(molarmass_arr)] = 0
 
-<<<<<<< HEAD
-        self.profiler.start("spectrum_calc_before_obj", 2)
-        self.profiler.start("spectrum_calculation", 1)
-=======
         self.profiler.start("spectrum_calculation", 1)
         self.profiler.start("spectrum_calc_before_obj", 2)
->>>>>>> 307da6d4
 
         # generate the v_arr
         v_arr = np.arange(
@@ -1204,15 +1149,9 @@
         conditions = self.get_conditions()
         conditions.update(
             {
-<<<<<<< HEAD
-                "calculation_time": round(
-                    self.profiler.dict_time["spectrum_calc_before_obj"], 2
-                ),
-=======
                 "calculation_time": self.profiler.final[list(self.profiler.final)[-1]][
                     "spectrum_calc_before_obj"
                 ],
->>>>>>> 307da6d4
                 "lines_calculated": _Nlines_calculated,
                 "thermal_equilibrium": True,
                 "radis_version": version,
@@ -1224,15 +1163,6 @@
                 "emulate_gpu": emulate,
             }
         )
-<<<<<<< HEAD
-        conditions.update(
-            {
-                "profiler": {
-                    i: self.profiler.dict_time[i][0] for i in self.profiler.dict_time
-                }
-            }
-        )
-=======
         if self.params.optimization != None:
             conditions.update(
                 {
@@ -1243,7 +1173,6 @@
         del self.profiler.final[list(self.profiler.final)[-1]][
             "spectrum_calc_before_obj"
         ]
->>>>>>> 307da6d4
 
         # Spectral quantities
         quantities = {
@@ -1283,12 +1212,6 @@
 
         #  In the less verbose case, we print the total calculation+generation time:
         self.profiler.stop("spectrum_calculation", "Spectrum calculated")
-<<<<<<< HEAD
-
-        # For calculating time distribution and storing it
-        self.profiler.percentage_distribution()
-=======
->>>>>>> 307da6d4
 
         return s
 
@@ -1432,11 +1355,7 @@
         verbose = self.verbose
 
         # New Profiler object
-<<<<<<< HEAD
-        self.profiler = Profiler(verbose)
-=======
         self._reset_profiler(verbose)
->>>>>>> 307da6d4
 
         # Check variables
         self._check_inputs(mole_fraction, max(flatten(Tgas, Tvib, Trot)))
@@ -1450,13 +1369,8 @@
         # %% Start
         # --------------------------------------------------------------------
 
-<<<<<<< HEAD
-        self.profiler.start("spectrum_calc_before_obj", 2)
-        self.profiler.start("spectrum_calculation", 1)
-=======
         self.profiler.start("spectrum_calculation", 1)
         self.profiler.start("spectrum_calc_before_obj", 2)
->>>>>>> 307da6d4
         if verbose:
             self.print_conditions("Calculating Non-Equilibrium Spectrum")
 
@@ -1586,15 +1500,9 @@
         conditions = self.get_conditions()
         conditions.update(
             {
-<<<<<<< HEAD
-                "calculation_time": round(
-                    self.profiler.dict_time["spectrum_calc_before_obj"][0], 2
-                ),
-=======
                 "calculation_time": self.profiler.final[list(self.profiler.final)[-1]][
                     "spectrum_calc_before_obj"
                 ],
->>>>>>> 307da6d4
                 "lines_calculated": self._Nlines_calculated,
                 "lines_cutoff": self._Nlines_cutoff,
                 "lines_in_continuum": self._Nlines_in_continuum,
@@ -1607,15 +1515,6 @@
                 "profiler": dict(self.profiler.final),
             }
         )
-<<<<<<< HEAD
-        conditions.update(
-            {
-                "profiler": {
-                    i: self.profiler.dict_time[i][0] for i in self.profiler.dict_time
-                }
-            }
-        )
-=======
         if self.params.optimization != None:
             conditions.update(
                 {
@@ -1626,7 +1525,6 @@
         del self.profiler.final[list(self.profiler.final)[-1]][
             "spectrum_calc_before_obj"
         ]
->>>>>>> 307da6d4
 
         # Get populations of levels as calculated in RovibrationalPartitionFunctions
         populations = self.get_populations(self.misc.export_populations)
@@ -1682,12 +1580,6 @@
 
         #  In the less verbose case, we print the total calculation+generation time:
         self.profiler.stop("spectrum_calculation", "Spectrum calculated")
-<<<<<<< HEAD
-
-        # For calculating time distribution and storing it
-        self.profiler.percentage_distribution()
-=======
->>>>>>> 307da6d4
 
         return s
 
@@ -2023,13 +1915,9 @@
         verbose = self.verbose
 
         # New Profiler object
-<<<<<<< HEAD
-        self.profiler = Profiler(verbose)
-=======
         self._reset_profiler(verbose)
 
         self.profiler.start("optically_thin_power_calculation", 1)
->>>>>>> 307da6d4
 
         # Make sure database is loaded
         if self.df0 is None:
