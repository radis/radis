# -*- coding: utf-8 -*-
"""Contains the :py:class:`~radis.lbl.factory.SpectrumFactory` class, which is
the core of the RADIS Line-by-Line module.

Examples
--------

Calculate a CO Spectrum, fetching the lines from HITRAN ::

    # This is how you get a spectrum (see spectrum.py for front-end functions
    # that do just that)
    sf = SpectrumFactory(2125, 2249.9,
                         molecule='CO',
                         isotope=1,
                         cutoff=1e-30,   # for faster calculations. See
                                         # `plot_linestrength_hist` for more details
                         **kwargs)
    sf.fetch_databank()        # autodownload from HITRAN
    s = sf.eq_spectrum(Tgas=300)
    s.plot('abscoeff')          # opacity

    # Here we get some extra informations:
    s.plot('radiance', wunit='nm',
                       Iunit='µW/cm2/sr/nm',  # Iunit is arbitrary. Use whatever makes sense
                       show_points=True)  # show_points to have an idea of the resolution

See :py:mod:`radis.test.lbl.test_factory` for more examples


Routine Listing
---------------
*(the following sections are marked on the slider bar in the Spyder IDE with
the # XXX symbol)*

PUBLIC METHODS

- :meth:`~radis.lbl.factory.SpectrumFactory.eq_spectrum`             >>> calc equilibrium spectrum
- :meth:`~radis.lbl.factory.SpectrumFactory.non_eq_spectrum`         >>> calc non equilibrium spectrum
- :meth:`~radis.lbl.factory.SpectrumFactory.optically_thin_power`    >>> get total power (equilibrium or non eq)

Most methods are written in inherited class with the following inheritance scheme:

:py:class:`~radis.lbl.loader.DatabankLoader` > :py:class:`~radis.lbl.base.BaseFactory` >
:py:class:`~radis.lbl.broadening.BroadenFactory` > :py:class:`~radis.lbl.bands.BandFactory` >
:py:class:`~radis.lbl.factory.SpectrumFactory`


.. inheritance-diagram:: radis.lbl.factory.SpectrumFactory
   :parts: 1


Notes
-----

Debugging:

Remember one can access all locals variable in a function either by running
%debug after a crash in IPython. Or by adding the line `globals().update(locals())`
at any point


Performance:

Fast version: iterate over chunks of dataframe
Note that we can't use the full dataframe because it's too big and takes too much memory
See :ref:`Performance <label_lbl_performance>` for more details.


for Developers:

- To implement new database formats, see the databases parsers in cdsd.py / hitran.py,
  and the partition function interpolators / calculators methods of SpectrumFactory:
  :py:meth:`~radis.lbl.loader.DatabankLoader._build_partition_function_calculator` and
  :py:meth:`~radis.lbl.loader.DatabankLoader._build_partition_function_interpolator`


----------
"""
import sys
from subprocess import call
from time import time
from warnings import warn

import astropy.units as u
import numpy as np
from numpy import arange, exp
from scipy.constants import N_A, c, k, pi

from radis import get_version
from radis.db import MOLECULES_LIST_EQUILIBRIUM, MOLECULES_LIST_NONEQUILIBRIUM
from radis.db.classes import get_molecule, get_molecule_identifier
from radis.db.molparam import MolParams
from radis.lbl.bands import BandFactory
from radis.lbl.base import get_waverange
from radis.misc import getProjectRoot
from radis.misc.basics import flatten, is_float, list_if_float
from radis.misc.printer import printg
from radis.misc.utils import Default
from radis.phys.constants import k_b
from radis.phys.convert import conv2
from radis.phys.units import convert_emi2nm, convert_rad2nm
from radis.phys.units_astropy import convert_and_strip_units
from radis.spectrum.equations import calc_radiance
from radis.spectrum.spectrum import Spectrum

c_cm = c * 100

# %% Main functions
class SpectrumFactory(BandFactory):
    """A class to put together all functions related to loading CDSD / HITRAN
    databases, calculating the broadenings, and summing over all the lines.

    Parameters
    ----------

    wmin, wmax : float or `~astropy.units.quantity.Quantity`
        a hybrid parameter which can stand for minimum (maximum) wavenumber or minimum
        (maximum) wavelength depending upon the unit accompanying it. If dimensionless,
        ``wunit`` is considered as the accompanying unit.
    wunit: string
        the unit accompanying wmin and wmax. Can only be passed with wmin
        and wmax. Default is `cm-1`.
    wavenum_min, wavenum_max: float(cm^-1) or `~astropy.units.quantity.Quantity`
        minimum (maximum) wavenumber to be processed in :math:`cm^{-1}`.
        use astropy.units to specify arbitrary inverse-length units.
    wavelength_min, wavelength_max : float(nm) or `~astropy.units.quantity.Quantity`
        minimum (maximum) wavelength to be processed in :math:`nm`. This wavelength
        can be in ``'air'`` or ``'vacuum'`` depending on the value of the parameter
        ``medium=``.
        use astropy.units to specify arbitrary length units.
    pressure: float(bar) or `~astropy.units.quantity.Quantity`
        partial pressure of gas in bar. Default 1.01325 (1 atm).
        use astropy.units to specify arbitrary pressure units.
        For example, ``1013.25 * u.mbar``.
    mole_fraction: N/D
        species mole fraction. Default 1. Note that the rest of the gas
        is considered to be air for collisional broadening.
    path_length: float(cm) or `~astropy.units.quantity.Quantity`
        path length in cm. Default 1.
        use astropy.units to specify arbitrary length units.
    molecule: int, str, or ``None``
        molecule id (HITRAN format) or name. If ``None``, the molecule can be infered
        from the database files being loaded. See the list of supported molecules
        in :py:data:`~radis.db.MOLECULES_LIST_EQUILIBRIUM`
        and :py:data:`~radis.db.MOLECULES_LIST_NONEQUILIBRIUM`.
        Default ``None``.
    isotope: int, list, str of the form '1,2', or 'all'
        isotope id (sorted by relative density: (eg: 1: CO2-626, 2: CO2-636 for CO2).
        See HITRAN documentation for isotope list for all species. If 'all',
        all isotopes in database are used (this may result in larger computation
        times!). Default 'all'
    medium: ``'air'``, ``'vacuum'``
        propagating medium when giving inputs with ``'wavenum_min'``, ``'wavenum_max'``.
        Does not change anything when giving inputs in wavenumber. Default ``'air'``

    Other Parameters
    ----------------

    *Computation parameters (see :py:attr:`~radis.lbl.loader.DatabankLoader.params`)*

    Tref: K
        Reference temperature for calculations (linestrength temperature
        correction). HITRAN database uses 296 Kelvin. Default 296 K
    self_absorption: boolean
        Compute self absorption. If ``False``, spectra are optically thin. Default ``True``.
    broadening_max_width: float (cm-1)
        Full width over which to compute the broadening. Large values will create
        a huge performance drop (scales as ~broadening_width^2 without DLM)
        The calculated spectral range is increased (by broadening_max_width/2
        on each side) to take into account overlaps from out-of-range lines.
        Default ``10`` cm-1.
    wstep: float (cm-1)
        Spacing of calculated spectrum. Default ``0.01`` cm-1
    cutoff: float (~ unit of Linestrength: cm-1/(#.cm-2))
        discard linestrengths that are lower that this, to reduce calculation
        times. ``1e-27`` is what is generally used to generate databases such as
        CDSD. If ``0``, no cutoff. Default ``1e-27``.
    pseudo_continuum_threshold: float
        if not ``0``, first calculate a rough approximation of the spectrum, then
        moves all lines whose linestrength intensity is less than this threshold
        of the maximum in a semi-continuum. Values above 0.01 can yield significant
        errors, mostly in highly populated areas. 80% of the lines can typically
        be moved in a continuum, resulting in 5 times faster spectra. If ``0``,
        no semi-continuum is used. Default ``0``.
    save_memory: boolean
        if ``True``, removes databases calculated by intermediate functions (for
        instance, delete the full database once the linestrength cutoff criteria
        was applied). This saves some memory but requires to reload the database
        & recalculate the linestrength for each new parameter. Default ``False``.
    export_populations: ``'vib'``, ``'rovib'``, ``None``
        if not None, store populations in Spectrum. Either store vibrational
        populations ('vib') or rovibrational populations ('rovib'). Default ``None``
    export_lines: boolean
        if ``True``, saves lines in Spectrum. Default ``True``.
    db_use_cached: boolean, or 'regen'
        use cache for line databases.
        If ``True``, a pandas-readable csv file is generated on first access,
        and later used. This saves on the datatype cast and conversion and
        improves performances a lot. But! ... be sure to delete these files
        to regenerate them if you happen to change the database. If 'regen',
        existing cached files are removed and regenerated. Default ``False``
        From 0.9.16 it is also used to load energy levels from the .h5 cache file
        if it exists
    lvl_use_cached: boolean, or ``'regen'``, or ``'force'``, or ``None``
        use cache for energy level database
        If None, the same value as ``db_use_cached`` is used.
    chunksize: int, or ``None``
        Splits the lines database in several chuncks during calculation, else
        the multiplication of lines over all spectral range takes too much memory
        and slows the system down. Chunksize let you change the default chunck
        size. If ``None``, all lines are processed directly. Usually faster but
        can create memory problems. Default ``None``
    optimization : ``"simple"``, ``"min-RMS"``, ``None``
        If either ``"simple"`` or ``"min-RMS"`` DLM optimization for lineshape calculation is used:
        - ``"min-RMS"`` : weights optimized by analytical minimization of the RMS-error (See: [DLM_article]_)
        - ``"simple"`` : weights equal to their relative position in the grid

        If using the DLM optimization, broadening method is automatically set to ``'fft'``.
        If ``None``, no lineshape interpolation is performed and the lineshape of all lines is calculated.

        Refer to [DLM_article]_ for more explanation on the DLM method for lineshape interpolation.

        Default ``"min-RMS"``
<<<<<<< HEAD

    folding_thresh: float
        Folding is a correction procedure thet is applied when the lineshape is calculated with
        the ``fft`` broadening method and the linewidth is comparable to ``wstep``, that prevents
        sinc(v) modulation of the lineshape. Folding continues until the lineshape intensity
        is below ``folding_threshold``. Setting to 1 or higher effectively disables folding correction.

        Range: 0.0 < folding_thresh <= 1.0
        Default: 1e-6

    zero_padding: int
        Zero padding is used in conjunction with the ``fft`` broadening method to prevent circular
        convolution at the cost of performance. When set to -1, padding is set equal to the spectrum length,
        which guarantees a linear convolution.

        Range: 0 <= zero_padding <= len(w), or zero_padding = -1
        Default: -1

=======
>>>>>>> 62084170
    broadening_method: ``"voigt"``, ``"convolve"``, ``"fft"``
        Calculates broadening with a direct voigt approximation ('voigt') or
        by convoluting independantly calculated Doppler and collisional
        broadening ('convolve'). First is much faster, 2nd can be used to
        compare results. This SpectrumFactory parameter can be manually
        adjusted a posteriori with::

            sf = SpectrumFactory(...)
            sf.params.broadening_method = 'voigt'

        Fast fourier transform ``'fft'`` is only available if using the DLM lineshape
        calculation ``optimization``. Because the DLM convolves all lines at the same time,
        and thus operates on large arrays, ``'fft'`` becomes more appropriate than
        convolutions in real space (``'voit'``, ``'convolve'`` )

        By default, use ``"fft"`` for any ``optimization``, and ``"voigt"`` if
        optimization is ``None`` .
    warnings: bool, or one of ``['warn', 'error', 'ignore']``, dict
        If one of ``['warn', 'error', 'ignore']``, set the default behaviour
        for all warnings. Can also be a dictionary to set specific warnings only.
        Example::

            warnings = {'MissingSelfBroadeningWarning':'ignore',
                        'NegativeEnergiesWarning':'ignore',
                        'HighTemperatureWarning':'ignore'}

        See :py:data:`~radis.misc.warning.default_warning_status` for more
        information.
    verbose: boolean, or int
        If ``False``, stays quiet. If ``True``, tells what is going on.
        If ``>=2``, gives more detailed messages (for instance, details of
        calculation times). Default ``True``.

    Examples
    --------

    An example using :class:`~radis.lbl.factory.SpectrumFactory`,
    :meth:`~radis.lbl.loader.DatabankLoader.load_databank`, the
    :class:`~radis.spectrum.spectrum.Spectrum` methods, and
    :py:mod:`~astropy.units` ::

        from radis import SpectrumFactory
        from astropy import units as u
        sf = SpectrumFactory(wavelength_min=4165 * u.nm,
                             wavelength_max=4200 * u.nm,
                             isotope='1,2',
                             broadening_max_width=10,  # cm-1
                             medium='vacuum',
                             verbose=1,    # more for more details
                             )
        sf.load_databank('HITRAN-CO2-TEST')        # predefined in ~/.radis
        s = sf.eq_spectrum(Tgas=300 * u.K, path_length=1 * u.cm)
        s.rescale_path_length(0.01)    # cm
        s.plot('radiance_noslit', Iunit='µW/cm2/sr/nm')

    Refer to the online :ref:`Examples <label_examples>` for more cases.

    .. inheritance-diagram:: radis.lbl.parallel.SpectrumFactory
       :parts: 1

    See Also
    --------

    Alternative:

    :func:`~radis.lbl.calc.calc_spectrum`

    Main Methods:

    :meth:`~radis.lbl.loader.DatabankLoader.load_databank`,
    :meth:`~radis.lbl.factory.SpectrumFactory.eq_spectrum`,
    :meth:`~radis.lbl.factory.SpectrumFactory.non_eq_spectrum`

    For advanced use:

    :meth:`~radis.lbl.loader.DatabankLoader.fetch_databank`,
    :meth:`~radis.lbl.loader.DatabankLoader.init_databank`,
    :meth:`~radis.lbl.loader.DatabankLoader.init_database`,
    :meth:`~radis.lbl.bands.BandFactory.eq_bands`,
    :meth:`~radis.lbl.bands.BandFactory.non_eq_bands`

    Inputs and parameters can be accessed a posteriori with :

    :py:attr:`~radis.lbl.loader.DatabankLoader.input` : physical input
    :py:attr:`~radis.lbl.loader.DatabankLoader.params` : computational parameters
    :py:attr:`~radis.lbl.loader.DatabankLoader.misc` : miscallenous parameters (don't change output)
    """

    # TODO: make it possible to export both 'vib' and 'rovib'

    # TODO
    # -------
    #
    # This code is still designed for one-molecule only: some parameters
    # (e.g.: molar mass used in Doppler broadening) are defined in SpectrumFactory
    # rather than being a column in the dataframe. This should be changed to
    # allow dealing with polymolecules databases

    # TODO
    # store everything in a self.var class instead of self.[] directly

    def __init__(
        self,
        wmin=None,
        wmax=None,
        wunit=Default("cm-1"),
        wavenum_min=None,
        wavenum_max=None,
        wavelength_min=None,
        wavelength_max=None,
        Tref=296,
        pressure=1.01325,
        mole_fraction=1,
        path_length=1,
        wstep=0.01,
        molecule=None,
        isotope="all",
        medium="air",
        broadening_max_width=10,
        pseudo_continuum_threshold=0,
        self_absorption=True,
        chunksize=None,
        optimization="min-RMS",
        folding_thresh=1e-6,
        zero_padding=-1,
        broadening_method=Default("fft"),
        cutoff=1e-27,
        db_use_cached=True,
        lvl_use_cached=None,
        verbose=True,
        warnings=True,
        save_memory=False,
        export_populations=None,
        export_lines=True,
        **kwargs
    ):

        # Initialize BandFactory object
        super(SpectrumFactory, self).__init__()

        # Check inputs (deal with deprecated format)
        if medium not in ["air", "vacuum"]:
            raise ValueError("Wavelength must be one of: 'air', 'vacuum'")
        kwargs0 = kwargs  # kwargs is used to deal with Deprecated names
        if "use_cached" in kwargs:
            warn(DeprecationWarning("use_cached replaced with db_use_cached"))
            db_use_cached = kwargs0.pop("use_cached")
        if kwargs0 != {}:
            raise TypeError(
                "__init__() got an unexpected keyword argument '{0}'".format(
                    list(kwargs0)[0]
                )
            )

        if not 0 <= pseudo_continuum_threshold < 1:
            raise ValueError("pseudo_continuum_threshold should be in [0-1]")
        if export_populations not in ["vib", "rovib", False, None] and not isinstance(
            export_populations, list
        ):
            raise ValueError(
                "export_populations must be one of 'vib', 'rovib', "
                + "or 'False'. Got '{0}'".format(export_populations)
            )

        # calculate waveranges
        # --------------------

        # Get wavenumber, based on whatever was given as input.
        wavenum_min, wavenum_max = get_waverange(
            wmin,
            wmax,
            wunit,
            wavenum_min,
            wavenum_max,
            wavelength_min,
            wavelength_max,
            medium,
        )

        # calculated range is broader than output waverange to take into account off-range line broadening
        wavenumber, wavenumber_calc = _generate_wavenumber_range(
            wavenum_min, wavenum_max, wstep, broadening_max_width
        )
        wbroad_centered = _generate_broadening_range(wstep, broadening_max_width)
        # Store broadening max width and wstep as hidden variable (to ensure they are not changed afterwards)
        self._wstep = wstep
        self._broadening_max_width = broadening_max_width

        # Get boolean array that extracts the reduced range `wavenumber` from `wavenumber_calc`
        woutrange = np.in1d(wavenumber_calc, wavenumber, assume_unique=True)
        self.wbroad_centered = wbroad_centered
        self.wavenumber = wavenumber
        self.wavenumber_calc = wavenumber_calc
        self.woutrange = woutrange

        # Init variables
        # --------------

        # Get molecule name
        if isinstance(molecule, int):
            molecule == get_molecule(molecule)
        if molecule is not None:
            if (
                molecule
                not in MOLECULES_LIST_EQUILIBRIUM + MOLECULES_LIST_NONEQUILIBRIUM
            ):
                raise ValueError(
                    "Unsupported molecule: {0}.\n".format(molecule)
                    + "Supported molecules are:\n - under equilibrium: {0}".format(
                        MOLECULES_LIST_EQUILIBRIUM
                    )
                    + "\n- under nonequilibrium: {0}".format(
                        MOLECULES_LIST_NONEQUILIBRIUM
                    )
                )

        # Store isotope identifier in str format (list wont work in database queries)
        if not isinstance(isotope, str):
            isotope = ",".join([str(k) for k in list_if_float(isotope)])

        # Initialize input conditions
        self.input.wavenum_min = wavenum_min
        self.input.wavenum_max = wavenum_max
        self.input.Tref = convert_and_strip_units(Tref, u.K)
        self.input.pressure_mbar = convert_and_strip_units(pressure, u.bar) * 1e3
        self.input.mole_fraction = mole_fraction

        self.input.path_length = convert_and_strip_units(path_length, u.cm)
        self.input.molecule = (
            molecule  # if None, will be overwritten after reading database
        )
        self.input.state = "X"  # for the moment only ground-state is used
        # (but the code is electronic state aware)
        self.input.isotope = (
            isotope  # if 'all', will be overwritten after reading database
        )
        self.input.self_absorption = self_absorption

        # Initialize computation variables
        self.params.wstep = wstep
        self.params.db_use_cached = db_use_cached
        if lvl_use_cached is None:
            lvl_use_cached = db_use_cached
        self.params.lvl_use_cached = lvl_use_cached
        self.params.pseudo_continuum_threshold = pseudo_continuum_threshold
        self.params.cutoff = cutoff
        self.params.broadening_max_width = broadening_max_width  # line broadening
        self.misc.export_lines = export_lines
        self.misc.export_populations = export_populations
        self.params.wavenum_min_calc = wavenumber_calc[0]
        self.params.wavenum_max_calc = wavenumber_calc[-1]

        # if optimization is ``'simple'`` or ``'min-RMS'``, or None :
        # Adjust default values of broadening method :
        if isinstance(broadening_method, Default):
            if optimization in ("simple", "min-RMS") and broadening_method != "fft":
                if self.verbose >= 3:
                    print(
                        "DLM used. Defaulting broadening method from {0} to FFT".format(
                            broadening_method
                        )
                    )
                broadening_method = "fft"
            elif optimization is None and broadening_method != "voigt":
                if self.verbose >= 3:
                    print(
                        "DLM not used. Defaulting broadening method from {0} to 'voigt'".format(
                            broadening_method
                        )
                    )
                broadening_method = "voigt"
            else:  # keep default
                broadening_method = broadening_method.value
        self.params.broadening_method = broadening_method
        self.params.optimization = optimization
        self.params.folding_thresh = folding_thresh
        self.params.zero_padding = zero_padding

        # used to split lines into blocks not too big for memory
        self.misc.chunksize = chunksize
        # Other parameters:
        self.verbose = verbose
        self.save_memory = save_memory
        self.autoupdatedatabase = False  # a boolean to automatically store calculated
        # spectra in a Spectrum database. See init_database
        # for more info
        self.autoretrievedatabase = False  # a boolean to automatically retrieve
        # spectra from database instead of
        # calculating them
        self.SpecDatabase = None  # the database to store spectra. Not to be confused
        # with the databank where lines are stored
        self.database = None  # path to previous database

        # Warnings
        # --------

        # Add cutoff / threshold warning values for the different optimisations
        # (linestrength cutoff, broadening cutoff). These cannot be changed
        # from the Factory input, but can still be modified manually afterwards
        # TODO: replace everything with 'auto' modes.

        # Set default behavior for warnings:
        if isinstance(warnings, dict):
            self.warnings.update(warnings)
        elif warnings in [True, "warn", "warning"]:
            self.warnings["default"] = "warn"
        elif warnings == "error":
            self.warnings["default"] = "error"
        elif warnings in [False, "ignore"]:
            self.warnings["default"] = "ignore"
        else:
            raise ValueError("Unexpected value for warnings: {0}".format(warnings))
        # Set default values for warnings thresholds
        self.misc.warning_linestrength_cutoff = 1e-2
        self.misc.warning_broadening_threshold = 1e-2

        return

    # %% ======================================================================
    # PUBLIC METHODS
    # ------------------------
    # eq_spectrum             >>> calc equilibrium spectrum
    # non_eq_spectrum         >>> calc non equilibrium spectrum
    # eq_bands                >>> returns bands as a list of spectra
    # non_eq_bands            >>> same, with overpopulation factors
    # power                   >>> get total power (equilibrium or non eq)
    #
    # XXX =====================================================================

    def eq_spectrum(
        self, Tgas, mole_fraction=None, path_length=None, pressure=None, name=None
    ):
        """Generate a spectrum at equilibrium.

        Parameters
        ----------

        Tgas: float or `~astropy.units.quantity.Quantity`
            Gas temperature (K)
        mole_fraction: float
            database species mole fraction. If None, Factory mole fraction is used.
        path_length: float or `~astropy.units.quantity.Quantity`
            slab size (cm). If ``None``, the default Factory
            :py:attr:`~radis.lbl.factory.SpectrumFactor.input.path_length` is used.
        pressure: float or `~astropy.units.quantity.Quantity`
            pressure (bar). If ``None``, the default Factory
            :py:attr:`~radis.lbl.factory.SpectrumFactor.input.pressure` is used.
        name: str
            output Spectrum name (useful in batch)

        Returns
        -------

        s : Spectrum
            Returns a :class:`~radis.spectrum.spectrum.Spectrum` object

                Use the :meth:`~radis.spectrum.spectrum.Spectrum.get` method to get something
                among ``['radiance', 'radiance_noslit', 'absorbance', etc...]``

                Or directly the :meth:`~radis.spectrum.spectrum.Spectrum.plot` method
                to plot it. See [1]_ to get an overview of all Spectrum methods

        References
        ----------

        .. [1] RADIS doc: `Spectrum how to? <https://radis.readthedocs.io/en/latest/spectrum/spectrum.html#label-spectrum>`__


        See Also
        --------

        :meth:`~radis.lbl.factory.SpectrumFactory.non_eq_spectrum`
        """

        try:

            # %% Preprocessing
            # --------------------------------------------------------------------

            # Check inputs
            if not self.input.self_absorption:
                raise ValueError(
                    "Use non_eq_spectrum(Tgas, Tgas) to calculate spectra "
                    + "without self_absorption"
                )

            # Convert units
            Tgas = convert_and_strip_units(Tgas, u.K)
            path_length = convert_and_strip_units(path_length, u.cm)
            pressure = convert_and_strip_units(pressure, u.bar)

            # update defaults
            if path_length is not None:
                self.input.path_length = path_length
            if mole_fraction is not None:
                self.input.mole_fraction = mole_fraction
            if pressure is not None:
                self.input.pressure_mbar = pressure * 1e3
            if not is_float(Tgas):
                raise ValueError(
                    "Tgas should be float or Astropy unit. Got {0}".format(Tgas)
                )
            self.input.rot_distribution = "boltzmann"  # equilibrium
            self.input.vib_distribution = "boltzmann"  # equilibrium

            # Get temperatures
            self.input.Tgas = Tgas
            self.input.Tvib = Tgas  # just for info
            self.input.Trot = Tgas  # just for info

            # Init variables
            pressure_mbar = self.input.pressure_mbar
            mole_fraction = self.input.mole_fraction
            path_length = self.input.path_length
            verbose = self.verbose

            # Check variables
            self._check_inputs(mole_fraction, max(flatten(Tgas)))

            # Retrieve Spectrum from database if it exists
            if self.autoretrievedatabase:
                s = self._retrieve_from_database()
                if s is not None:
                    return s  # exit function

            # %% Start
            # --------------------------------------------------------------------

            t0 = time()
            if verbose:
                self.print_conditions("Calculating Equilibrium Spectrum")

            # Check database, reset populations, create line dataframe to be scaled
            # --------------------------------------------------------------------
            self._check_line_databank()
            self._reinitialize()  # creates scaled dataframe df1 from df0

            # --------------------------------------------------------------------

            # First calculate the linestrength at given temperature
            self._calc_linestrength_eq(
                Tgas
            )  # scales S0 to S (equivalent to S0 in code)
            self._cutoff_linestrength()

            # ----------------------------------------------------------------------

            # Calculate line shift
            self._calc_lineshift()  # scales wav to shiftwav (equivalent to v0)

            # ----------------------------------------------------------------------
            # Line broadening

            # ... calculate broadening  HWHM
            self._calc_broadening_HWHM()

            # ... find weak lines and calculate semi-continuum (optional)
            I_continuum = self._calculate_pseudo_continuum()
            # ... apply lineshape and get absorption coefficient
            # ... (this is the performance bottleneck)
            wavenumber, abscoeff_v = self._calc_broadening()
            #    :         :
            #   cm-1    1/(#.cm-2)

            # ... add semi-continuum (optional)
            abscoeff_v = self._add_pseudo_continuum(abscoeff_v, I_continuum)
            # Calculate output quantities
            # ----------------------------------------------------------------------

            if self.verbose >= 2:
                t1 = time()

            # incorporate density of molecules (see equation (A.16) )
            density = mole_fraction * ((pressure_mbar * 100) / (k_b * Tgas)) * 1e-6
            #  :
            # (#/cm3)

            abscoeff = abscoeff_v * density  # cm-1
            # ... # TODO: if the code is extended to multi-species, then density has to be added
            # ... before lineshape broadening (as it would not be constant for all species)

            # get absorbance (technically it's the optical depth `tau`,
            #                absorbance `A` being `A = tau/ln(10)` )
            absorbance = abscoeff * path_length
            # Generate output quantities
            transmittance_noslit = exp(-absorbance)
            emissivity_noslit = 1 - transmittance_noslit
            radiance_noslit = calc_radiance(
                wavenumber, emissivity_noslit, Tgas, unit=self.units["radiance_noslit"]
            )

            if self.verbose >= 2:
                printg(
                    "Calculated other spectral quantities in {0:.2f}s".format(
                        time() - t1
                    )
                )

            # %% Export
            # --------------------------------------------------------------------

            t = round(time() - t0, 2)
            if verbose >= 2:
                printg(
                    "Spectrum calculated in {0:.2f}s (before object generation)".format(
                        t
                    )
                )
            if self.verbose >= 2:
                t1 = time()

            # Get conditions
            conditions = self.get_conditions()
            conditions.update(
                {
                    "calculation_time": t,
                    "lines_calculated": self._Nlines_calculated,
                    "lines_cutoff": self._Nlines_cutoff,
                    "lines_in_continuum": self._Nlines_in_continuum,
                    "thermal_equilibrium": True,
                    "radis_version": get_version(),
                }
            )

            # Get populations of levels as calculated in RovibrationalPartitionFunctions
            # ... Populations cannot be calculated at equilibrium (needs energies).
            # ... Use SpectrumFactory.non_eq_spectrum
            populations = None

            # Get lines (intensities + populations)
            lines = self.get_lines()

            # Spectral quantities
            quantities = {
                "abscoeff": (wavenumber, abscoeff),
                "absorbance": (wavenumber, absorbance),
                "emissivity_noslit": (wavenumber, emissivity_noslit),
                "transmittance_noslit": (wavenumber, transmittance_noslit),
                # (mW/cm2/sr/nm)
                "radiance_noslit": (wavenumber, radiance_noslit),
            }
            if I_continuum is not None and self._export_continuum:
                quantities.update(
                    {"abscoeff_continuum": (wavenumber, I_continuum * density)}
                )

            # Store results in Spectrum class
            s = Spectrum(
                quantities=quantities,
                conditions=conditions,
                populations=populations,
                lines=lines,
                units=self.units,
                cond_units=self.cond_units,
                waveunit=self.params.waveunit,  # cm-1
                # dont check input (much faster, and Spectrum
                warnings=False,
                # is freshly baken so probably in a good format
                name=name,
            )

            # update database if asked so
            if self.autoupdatedatabase:
                self.SpecDatabase.add(s, if_exists_then="increment")
                # Tvib=Trot=Tgas... but this way names in a database
                # generated with eq_spectrum are consistent with names
                # in one generated with non_eq_spectrum

            # Get generation & total calculation time
            if self.verbose >= 2:
                printg("Generated Spectrum object in {0:.2f}s".format(time() - t1))

            #  In the less verbose case, we print the total calculation+generation time:
            t = round(time() - t0, 2)
            if verbose:
                print("Spectrum calculated in {0:.2f}s".format(t))

            return s

        except:
            # An error occured: clean before crashing
            self._clean_temp_file()
            raise

    def eq_spectrum_gpu(
        self, Tgas, mole_fraction=None, path_length=None, pressure=None, name=None
    ):

        """Generate a spectrum at equilibrium with calculation of lineshapes
        and broadening done on the GPU.

        Parameters
        ----------

        Tgas: float or `~astropy.units.quantity.Quantity`
            Gas temperature (K)
        mole_fraction: float
            database species mole fraction. If None, Factory mole fraction is used.
        path_length: float or `~astropy.units.quantity.Quantity`
            slab size (cm). If ``None``, the default Factory
            :py:attr:`~radis.lbl.factory.SpectrumFactor.input.path_length` is used.
        pressure: float or `~astropy.units.quantity.Quantity`
            pressure (bar). If ``None``, the default Factory
            :py:attr:`~radis.lbl.factory.SpectrumFactor.input.pressure` is used.
        name: str
            output Spectrum name (useful in batch)

        Returns
        -------

        s : Spectrum
            Returns a :class:`~radis.spectrum.spectrum.Spectrum` object

                Use the :meth:`~radis.spectrum.spectrum.Spectrum.get` method to get something
                among ``['radiance', 'radiance_noslit', 'absorbance', etc...]``

                Or directly the :meth:`~radis.spectrum.spectrum.Spectrum.plot` method
                to plot it. See [1]_ to get an overview of all Spectrum methods

        Notes
        -----

        This method requires CUDA compatible hardware to execute. For more information on how to setup your system to run GPU-accelerated methods using CUDA and Cython, check `GPU Spectrum Calculation on RADIS <https://radis.readthedocs.io/en/latest/lbl/gpu.html>`

        See Also
        --------

        :meth:`~radis.lbl.factory.SpectrumFactory.eq_spectrum`
        """

        try:

            # %% Preprocessing
            # --------------------------------------------------------------------

            # Check inputs
            if not self.input.self_absorption:
                raise ValueError(
                    "Use non_eq_spectrum(Tgas, Tgas) to calculate spectra "
                    + "without self_absorption"
                )

            # Convert units
            Tgas = convert_and_strip_units(Tgas, u.K)
            path_length = convert_and_strip_units(path_length, u.cm)
            pressure = convert_and_strip_units(pressure, u.bar)

            # update defaults
            if path_length is not None:
                self.input.path_length = path_length
            if mole_fraction is not None:
                self.input.mole_fraction = mole_fraction
            if pressure is not None:
                self.input.pressure_mbar = pressure * 1e3
            if not is_float(Tgas):
                raise ValueError("Tgas should be float.")
            self.input.rot_distribution = "boltzmann"  # equilibrium
            self.input.vib_distribution = "boltzmann"  # equilibrium

            # Get temperatures
            self.input.Tgas = Tgas
            self.input.Tvib = Tgas  # just for info
            self.input.Trot = Tgas  # just for info

            verbose = self.verbose

            # Init variables
            pressure_mbar = self.input.pressure_mbar
            mole_fraction = self.input.mole_fraction
            path_length = self.input.path_length

            # Check variables
            self._check_inputs(mole_fraction, max(flatten(Tgas)))

            # Retrieve Spectrum from database if it exists
            if self.autoretrievedatabase:
                s = self._retrieve_from_database()
                if s is not None:
                    return s  # exit function

            ### GET ISOTOPE ABUNDANCE & MOLECULAR MASS ###

            molpar = MolParams()

            try:
                id_set = self.df0[
                    "id"
                ].unique()  # get all the molecules in the dataframe, should ideally be 1 element for GPU
                mol_id = id_set[0]
                molecule = get_molecule(mol_id)
            except:
                mol_id = get_molecule_identifier(self.input.molecule)
                molecule = get_molecule(mol_id)

            state = self.input.state
            iso_set = self._get_isotope_list(molecule)

            iso_arr = list(range(max(iso_set) + 1))

            Ia_arr = np.empty_like(
                iso_arr, dtype=np.float32
            )  # abundance of each isotope
            molarmass_arr = np.empty_like(
                iso_arr, dtype=np.float32
            )  # molar mass of each isotope
            Q_arr = np.empty_like(
                iso_arr, dtype=np.float32
            )  # partitioning function of each isotope
            for iso in iso_arr:
                if iso in iso_set:
                    params = molpar.df.loc[(mol_id, iso)]
                    Ia_arr[iso] = params.abundance
                    molarmass_arr[iso] = params.mol_mass
                    Q_arr[iso] = self._get_parsum(molecule, iso, state).at(T=Tgas)

            Ia_arr[np.isnan(Ia_arr)] = 0
            molarmass_arr[np.isnan(molarmass_arr)] = 0

            ### EXPERIMENTAL ###

            project_path = getProjectRoot()
            project_path += "/lbl/py_cuffs/"
            sys.path.insert(1, project_path)

            try:
                import py_cuffs
            except:
                try:

                    if verbose >= 2:
                        print("py_cuFFS module not found in directory...")
                        print("Compiling module from source...")

                    call(
                        "python setup.py build_ext --inplace",
                        cwd=project_path,
                        shell=True,
                    )

                    if verbose >= 2:
                        print("Finished compilation...trying to import module again")
                    import py_cuffs

                    if verbose:
                        print("py_cuFFS imported succesfully!")
                except:
                    raise (
                        ModuleNotFoundError(
                            "Failed to load py_cuFFS module, program will exit."
                        )
                    )
                    exit()

            ### --- ###

            t0 = time()

            # generate the v_arr
            v_arr = np.arange(
                self.input.wavenum_min,
                self.input.wavenum_max + self._wstep,
                self._wstep,
            )

            # load the data
            df = self.df0
            iso = df["iso"].to_numpy(dtype=np.int32)
            v0 = df["wav"].to_numpy(dtype=np.float32)
            da = df["Pshft"].to_numpy(dtype=np.float32)
            El = df["El"].to_numpy(dtype=np.float32)
            na = df["Tdpair"].to_numpy(dtype=np.float32)

            log_2gs = np.array(self._get_log_2gs(), dtype=np.float32)
            log_2vMm = np.array(self._get_log_2vMm(molarmass_arr), dtype=np.float32)
            S0 = np.array(self._get_S0(Ia_arr), dtype=np.float32)

            NwG = 4
            NwL = 8

            _Nlines_calculated = len(v0)

            if verbose >= 2:
                print("Initializing parameters...", end=" ")

            if verbose is False:
                verbose_gpu = 0
            elif verbose is True:
                verbose_gpu = 1
            else:
                verbose_gpu = verbose

            py_cuffs.init(
                v_arr,
                NwG,
                NwL,
                iso,
                v0,
                da,
                log_2gs,
                na,
                log_2vMm,
                S0,
                El,
                Q_arr,
                verbose_gpu,
            )

            if verbose >= 2:
                print("Initialization complete!")

            wavenumber = v_arr

            if verbose >= 2:
                print("Calculating spectra...", end=" ")

            abscoeff = py_cuffs.iterate(
                pressure_mbar * 1e-3,
                Tgas,
                mole_fraction,
                Ia_arr,
                molarmass_arr,
                verbose_gpu,
            )
            # Calculate output quantities
            # ----------------------------------------------------------------------
            if verbose >= 2:
                t1 = time()

            # ... # TODO: if the code is extended to multi-species, then density has to be added
            # ... before lineshape broadening (as it would not be constant for all species)

            # get absorbance (technically it's the optical depth `tau`,
            #                absorbance `A` being `A = tau/ln(10)` )
            absorbance = abscoeff * path_length
            # Generate output quantities
            transmittance_noslit = exp(-absorbance)
            emissivity_noslit = 1 - transmittance_noslit
            radiance_noslit = calc_radiance(
                wavenumber, emissivity_noslit, Tgas, unit=self.units["radiance_noslit"]
            )
            if verbose >= 2:
                printg(
                    "Calculated other spectral quantities in {0:.2f}s".format(
                        time() - t1
                    )
                )

            lines = self.get_lines()

            # %% Export
            # --------------------------------------------------------------------
            t = round(time() - t0, 2)
            if verbose >= 2:
                t1 = time()
            # Get lines (intensities + populations)

            conditions = self.get_conditions()
            conditions.update(
                {
                    "calculation_time": t,
                    "lines_calculated": _Nlines_calculated,
                    "thermal_equilibrium": True,
                    "radis_version": get_version(),
                }
            )

            # Spectral quantities
            quantities = {
                "abscoeff": (wavenumber, abscoeff),
                "absorbance": (wavenumber, absorbance),
                "emissivity_noslit": (wavenumber, emissivity_noslit),
                "transmittance_noslit": (wavenumber, transmittance_noslit),
                # (mW/cm2/sr/nm)
                "radiance_noslit": (wavenumber, radiance_noslit),
            }

            # Store results in Spectrum class
            s = Spectrum(
                quantities=quantities,
                units=self.units,
                conditions=conditions,
                lines=lines,
                cond_units=self.cond_units,
                waveunit=self.params.waveunit,  # cm-1
                # dont check input (much faster, and Spectrum
                warnings=False,
                # is freshly baken so probably in a good format
                name=name,
            )

            # update database if asked so
            if self.autoupdatedatabase:
                self.SpecDatabase.add(s, if_exists_then="increment")
                # Tvib=Trot=Tgas... but this way names in a database
                # generated with eq_spectrum are consistent with names
                # in one generated with non_eq_spectrum

            # Get generation & total calculation time
            if verbose >= 2:
                printg("Generated Spectrum object in {0:.2f}s".format(time() - t1))

            #  In the less verbose case, we print the total calculation+generation time:

            return s

        except:
            # An error occured: clean before crashing
            self._clean_temp_file()
            raise

    def non_eq_spectrum(
        self,
        Tvib,
        Trot,
        Ttrans=None,
        mole_fraction=None,
        path_length=None,
        pressure=None,
        vib_distribution="boltzmann",
        rot_distribution="boltzmann",
        overpopulation=None,
        name=None,
    ):
        """Calculate emission spectrum in non-equilibrium case. Calculates
        absorption with broadened linestrength and emission with broadened
        Einstein coefficient.

        Parameters
        ----------

        Tvib: float
            vibrational temperature [K]
            can be a tuple of float for the special case of more-than-diatomic
            molecules (e.g: CO2)
        Trot: float
            rotational temperature [K]
        Ttrans: float
            translational temperature [K]. If None, translational temperature is
            taken as rotational temperature (valid at 1 atm for times above ~ 2ns
            which is the RT characteristic time)
        mole_fraction: float
            database species mole fraction. If None, Factory mole fraction is used.
        path_length: float or `~astropy.units.quantity.Quantity`
            slab size (cm). If ``None``, the default Factory
            :py:attr:`~radis.lbl.factory.SpectrumFactor.input.path_length` is used.
        pressure: float or `~astropy.units.quantity.Quantity`
            pressure (bar). If ``None``, the default Factory
            :py:attr:`~radis.lbl.factory.SpectrumFactor.input.pressure` is used.
        vib_distribution: ``'boltzmann'``, ``'treanor'``
            vibrational distribution
        rot_distribution: ``'boltzmann'``
            rotational distribution
        overpopulation: dict, or ``None``
            add overpopulation factors for given levels:

            >>> {level:overpopulation_factor}

        name: str
            output Spectrum name (useful in batch)

        Returns
        -------

        s : Spectrum
            Returns a :class:`~radis.spectrum.spectrum.Spectrum` object

                Use the :meth:`~radis.spectrum.spectrum.Spectrum.get` method to get something
                among ``['radiance', 'radiance_noslit', 'absorbance', etc...]``

                Or directly the :meth:`~radis.spectrum.spectrum.Spectrum.plot` method
                to plot it. See [1]_ to get an overview of all Spectrum methods

        References
        ----------

        .. [1] RADIS doc: `Spectrum how to? <https://radis.readthedocs.io/en/latest/spectrum/spectrum.html#label-spectrum>`__

        See Also
        --------

        :meth:`~radis.lbl.factory.SpectrumFactory.eq_spectrum`
        :meth:`~radis.lbl.factory.SpectrumFactory.optically_thin_power`
        """

        try:

            # %% Preprocessing
            # --------------------------------------------------------------------

            # Convert units
            Tvib = convert_and_strip_units(Tvib, u.K)
            Trot = convert_and_strip_units(Trot, u.K)
            Ttrans = convert_and_strip_units(Ttrans, u.K)
            path_length = convert_and_strip_units(path_length, u.cm)
            pressure = convert_and_strip_units(pressure, u.bar)

            # check inputs, update defaults
            if path_length is not None:
                self.input.path_length = path_length
            if mole_fraction is not None:
                self.input.mole_fraction = mole_fraction
            if pressure is not None:
                self.input.pressure_mbar = pressure * 1e3
            if isinstance(Tvib, tuple):
                Tvib = tuple([convert_and_strip_units(T, u.K) for T in Tvib])
            elif not is_float(Tvib):
                raise TypeError(
                    "Tvib should be float, or tuple (got {0})".format(type(Tvib))
                )
            singleTvibmode = is_float(Tvib)
            if not is_float(Trot):
                raise ValueError("Trot should be float")
            if overpopulation is None:
                overpopulation = {}
            assert vib_distribution in ["boltzmann", "treanor"]
            assert rot_distribution in ["boltzmann"]
            self.input.overpopulation = overpopulation
            self.input.rot_distribution = rot_distribution
            self.input.vib_distribution = vib_distribution

            # Get translational temperature
            Tgas = Ttrans
            if Tgas is None:
                Tgas = Trot  # assuming Ttrans = Trot
            self.input.Tgas = Tgas
            self.input.Tvib = Tvib
            self.input.Trot = Trot

            # Init variables
            path_length = self.input.path_length
            mole_fraction = self.input.mole_fraction
            pressure_mbar = self.input.pressure_mbar
            verbose = self.verbose

            # Check variables
            self._check_inputs(mole_fraction, max(flatten(Tgas, Tvib, Trot)))

            # Retrieve Spectrum from database if it exists
            if self.autoretrievedatabase:
                s = self._retrieve_from_database()
                if s is not None:
                    return s  # exit function

            # %% Start
            # --------------------------------------------------------------------

            t0 = time()
            if verbose:
                self.print_conditions("Calculating Non-Equilibrium Spectrum")

            # Check line database and parameters, reset populations and scaled line dataframe
            # ----------
            self._check_line_databank()
            # add nonequilibrium energies if needed (this may be a bottleneck
            # for a first calculation):
            self._check_noneq_parameters(vib_distribution, singleTvibmode)
            self._reinitialize()  # creates scaled dataframe df1 from df0

            # ----------------------------------------------------------------------
            # Calculate Populations, Linestrength and Emission Integral
            if singleTvibmode:
                self._calc_populations_noneq(
                    Tvib,
                    Trot,
                    vib_distribution=vib_distribution,
                    rot_distribution=rot_distribution,
                    overpopulation=overpopulation,
                )
            else:
                self._calc_populations_noneq_multiTvib(
                    Tvib,
                    Trot,
                    vib_distribution=vib_distribution,
                    rot_distribution=rot_distribution,
                    overpopulation=overpopulation,
                )

            self._calc_linestrength_noneq()
            self._calc_emission_integral()

            # ----------------------------------------------------------------------
            # Cutoff linestrength
            self._cutoff_linestrength()

            # ----------------------------------------------------------------------

            # Calculate lineshift
            self._calc_lineshift()

            # ----------------------------------------------------------------------

            # Line broadening

            # ... calculate broadening  HWHM
            self._calc_broadening_HWHM()

            # ... find weak lines and calculate semi-continuum (optional)
            k_continuum, j_continuum = self._calculate_pseudo_continuum(noneq=True)

            # ... apply lineshape and get absorption coefficient
            # ... (this is the performance bottleneck)
            wavenumber, abscoeff_v, emisscoeff_v = self._calc_broadening_noneq()
            #    :         :            :
            #   cm-1    1/(#.cm-2)   mW/sr/cm-1

            # ... add semi-continuum (optional)
            abscoeff_v = self._add_pseudo_continuum(abscoeff_v, k_continuum)
            emisscoeff_v = self._add_pseudo_continuum(emisscoeff_v, j_continuum)

            # Calculate output quantities
            # ----------------------------------------------------------------------

            if self.verbose >= 2:
                t1 = time()

            # incorporate density of molecules (see Rothman 1996 equation (A.16) )
            density = mole_fraction * ((pressure_mbar * 100) / (k_b * Tgas)) * 1e-6
            #  :
            # (#/cm3)

            abscoeff = abscoeff_v * density  # cm-1
            emisscoeff = emisscoeff_v * density  # mW/sr/cm3/cm-1

            # ... # TODO: if the code is extended to multi-species, then density has to be added
            # ... before lineshape broadening (as it would not be constant for all species)

            # get absorbance (technically it's the optical depth `tau`,
            #                absorbance `A` being `A = tau/ln(10)` )

            # Generate output quantities
            absorbance = abscoeff * path_length  # (adim)
            transmittance_noslit = exp(-absorbance)

            if self.input.self_absorption:
                # Analytical output of computing RTE over a single slab of constant
                # emissivity and absorption coefficient
                b = abscoeff == 0  # optically thin mask
                radiance_noslit = np.zeros_like(emisscoeff)
                radiance_noslit[~b] = (
                    emisscoeff[~b] / abscoeff[~b] * (1 - transmittance_noslit[~b])
                )
                radiance_noslit[b] = emisscoeff[b] * path_length
            else:
                # Note that for k -> 0,
                radiance_noslit = emisscoeff * path_length  # (mW/sr/cm2/cm-1)

            # Convert `radiance_noslit` from (mW/sr/cm2/cm-1) to (mW/sr/cm2/nm)
            radiance_noslit = convert_rad2nm(
                radiance_noslit, wavenumber, "mW/sr/cm2/cm-1", "mW/sr/cm2/nm"
            )
            # Convert 'emisscoeff' from (mW/sr/cm3/cm-1) to (mW/sr/cm3/nm)
            emisscoeff = convert_emi2nm(
                emisscoeff, wavenumber, "mW/sr/cm3/cm-1", "mW/sr/cm3/nm"
            )

            if self.verbose >= 2:
                printg(
                    "Calculated other spectral quantities in {0:.2f}s".format(
                        time() - t1
                    )
                )

            # Note: emissivity not defined under non equilibrium

            # %% Export
            # ----------------------------------------------------------------------

            t = round(time() - t0, 2)
            if verbose >= 2:
                printg(
                    "Spectrum calculated in {0:.2f}s (before object generation)".format(
                        t
                    )
                )
            if self.verbose >= 2:
                t1 = time()

            # Get conditions
            conditions = self.get_conditions()
            conditions.update(
                {
                    "calculation_time": t,
                    "lines_calculated": self._Nlines_calculated,
                    "lines_cutoff": self._Nlines_cutoff,
                    "lines_in_continuum": self._Nlines_in_continuum,
                    "thermal_equilibrium": False,  # dont even try to guess if it's at equilibrium
                    "radis_version": get_version(),
                }
            )

            # Get populations of levels as calculated in RovibrationalPartitionFunctions
            populations = self.get_populations(self.misc.export_populations)

            # Get lines (intensities + populations)
            lines = self.get_lines()

            # Spectral quantities
            quantities = {
                "abscoeff": (wavenumber, abscoeff),
                "absorbance": (wavenumber, absorbance),
                # (mW/cm3/sr/nm)
                "emisscoeff": (wavenumber, emisscoeff),
                "transmittance_noslit": (wavenumber, transmittance_noslit),
                # (mW/cm2/sr/nm)
                "radiance_noslit": (wavenumber, radiance_noslit),
            }
            if k_continuum is not None and self._export_continuum:
                quantities.update(
                    {
                        "abscoeff_continuum": (wavenumber, k_continuum * density),
                        "emisscoeff_continuum": (wavenumber, j_continuum * density),
                    }
                )

            # Store results in Spectrum class
            s = Spectrum(
                quantities=quantities,
                conditions=conditions,
                populations=populations,
                lines=lines,
                units=self.units,
                cond_units=self.cond_units,
                waveunit=self.params.waveunit,  # cm-1
                # dont check input (much faster, and Spectrum
                warnings=False,
                # is freshly baken so probably in a good format
                name=name,
            )

            # update database if asked so
            if self.autoupdatedatabase:
                self.SpecDatabase.add(
                    s,
                    add_info=["Tvib", "Trot"],
                    add_date="%Y%m%d",
                    if_exists_then="increment",
                )

            # Get generation & total calculation time
            if self.verbose >= 2:
                printg("Generated Spectrum object in {0:.2f}s".format(time() - t1))

            #  In the less verbose case, we print the total calculation+generation time:
            t = round(time() - t0, 2)
            if verbose:
                print("Spectrum calculated in {0:.2f}s".format(t))

            return s

        except:
            # An error occured: clean before crashing
            self._clean_temp_file()
            raise

    def _get_log_2gs(self):
        """Returns log_2gs if it already exists in the dataframe, otherwise
        computes it using gamma_air."""
        df = self.df0
        # TODO: deal with the case of gamma_self [so we don't forget]

        # if the column already exists, then return
        if "log_2gs" in df.columns:
            return df["log_2gs"]

        try:
            gamma_air = df["airbrd"].to_numpy()
            log_2gs = np.log(2 * gamma_air)
            df["log_2gs"] = log_2gs
            return log_2gs
        except KeyError as err:
            raise KeyError(
                "Cannot find air-broadened half-width or log_2gs in the database... please check the database"
            ) from err

    def _get_log_2vMm(self, molarmass_arr):
        """Returns log_2vMm if it already exists in the dataframe, otherwise
        computes it using the abundance and molar mass for each isotope passed
        in the input."""
        df = self.df0

        # if the column already exists, then return
        if "log_2vMm" in df.columns:
            return df["log_2vMm"]

        try:
            v0 = df["wav"].to_numpy()  # get wavenumber
            iso = df["iso"].to_numpy()  # get isotope
            Mm = molarmass_arr * 1e-3 / N_A
            log_2vMm = np.log(2 * v0) + 0.5 * np.log(
                2 * k * np.log(2) / (c ** 2 * Mm.take(iso))
            )
            df["log_2vMm"] = log_2vMm
            return log_2vMm
        except KeyError as err:
            raise KeyError(
                "Cannot find wavenumber, isotope and/or log_2vMm in the database. Please check the database"
            ) from err

    def _get_S0(self, Ia_arr):
        """Returns S0 if it already exists, otherwise computes the value using
        abundance, gamma_air and Einstein's number."""
        df = self.df0

        # if the column already exists, then return it
        if "S0" in df.columns:
            return df["S0"]

        try:
            v0 = df["wav"].to_numpy()
            iso = df["iso"].to_numpy()
            A21 = df["A"].to_numpy()
            Jl = df["jl"].to_numpy()
            DJ = df["branch"].to_numpy()
            Ju = Jl + DJ
            gu = 2 * Ju + 1  # g_up
            S0 = Ia_arr.take(iso) * gu * A21 / (8 * pi * c_cm * v0 ** 2)
            df["S0"] = S0
            return S0
        except KeyError as err:
            raise KeyError(
                "Could not find wavenumber, Einstein's coefficient, lower state energy or S0 in the dataframe. PLease check the database"
            ) from err

    def optically_thin_power(
        self,
        Tgas=None,
        Tvib=None,
        Trot=None,
        Ttrans=None,
        mole_fraction=None,
        path_length=None,
        unit="mW/cm2/sr",
    ):
        """Calculate total power emitted in equilibrium or non-equilibrium case
        in the optically thin approximation: it sums all emission integral over
        the total spectral range.

        .. warning::

            this is a fast implementation that doesnt take into account
            the contribution of lines outside the given spectral range. It is valid for spectral ranges
            surrounded by no lines, and spectral ranges much broaded than the typical
            line broadening (~ 1-10 cm-1 in the infrared)

        If what you're looking for is an accurate simulation on a narrow spectral range
        you better calculate the spectrum (that does take all of that into account)
        and integrate it with :py:meth:`~radis.spectrum.spectrum.Spectrum.get_power`

        Parameters
        ----------

        Tgas: float
            equilibrium temperature [K]
            If doing a non equilibrium case it should be None. Use Ttrans for
            translational temperature
        Tvib: float
            vibrational temperature [K]
        Trot: float
            rotational temperature [K]
        Ttrans: float
            translational temperature [K]. If None, translational temperature is
            taken as rotational temperature (valid at 1 atm for times above ~ 2ns
            which is the RT characteristic time)
        mole_fraction: float
            database species mole fraction. If None, Factory mole fraction is used.
        path_length: float
            slab size (cm). If None, Factory mole fraction is used.
        unit: str
            output unit. Default ``'mW/cm2/sr'``

        Returns
        -------

        Returns total power density in mW/cm2/sr (unless different unit is chosen),
        see ``unit=``.


        See Also
        --------

        :py:meth:`~radis.lbl.factory.SpectrumFactory.eq_spectrum`,
        :py:meth:`~radis.spectrum.spectrum.Spectrum.get_power`,
        :py:meth:`~radis.spectrum.spectrum.Spectrum.get_integral`
        """

        try:

            # Check inputs

            # ... temperatures

            if Tgas is None and Trot is None:
                raise ValueError(
                    "Choose either Tgas (equilibrium) or Tvib / Trot "
                    + ". Ttrans (non equilibrium)"
                )

            non_eq_mode = Tgas is None

            if Tvib is None and Trot is not None or Tvib is not None and Trot is None:
                raise ValueError("Choose both Tvib and Trot")

            if non_eq_mode and Ttrans is None:
                Ttrans = Trot

            # update defaults
            if path_length is not None:
                self.input.path_length = path_length
            if mole_fraction is not None:
                self.input.mole_fraction = mole_fraction

            # Get translational temperature
            if Tgas is None:
                Tgas = Ttrans
            self.input.Tgas = Tgas
            self.input.Tvib = Tvib
            self.input.Trot = Trot

            # Init variables
            path_length = self.input.path_length
            mole_fraction = self.input.mole_fraction
            pressure_mbar = self.input.pressure_mbar
            verbose = self.verbose

            # Make sure database is loaded
            if self.df0 is None:
                if not self.save_memory:
                    raise AttributeError("Load databank first (.load_databank())")
                else:
                    self._reload_databank()

            if non_eq_mode:
                # Make sure database has pre-computed non equilibrium quantities
                # (Evib, Erot, etc.)
                try:
                    self.df0["Evib"]
                except KeyError:
                    self._calc_noneq_parameters()

                try:
                    self.df0["Aul"]
                except KeyError:
                    self._calc_weighted_trans_moment()
                    self._calc_einstein_coefficients()

            # %% Start
            # ----------------------------------------------------------------------

            # Print conditions
            if verbose:
                self.print_conditions(
                    "Calculating Radiative Power (optically thin approximation)"
                )

            # Calculate power
            # ---------------------------------------------------

            self._reinitialize()  # creates scaled dataframe df1 from df0

            # ----------------------------------------------------------------------
            # Calculate Populations and Emission Integral
            # (Note: Emission Integral is non canonical quantity, equivalent to
            #  Linestrength for absorption)
            if non_eq_mode:
                self._calc_populations_noneq(Tvib, Trot)
            else:
                self._calc_populations_eq(Tgas)
                self.df1["Aul"] = self.df1.A  # update einstein coefficients
            self._calc_emission_integral()

            #        # ----------------------------------------------------------------------
            #        # Cutoff linestrength  (note that cuting linestrength doesnt make this
            #        # process faster here, but we still give this option to be consistent
            #        # with spectra)
            #        self._cutoff_linestrength()

            # ----------------------------------------------------------------------

            # Sum over all emission integrals (in the valid range)
            b = (self.df1.wav > self.input.wavenum_min) & (
                self.df1.wav < self.input.wavenum_max
            )
            P = self.df1["Ei"][b].sum()  # Ei  >> (mW/sr)

            # incorporate density of molecules (see equation (A.16) )
            density = mole_fraction * ((pressure_mbar * 100) / (k_b * Tgas)) * 1e-6
            Pv = P * density  # (mW/sr/cm3)

            # Optically thin case (no self absorption):
            Ptot = Pv * path_length  # (mW/sr/cm2)

            return conv2(Ptot, "mW/cm2/sr", unit)

        except:
            # An error occured: clean before crashing
            self._clean_temp_file()
            raise


# %% ======================================================================
# EXTRA FUNCTIONS
# ---------------------
#
# _generate_wavenumber_range
# _generate_broadening_range
#
# XXX =====================================================================


def _generate_wavenumber_range(wavenum_min, wavenum_max, wstep, broadening_max_width):
    """define waverange vectors, with ``wavenumber`` the ouput spectral range
    and ``wavenumber_calc`` the spectral range used for calculation, that
    includes neighbour lines within ``broadening_max_width`` distance.

    Parameters
    ----------

    wavenum_min, wavenum_max: float
        wavenumber range limits (cm-1)

    wstep: float
        wavenumber step (cm-1)

    broadening_max_width: float
        wavenumber full width of broadening calculation: used to define which
        neighbour lines shall be included in the calculation

    Returns
    -------

    wavenumber: numpy array
        an evenly spaced array between ``wavenum_min`` and ``wavenum_max`` with
        a spacing of ``wstep``

    wavenumber_calc: numpy array
        an evenly spaced array between ``wavenum_min-broadening_max_width/2`` and
        ``wavenum_max+broadening_max_width/2`` with a spacing of ``wstep``
    """

    assert wavenum_min < wavenum_max

    # Output range
    # generate the final vector of wavenumbers (shape M)
    wavenumber = arange(wavenum_min, wavenum_max + wstep, wstep)

    # generate the calculation vector of wavenumbers (shape M + space on the side)
    # ... Calculation range
    wavenum_min_calc = wavenumber[0] - broadening_max_width / 2  # cm-1
    wavenum_max_calc = wavenumber[-1] + broadening_max_width / 2  # cm-1
    w_out_of_range_left = arange(
        wavenumber[0] - wstep, wavenum_min_calc - wstep, -wstep
    )[::-1]
    w_out_of_range_right = arange(
        wavenumber[-1] + wstep, wavenum_max_calc + wstep, wstep
    )

    # ... deal with rounding errors: 1 side may have 1 more point
    if len(w_out_of_range_left) > len(w_out_of_range_right):
        w_out_of_range_left = w_out_of_range_left[1:]
    elif len(w_out_of_range_left) < len(w_out_of_range_right):
        w_out_of_range_right = w_out_of_range_right[:-1]

    wavenumber_calc = np.hstack((w_out_of_range_left, wavenumber, w_out_of_range_right))

    assert len(w_out_of_range_left) == len(w_out_of_range_right)
    assert len(wavenumber_calc) == len(wavenumber) + 2 * len(w_out_of_range_left)

    return wavenumber, wavenumber_calc


def _generate_broadening_range(wstep, broadening_max_width):
    """Generate array on which to compute line broadening.

    Parameters
    ----------

    wstep: float
        wavenumber step (cm-1)

    broadening_max_width: float
        wavenumber full width of broadening calculation: used to define which
        neighbour lines shall be included in the calculation

    Returns
    -------

    wbroad_centered: numpy array
        an evenly spaced array, of odd-parity length, centered on 0, and of width
        ``broadening_max_width``
    """

    # create a broadening array, on which lineshape will be calculated.
    # Odd number is important
    wbroad_centered = np.hstack(
        (
            -arange(wstep, 0.5 * broadening_max_width + wstep, wstep)[::-1],
            [0],
            arange(wstep, 0.5 * broadening_max_width + wstep, wstep),
        )
    )

    assert len(wbroad_centered) % 2 == 1

    return wbroad_centered


# %% Test

# --------------------------
if __name__ == "__main__":
    import pytest

    print("Testing factory:", pytest.main(["../test/test_factory.py"]))<|MERGE_RESOLUTION|>--- conflicted
+++ resolved
@@ -221,8 +221,6 @@
         Refer to [DLM_article]_ for more explanation on the DLM method for lineshape interpolation.
 
         Default ``"min-RMS"``
-<<<<<<< HEAD
-
     folding_thresh: float
         Folding is a correction procedure thet is applied when the lineshape is calculated with
         the ``fft`` broadening method and the linewidth is comparable to ``wstep``, that prevents
@@ -231,7 +229,6 @@
 
         Range: 0.0 < folding_thresh <= 1.0
         Default: 1e-6
-
     zero_padding: int
         Zero padding is used in conjunction with the ``fft`` broadening method to prevent circular
         convolution at the cost of performance. When set to -1, padding is set equal to the spectrum length,
@@ -239,9 +236,6 @@
 
         Range: 0 <= zero_padding <= len(w), or zero_padding = -1
         Default: -1
-
-=======
->>>>>>> 62084170
     broadening_method: ``"voigt"``, ``"convolve"``, ``"fft"``
         Calculates broadening with a direct voigt approximation ('voigt') or
         by convoluting independantly calculated Doppler and collisional
