--- conflicted
+++ resolved
@@ -1973,18 +1973,14 @@
 
         # Calculate
         air_pressure = self.input.pressure_mbar / 1013.25  # convert from mbar to atm
-<<<<<<< HEAD
-        df["shiftwav"] = df.wav + (df.Pshft * air_pressure)  # Pshft in cm-1/atm
-=======
         if "Pshft" in df.columns:
-            df["shiftwav"] = df.wav + (df.Pshft * air_pressure)
+            df["shiftwav"] = df.wav + (df.Pshft * air_pressure)  # Pshft in cm-1/atm
         else:
             self.warn(
                 "Pressure-shift coefficient not given in database: assumed 0 pressure shift",
                 "MissingPressureShiftWarning",
             )
             df["shiftwav"] = df.wav
->>>>>>> eaafb23b
 
         self.profiler.stop("calc_lineshift", "Calculated lineshift")
 
