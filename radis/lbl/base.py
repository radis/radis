# -*- coding: utf-8 -*-
"""

Summary
-------

A class to aggregate methods to calculate spectroscopic parameter and
populations (and unload factory.py)

:py:class:`~radis.lbl.base.BaseFactory` is inherited by
:py:class:`~radis.lbl.broadening.BroadenFactory` eventually

Routine Listing
---------------


PUBLIC METHODS

- :py:meth:`radis.lbl.base.BaseFactory.print_conditions`         >>> get all calculation conditions
- :py:meth:`radis.lbl.base.BaseFactory.get_energy_levels`        >>> return energy database
- :py:meth:`radis.lbl.base.BaseFactory.plot_linestrength_hist`   >>>  plot distribution of linestrengths
- :py:meth:`radis.lbl.base.BaseFactory.plot_hist`                >>> same

PRIVATE METHODS - CALCULATE SPECTROSCOPIC PARAMETERS
(everything that doesnt depend on populations / temperatures)
(computation: work & update with 'df0' and called before eq_spectrum()  )

- :py:meth:`radis.lbl.base.BaseFactory._add_EvibErot`
- :py:meth:`radis.lbl.base.BaseFactory._add_EvibErot_CDSD`
- :py:meth:`radis.lbl.base.BaseFactory._add_EvibErot_RADIS_cls1`
- :py:meth:`radis.lbl.base.BaseFactory._add_Evib123Erot_RADIS_cls5`
- :py:meth:`radis.lbl.base.BaseFactory._add_ju`
- :py:meth:`radis.lbl.base.BaseFactory._add_Eu`
- :py:meth:`radis.lbl.base.BaseFactory._calc_noneq_parameters`
- :py:meth:`radis.lbl.base.BaseFactory.calc_weighted_trans_moment`
- :py:meth:`radis.lbl.base.BaseFactory.calc_einstein_coefficients`

PRIVATE METHODS - APPLY ENVIRONMENT PARAMETERS
(all functions that depends upon T or P)
(calculates populations, linestrength & radiance, lineshift)
(computation: work on df1, called by or after eq_spectrum() )

- :py:meth:`radis.lbl.base.BaseFactory.calc_lineshift`
- :py:meth:`radis.lbl.base.BaseFactory.calc_linestrength_eq`
- :py:meth:`radis.lbl.base.BaseFactory.calc_populations_eq`
- :py:meth:`radis.lbl.base.BaseFactory.calc_populations_noneq`
- :py:meth:`radis.lbl.base.BaseFactory.calc_linestrength_noneq`
- :py:meth:`radis.lbl.base.BaseFactory.calc_emission_integral`
- :py:meth:`radis.lbl.base.BaseFactory._cutoff_linestrength`

Most methods are written in inherited class with the following inheritance scheme:

:py:class:`~radis.lbl.loader.DatabankLoader` > :py:class:`~radis.lbl.base.BaseFactory` >
:py:class:`~radis.lbl.broadening.BroadenFactory` > :py:class:`~radis.lbl.bands.BandFactory` >
:py:class:`~radis.lbl.factory.SpectrumFactory`


.. inheritance-diagram:: radis.lbl.factory.SpectrumFactory
   :parts: 1


----------


"""
# TODO: move all CDSD dependant functions _add_Evib123Erot to a specific file for CO2.

import numpy as np
import pandas as pd
import vaex
from astropy import units as u
from numpy import exp, pi
from psutil import virtual_memory

import radis

# TODO: rename in get_molecule_name
from radis.db.classes import get_molecule, get_molecule_identifier

try:  # Proper import
    from .loader import KNOWN_LVLFORMAT, DatabankLoader, df_metadata
except ImportError:  # if ran from here
    from radis.lbl.loader import KNOWN_LVLFORMAT, DatabankLoader, df_metadata

from radis.misc.arrays import anynan, anynan_vaex
from radis.misc.basics import all_in, is_float, transfer_metadata
from radis.misc.debug import printdbg
from radis.misc.log import printwarn
from radis.misc.plot import fix_style, set_style
from radis.misc.printer import printg
from radis.misc.utils import Default
from radis.misc.warning import OutOfBoundError
from radis.phys.constants import c_CGS, h_CGS, hc_k
from radis.phys.convert import cm2J, cm2J_vaex, nm2cm, nm_air2cm
from radis.phys.units_astropy import convert_and_strip_units
from radis.spectrum.utils import print_conditions


class BaseFactory(DatabankLoader):

    __slots__ = DatabankLoader.__slots__

    units0 = {
        "waverange": "cm-1",  # should be "cm-1", "nm" [assumes in air], "nm_vac" [in vacuum]. Note that Radis calculations will still happen in cm-1, units are converted at the export only.
        "absorbance": "",
        "abscoeff": "cm-1",
        "abscoeff_continuum": "cm-1",
        # # different in Specair (mw/cm2/sr) because slit
        # "radiance": "mW/cm2/sr/cm-1",
        # function is not normalized to conserve energy
        "radiance_noslit": "mW/cm2/sr/cm-1",  # it's actually a spectral radiance
        "emisscoeff": "mW/cm3/sr/cm-1",
        "emisscoeff_continuum": "mW/cm3/sr/cm-1",
        # "emissivity": "",
        "emissivity_noslit": "",
        # "transmittance": "",
        "transmittance_noslit": "",
    }
    """
    Default output units
    ... may be changed at the initialisation of the SpectrumFactory, for instance
    ... if user gives wavelength units we want to return radiance in
    ... "mW/cm2/sr/nm" units for consistency
    """

    cond_units0 = {
        "wavenum_min": "cm-1",
        "wavenum_max": "cm-1",
        "wavenum_min_calc": "cm-1",
        "wavenum_max_calc": "cm-1",
        "wstep": "cm-1",
        "wavelength_min": "nm",  # not defined as a variable. All calculations
        # are done with cm-1. Just for information
        "wavelength_max": "nm",
        "Tref": "K",
        "Tgas": "K",
        "Tvib": "K",
        "Trot": "K",
        "pressure": "bar",
        "path_length": "cm",
        #        'slit_function_FWHM':   'nm',
        "cutoff": "cm-1/(#.cm-2)",
        "truncation": "cm-1",
        "neighbour_lines": "cm-1",
        # The later is never stored in Factory, but exported in Spectrum at the end of the calculation
        "calculation_time": "s",
    }
    """
    Calculation Conditions units
    """

    def __init__(self):
        """

        .. inheritance-diagram:: radis.lbl.factory.SpectrumFactory
           :parts: 1

        """

        super(BaseFactory, self).__init__()  # initialize parent class

        # Make units specific to this BaseFactory instance :
        self.units = BaseFactory.units0.copy()
        self.cond_units = BaseFactory.cond_units0.copy()

        # Define variable names
        # ... Note: defaults values are overwritten by SpectrumFactory input
        # ... values here are just to help autocompletion tools
        self.input.Tref = 296

        # all calculations are done in cm-1 in SpectrumFactory
        self.params.waveunit = "cm-1"
        # dont change this without making sure your line database
        # is correct, and the units conversions (ex: radiance)
        # are changed accordingly
        # Note that radiance are converted from ~ [mW/cm2/sr/cm-1]
        # to ~ [mW/cm/sr/nm]
        assert self.params.waveunit == self.cond_units["wstep"]

        self._export_continuum = False
        # private key to export abscoeff_continuum in the generated Spectrum.
        # so far continuum is not exported by default because rescale functions
        # are not defined yet. #TODO

    # %% ======================================================================
    # PUBLIC METHODS
    # ------------------------
    # print_conditions         >>> get all calculation conditions
    # get_energy_levels        >>> return energy database
    # plot_linestrength_hist   >>> get all linestrength distribution
    # plot_hist                >>> same
    #
    # =========================================================================

    def print_conditions(self, prepend=None):
        """Prints all physical / computational parameters. These are also
        stored in each result Spectrum.

        Parameters
        ----------
        prepend: str
            just to text to display before printing conditions
        """

        if prepend:
            print(prepend)

        conditions = self.get_conditions()

        return print_conditions(conditions, self.cond_units, verbose=self.verbose)

    def get_energy_levels(self, molecule, isotope, state="X", conditions=None):
        """Return energy levels database for given molecule > isotope > state
        (look up Factory.parsum_calc[molecule][iso][state])

        Parameters
        ----------
        molecule: str
            molecule name
        isotope: int
            isotope identifier
        state: str:
            electronic state. Default ``'X'`` (ground-state)
        conditions: str, or ``None``
            if not None, add conditions on which energies to retrieve, e.g:

            >>> 'j==0' or 'v1==0'

            Conditions are applied using Dataframe.query() method. In that case,
            ``get_energy_levels()`` returns a copy. Default ``None``

        Returns
        -------
        energies: pandas Dataframe
            a view of the energies stored in the Partition Function calculator
            for isotope iso. If conditions are applied, we get a copy

        See Also
        --------
        :meth:`~radis.lbl.base.BaseFactory.get_populations`
        """

        energies = self.get_partition_function_calculator(molecule, isotope, state).df

        if conditions is not None:
            energies = energies.query(conditions)

        return energies

    def plot_linestrength_hist(self, cutoff=None):
        """Plot linestrength distribution (to help determine a cutoff
        criteria)

        Examples
        --------
        ::

            s, sf = calc_spectrum(..., return_factory=True)
            sf.plot_linestrength_hist()
        """
        return self.plot_hist("df1", "S", axvline=np.log10(cutoff))

    def plot_hist(self, dataframe="df0", what="int", axvline=None):
        """Plot distribution of column ``what`` in ``dataframe``

        For instance, help determine a cutoff criteria ::

            plot_hist("df1", "int")

        Parameters
        ----------
        dataframe: 'df0', 'df1'
            which dataframe to plot (df0 is the loaded one, df1 the scaled one)
        what: str
            which feature to plot. Default ``'S'`` (scaled linestrength). Could also
            be ``'int'`` (reference linestrength intensity), ``'A'`` (Einstein coefficient)
        axvline: float
            if not ``None``, plot a vertical line at this position.
        """
        import matplotlib.pyplot as plt

        assert dataframe in ["df0", "df1"]
        plt.figure()
        df = getattr(self, dataframe)
        a = np.log10(np.array(df[what]))
        if np.isnan(a).any():
            printwarn("NaN values in log10(lines)")
        plt.hist(np.round(a[~np.isnan(a)]))
        if axvline is not None:
            plt.axvline(axvline, color="r")
        plt.xlabel("log10({0})".format(what))
        plt.ylabel("Count")
        plt.show()

    # %% ======================================================================
    # PRIVATE METHODS - CALCULATE SPECTROSCOPIC PARAMETERS
    # (everything that doesnt depend on populations / temperatures)
    # (computation: work & update with 'df0' and called before eq_spectrum()  )
    # ---------------------------------
    # _add_EvibErot
    # _add_EvibErot_CDSD
    # _add_EvibErot_RADIS_cls1
    # _add_Evib123Erot_RADIS_cls5
    # _add_ju
    # _add_Eu
    # _calc_noneq_parameters
    # calc_weighted_trans_moment
    # calc_einstein_coefficients
    # =========================================================================

    def assert_no_nan(self, df, column):
        """Assert there are no nan in the column.

        Crash with a nice explanation if one is found"""
        from radis.misc.printer import get_print_full

        try:
            if self.dataframe_type == "pandas":
                assert not anynan(df[column])
            elif self.dataframe_type == "vaex":
                assert not anynan_vaex(df[column])
        except AssertionError as err:
            if self.dataframe_type == "pandas":
                index = np.isnan(df[column]).idxmax()
                if self.input.molecule == "CO2":
                    fix_idea = (
                        "If using HITEMP2010 for CO2, some lines are unlabelled and therefore cannot be used at "
                        "equilibrium. This is a known issue of the HITEMP database and will soon be fixed in the "
                        "edition. In the meantime you can use:\n 'sf.df0.drop(sf.df0.index[sf.df0['v1u']==-1], inplace=True)' "
                        "where 'sf' is SpectrumFactory object"
                    )
                raise AssertionError(
                    "{0}=NaN in line database at index {1}".format(column, index)
                    + " corresponding to Line:\n {0}".format(
                        get_print_full(df.loc[index]) + fix_idea
                    )
                ) from err
            elif self.dataframe_type == "vaex":
                if self.input.molecule == "CO2":
                    fix_idea = (
                        "If using HITEMP2010 for CO2, some lines are unlabelled and therefore cannot be used at "
                        "equilibrium. This is a known issue of the HITEMP database and will soon be fixed in the "
                        "edition. In the meantime you can use:\n 'sf.df0.drop(sf.df0.index[sf.df0['v1u']==-1], inplace=True)' "
                        "where 'sf' is SpectrumFactory object"
                    )
                raise AssertionError("Lines Have NaN Values")

    def _add_EvibErot(self, df, calc_Evib_harmonic_anharmonic=False):
        """Calculate Evib & Erot in Line dataframe.

        Parameters
        ----------

        df: DataFrame
            list of transitions

        Other Parameters
        ----------------

        calc_Evib_harmonic_anharmonic: boolean
            if ``True``, calculate harmonic and anharmonic components of
            vibrational energies (for Treanor distributions)
        """
        if self.verbose:
            print("Fetching Evib & Erot.")
            if self.verbose >= 2:
                printg(
                    "If using this code several"
                    + " times you should consider updating the database"
                    + " directly. See functions in factory.py "
                )

        from radis.db.classes import HITRAN_CLASS1, HITRAN_CLASS5

        # Different methods to get Evib and Erot:
        # fetch energies from precomputed CDSD levels: one Evib per (p, c) group
        if self.params.levelsfmt == "cdsd-pc":
            return self._add_EvibErot_CDSD_pc(
                df, calc_Evib_harmonic_anharmonic=calc_Evib_harmonic_anharmonic
            )

        # fetch energies from precomputed CDSD levels: one Evib per (p, c, N) group
        elif self.params.levelsfmt == "cdsd-pcN":
            return self._add_EvibErot_CDSD_pcN(
                df, calc_Evib_harmonic_anharmonic=calc_Evib_harmonic_anharmonic
            )

        # fetch energies from CDSD levels calculated from Hamiltonian: one Evib per (p, c, J, N) group
        # (that's necessary if Evib are different for all levels, which can be
        # the case if coupling terms are calculated)
        elif (
            self.params.levelsfmt == "cdsd-hamil"
        ):  # fetch energies from precomputed CDSD levels
            return self._add_EvibErot_CDSD_pcJN(
                df, calc_Evib_harmonic_anharmonic=calc_Evib_harmonic_anharmonic
            )

        # calculate directly with Dunham expansions, whose terms are included in
        # the radis.db database
        elif self.params.levelsfmt == "radis":
            molecule = self.input.molecule
            if molecule in HITRAN_CLASS1:  # class 1
                return self._add_EvibErot_RADIS_cls1(
                    df, calc_Evib_harmonic_anharmonic=calc_Evib_harmonic_anharmonic
                )
            elif molecule in HITRAN_CLASS5:
                if __debug__:
                    printdbg(
                        "placeholder: using getEvib123 while getEvib would be enough"
                    )
                # TODO: write simplified function: doesnt need to fetch Evib1,2,3 here
                # as only Evib is needed in this case
                if calc_Evib_harmonic_anharmonic:
                    return self._add_Evib123Erot_RADIS_cls5_harmonicanharmonic(df)
                else:
                    return self._add_Evib123Erot_RADIS_cls5(df)
            else:
                raise NotImplementedError(
                    "Molecules not implemented: {0}".format(molecule.name)
                )  # TODO

        else:
            raise NotImplementedError(
                "Impossible to calculate Evib Erot with given energy "
                + "format: {0}".format(self.params.levelsfmt)
            )

    def _add_Evib123Erot(self, df, calc_Evib_harmonic_anharmonic=False):
        """Calculate Evib & Erot in dataframe.

        Parameters
        ----------

        df: DataFrame
        """
        if self.verbose:
            print(
                "Fetching Evib & Erot. If using this code several"
                + " times you should consider updating the database"
                + " directly. See functions in factory.py "
            )

        from radis.db.classes import HITRAN_CLASS5

        if self.params.levelsfmt == "cdsd-pc":  # calculate from precomputed CDSD levels
            return self._add_Evib123Erot_CDSD_pc(df)

        elif (
            self.params.levelsfmt == "cdsd-pcN"
        ):  # calculate from precomputed CDSD levels
            raise NotImplementedError("3 Tvib mode for CDSD in pcN convention")  # TODO

        elif self.params.levelsfmt == "radis":  # calculate with Dunham expansions
            if self.input.molecule in HITRAN_CLASS5:  # class 5
                if calc_Evib_harmonic_anharmonic:
                    return self._add_Evib123Erot_RADIS_cls5_harmonicanharmonic(df)
                else:
                    return self._add_Evib123Erot_RADIS_cls5(df)
            else:
                raise NotImplementedError(
                    "Molecules other than HITRAN class 5 (CO2) not implemented"
                )  # TODO

        else:
            raise NotImplementedError(
                "Impossible to calculate Evib Erot with given energy "
                + "format: {0}".format(self.params.levelsfmt)
            )

    def _add_EvibErot_CDSD_pc(self, df, calc_Evib_harmonic_anharmonic=False):
        """Calculate Evib & Erot in Lines database:

        - Evib is fetched from Energy Levels database
        - Erot is calculated with Erot = E - Evib

        Note: p, c, j, n is a partition and we just a groupby(these) so all
        poluy, wangu etc. are the same

        Parameters
        ----------

        df: DataFrame
            list of transitions

        Other Parameters
        ----------------

        calc_Evib_harmonic_anharmonic: boolean
            if ``True``, calculate harmonic and anharmonic components of
            vibrational energies (for Treanor distributions)
        """

        # Check inputs
        if calc_Evib_harmonic_anharmonic:
            raise NotImplementedError

        molecule = self.input.molecule
        state = self.input.state  # electronic state
        # TODO: for multi-molecule mode: add loops on molecules and states too
        assert molecule == "CO2"

        # Check energy levels are here
        for iso in self._get_isotope_list(molecule):
            if not iso in self.get_partition_function_molecule(molecule):
                raise AttributeError(
                    "No Partition function calculator defined for isotope {0}".format(
                        iso
                    )
                    + ". You need energies to calculate a non-equilibrium spectrum!"
                    + " Fill the levels parameter in your database definition, "
                    + " with energies of known format: {0}".format(KNOWN_LVLFORMAT)
                    + ". See SpectrumFactory.load_databank() help for more details"
                )

        self.profiler.start("fetch_energy", 2)

        def get_Evib_CDSD_pc_1iso(df, iso):
            """Calculate Evib for a given isotope (energies are specific to a
            given isotope)"""

            # list of energy levels for given isotope
            energies = self.get_energy_levels(molecule, iso, state)

            # only keep vibrational energies
            # see text for how we define vibrational energy
            index = ["p", "c"]
            energies = energies.drop_duplicates(index, inplace=False)
            # (work on a copy)

            # reindexing to get a direct access to level database (instead of using df.v1==v1 syntax)
            energies.set_index(index, inplace=True)

            # Calculate vibrational / rotational levels for all transitions
            def fillEvibu(r):
                """
                Note: we just did a groupby('polyu', 'wangu') so all
                r.poluy, r.wangu etc. are the same in a group r

                Implementation
                ------
                r.polyu.iloc[0],r.wangu.iloc[0],r.ranku.iloc[0]  : [0] because they're
                            all the same
                r.ju.iloc[0]  not necessary (same Tvib) but explicitly mentioning it
                         yields a x20 on performances (60s -> 3s)
                """
                r["Evibu"] = energies.at[(r.polyu.iloc[0], r.wangu.iloc[0]), "Evib"]
                return r

            def fillEvibl(r):
                # Not: p, c, j, n is a partition and we just did a groupby(these)
                # so all r.poluy, r.wangu etc. are the same
                r["Evibl"] = energies.at[(r.polyl.iloc[0], r.wangl.iloc[0]), "Evib"]
                return r

            #        df['Evibu'] = df.groupby(by=['polyu','wangu','ranku']).apply(fillEvibu)
            #        df['Evibl'] = df.groupby('polyl','wangl','rankl').apply(Evibl, axis=1)
            #        %timeit: 43.4s per loop

            if self.dataframe_type == "pandas":
                # total:  ~ 15s on 460k lines   (probably faster since neq==0.9.20)
                #            try:
                # ~ 6.6 s (probably faster since neq==0.9.20 (radis<1.0)
                df = df.groupby(by=["polyu", "wangu"]).apply(fillEvibu)
                # ~ 6.6 s (probably faster since neq==0.9.20 (radis<1.0)
                df = df.groupby(by=["polyl", "wangl"]).apply(fillEvibl)

                # TODO : use map(dict) version (see _add_EvibErot_CDSD_pcN)

                #            except KeyError:
                #                import traceback
                #                traceback.print_exc()
                #                raise KeyError("{0} -> An error (see above) occured that usually ".format(sys.exc_info()[1]) +
                #                               "happens when the energy level is not referenced in the database. " +
                #                               "Check your partition function calculator, and energies " +
                #                               "for isotope {0} (Factory.parsum_calc['CO2'][{0}]['X'].df)".format(iso))

                # Another version that failed because twice slower than apply() in that case
                # ~ keep it for information
                #        Evibdict = energies.set_index(['p','c','N'])['Evib']
                #        Evibdict = Evibdict.drop_duplicates()
                #        try:
                #            dgb = df.groupby(by=['polyu', 'wangu', 'ranku'])
                #            for (poly, wang, rank), idx in dgb.indices.items(): # ~ 3600 items for 460k lines -> total 15s
                #                Evib = Evibdict[(poly, wang, rank)]             # ~ 7.15 µs
                #                df.loc[idx, 'Evibu'] = Evib                     # ~ 4.38ms
                #
                #            dgb = df.groupby(by=['polyl', 'wangl', 'rankl'])
                #            for (poly, wang, rank), idx in dgb.indices.items(): # ~ 3600 items for 460k lines -> total 15s
                #                Evib = Evibdict[(poly, wang, rank)]             # ~ 7.15 µs
                #                df.loc[idx, 'Evibl'] = Evib                     # ~ 4.38ms

                return df.loc[idx, ["Evibl", "Evibu"]]

            elif self.dataframe_type == "vaex":

                def get_evib(poly, wang, evib, df_iso):
                    if df_iso == iso:
                        return energies.at((poly, wang), "Evib")
                    else:
                        return evib

                df["Evibu"] = df.apply(get_evib, [df.polyu, df.wangu, df.Evibu, df.iso])
                df["Evibl"] = df.apply(get_evib, [df.polyl, df.wangl, df.Evibl, df.iso])

        #        df = df.groupby('iso').apply(lambda x: add_Evib_CDSD_pc_1iso(x, x.name))

        if self.dataframe_type == "pandas":
            df["Evibl"] = np.nan
            df["Evibu"] = np.nan
            for iso, idx in df.groupby("iso").indices.items():
                df.loc[idx, ["Evibl", "Evibu"]] = get_Evib_CDSD_pc_1iso(
                    df.loc[idx], iso
                )

                if radis.config["DEBUG_MODE"]:
                    assert (df.loc[idx, "iso"] == iso).all()
        elif self.dataframe_type == "vaex":
            df["Evibl"] = vaex.vconstant(np.nan, df.length_unfiltered())
            df["Evibu"] = vaex.vconstant(np.nan, df.length_unfiltered())

            for iso in list(df.iso.unique()):
                get_Evib_CDSD_pc_1iso(df, iso)

        # Get rotational energy: better recalculate than look up the database
        # (much faster!: perf ~25s -> 765µs)
        df["Erotu"] = df.Eu - df.Evibu
        df["Erotl"] = df.El - df.Evibl

        self.profiler.stop(
            "fetch_energy", f"Fetched energies for all {len(df)} transitions"
        )

        if __debug__:
            self.assert_no_nan(df, "Evibu")
            self.assert_no_nan(df, "Evibl")

        return  # None: Dataframe updated

    def _add_EvibErot_CDSD_pcN(self, df, calc_Evib_harmonic_anharmonic=False):
        """Calculate Evib & Erot in Lines database:

        - Evib is fetched from Energy Levels database
        - Erot is calculated with Erot = E - Evib

        Note: p, c, j, n is a partition and we just a groupby(these) so all
        poluy, wangu etc. are the same

        Parameters
        ----------

        df: DataFrame
            list of transitions

        Other Parameters
        ----------------

        calc_Evib_harmonic_anharmonic: boolean
            if ``True``, calculate harmonic and anharmonic components of
            vibrational energies (for Treanor distributions)
        """
        if __debug__:
            printdbg(
                "called _add_EvibErot_CDSD(calc_Evib_harmonic_anharmonic={0})".format(
                    calc_Evib_harmonic_anharmonic
                )
            )

        if calc_Evib_harmonic_anharmonic:
            raise NotImplementedError

        molecule = self.input.molecule
        state = self.input.state  # electronic state
        # TODO: for multi-molecule mode: add loops on molecules and states too
        assert molecule == "CO2"

        self.profiler.start("fetch_energy_2", 2)

        # Check energy levels are here
        for iso in self._get_isotope_list():
            if not iso in self.get_partition_function_molecule(molecule):
                raise AttributeError(
                    "No Partition function calculator defined for isotope {0}".format(
                        iso
                    )
                    + ". You need energies to calculate a non-equilibrium spectrum!"
                    + " Fill the levels parameter in your database definition, "
                    + " with energies of known format: {0}".format(KNOWN_LVLFORMAT)
                    + ". See SpectrumFactory.load_databank() help for more details"
                )

        def get_Evib_CDSD_pcN_1iso(df, iso):
            """Calculate Evib for a given isotope (energies are specific to a
            given isotope)"""

            # list of energy levels for given isotope
            energies = self.get_energy_levels(molecule, iso, state)

            # only keep vibrational energies
            # see text for how we define vibrational energy
            index = ["p", "c", "N"]
            energies = energies.drop_duplicates(index, inplace=False)
            # (work on a copy)

            # reindexing to get a direct access to level database (instead of using df.v1==v1 syntax)
            energies.set_index(index, inplace=True)
            Evib_dict = dict(list(zip(energies.index, energies.Evib)))

            if self.dataframe_type == "pandas":
                # Add lower state energy
                df_pcN = df.set_index(["polyl", "wangl", "rankl"])
                df["Evibl"] = df_pcN.index.map(Evib_dict.get).values
                # Add upper state energy
                df_pcN = df.set_index(["polyu", "wangu", "ranku"])
                df["Evibu"] = df_pcN.index.map(Evib_dict.get).values

                return df.loc[:, ["Evibl", "Evibu"]]
            elif self.dataframe_type == "vaex":

                def get_evib(poly, wang, rank, evib, iso_df):
                    if iso_df == iso:
                        return Evib_dict.get(poly, wang, rank)
                    else:
                        return evib

                df["Evibl"] = df.apply(
                    get_evib, [df.polyl, df.wangl, df.rankl, df.Evibl, df.iso]
                )
                df["Evibu"] = df.apply(
                    get_evib, [df.polyu, df.wangu, df.ranku, df.Evibu, df.iso]
                )

        if self.dataframe_type == "pandas":
            df["Evibl"] = np.nan
            df["Evibu"] = np.nan

            # multiple-isotopes in database
            if "iso" in df:
                for iso, idx in df.groupby("iso").indices.items():
                    df.loc[idx, ["Evibl", "Evibu"]] = get_Evib_CDSD_pcN_1iso(
                        df.loc[idx], iso
                    )

                    if radis.config["DEBUG_MODE"]:
                        assert (df.loc[idx, "iso"] == iso).all()

            else:
                iso = df.attrs["iso"]
                df.loc[:, ["Evibl", "Evibu"]] = get_Evib_CDSD_pcN_1iso(df, iso)
        elif self.dataframe_type == "vaex":
            df["Evibl"] = vaex.vconstant(np.nan, df.length_unfiltered())
            df["Evibu"] = vaex.vconstant(np.nan, df.length_unfiltered())

            for iso in list(df.iso.unique()):
                get_Evib_CDSD_pcN_1iso(df, iso)

        # Get rotational energy: better recalculate than look up the database
        # (much faster!: perf ~25s -> 765µs)
        df["Erotu"] = df.Eu - df.Evibu
        df["Erotl"] = df.El - df.Evibl

        self.profiler.stop(
            "fetch_energy_2", f"Fetched energies for all {len(df)} transitions"
        )

        if __debug__:
            self.assert_no_nan(df, "Evibu")
            self.assert_no_nan(df, "Evibl")

        return  # None: Dataframe updated

    def _add_EvibErot_CDSD_pcJN(self, df, calc_Evib_harmonic_anharmonic=False):
        """Calculate Evib & Erot in Lines database:

        - Evib is fetched from Energy Levels database
        - Erot is calculated with Erot = E - Evib

        Parameters
        ----------
        df: DataFrame
            list of transitions

        Other Parameters
        ----------------
        calc_Evib_harmonic_anharmonic: boolean
            if ``True``, calculate harmonic and anharmonic components of
            vibrational energies (for Treanor distributions)
        """
        if __debug__:
            printdbg(
                "called _add_EvibErot_CDSD_pcJN(calc_Evib_harmonic_anharmonic={0})".format(
                    calc_Evib_harmonic_anharmonic
                )
            )

        if calc_Evib_harmonic_anharmonic:
            raise NotImplementedError

        molecule = self.input.molecule
        state = self.input.state  # electronic state
        # TODO: for multi-molecule mode: add loops on molecules and states too
        assert molecule == "CO2"

        self.profiler.start("fetch_energy_3", 2)

        # Check energy levels are here
        for iso in self._get_isotope_list(molecule):
            if not iso in self.get_partition_function_molecule(molecule):
                raise AttributeError(
                    "No Partition function calculator defined for isotope {0}".format(
                        iso
                    )
                    + ". You need energies to calculate a non-equilibrium spectrum!"
                    + " Fill the levels parameter in your database definition, "
                    + " with energies of known format: {0}".format(KNOWN_LVLFORMAT)
                    + ". See SpectrumFactory.load_databank() help for more details"
                )

        def get_Evib_CDSD_pcJN_1iso(df, iso):
            """Calculate Evib for a given isotope (energies are specific to a
            given isotope)

            Notes
            -----
            for devs:

            Unlike get_EvibErot_CDSD_pcN_1iso and get_EvibErot_CDSD_pc_1iso,
            no need to use groupby() here, as (per construction) there is only
            one level for a combination of p, c, J, N
            """

            # list of energy levels for given isotope
            energies = self.get_energy_levels(molecule, iso, state)

            # reindexing to get a direct access to level database (instead of using df.v1==v1 syntax)
            index = ["p", "c", "j", "N"]
            #            energies.set_index(index, inplace=True) # cant get it work for some reason
            # ... (it seems groupby().apply() is building some cache variables and
            # ... I cant reset the index of energies properly)
            energies = energies.set_index(index, inplace=False)
            Evib_dict = dict(list(zip(energies.index, energies.Evib)))

            if self.dataframe_type == "pandas":
                # Add lower state energy
                df_pcJN = df.set_index(["polyl", "wangl", "jl", "rankl"])
                #            for i in df.index:
                #                df.loc[i, 'Evibl'] = energies.at[i, 'Evib']
                # the map below is crazy fast compared to above loop
                df.loc[:, "Evibl"] = df_pcJN.index.map(Evib_dict.get).values
                # Add upper state energy
                df_pcJN = df.set_index(["polyu", "wangu", "ju", "ranku"])
                #            for i in df.index:
                #                df.loc[i, 'Evibu'] = energies.at[i, 'Evib']
                # the map below is crazy fast compared to above loop
                df.loc[:, "Evibu"] = df_pcJN.index.map(Evib_dict.get).values

                return df.loc[:, ["Evibl", "Evibu"]]
            elif self.dataframe_type == "vaex":

                def get_evib(poly, wang, j, rank, evib, iso_df):
                    if iso_df == iso:
                        return Evib_dict.get(poly, wang, j, rank)
                    else:
                        return evib

                df["Evibl"] = df.apply(
                    get_evib, [df.polyl, df.wangl, df.jl, df.rankl, df.Evibl, df.iso]
                )
                df["Evibu"] = df.apply(
                    get_evib, [df.polyu, df.wangu, df.ju, df.ranku, df.Evibu, df.iso]
                )

        #        df = df.groupby('iso').apply(lambda x: get_Evib_CDSD_pcJN_1iso(x, x.name))

        if self.dataframe_type == "pandas":
            # slower than the following:
            df["Evibl"] = np.nan
            df["Evibu"] = np.nan

            # multiple-isotopes in database
            if "iso" in df:
                for iso, idx in df.groupby("iso").indices.items():
                    df.loc[idx, ["Evibl", "Evibu"]] = get_Evib_CDSD_pcJN_1iso(
                        df.loc[idx], iso
                    )

                    if radis.config["DEBUG_MODE"]:
                        assert (df.loc[idx, "iso"] == iso).all()

            else:
                iso = df.attrs["iso"]
                df.loc[:, ["Evibl", "Evibu"]] = get_Evib_CDSD_pcJN_1iso(df, iso)
        elif self.dataframe_type == "vaex":
            df["Evibl"] = vaex.vconstant(np.nan, df.length_unfiltered())
            df["Evibu"] = vaex.vconstant(np.nan, df.length_unfiltered())

            for iso in list(df.iso.unique()):
                get_Evib_CDSD_pcJN_1iso(df, iso)

        # Get rotational energy: better recalculate than look up the database
        # (much faster!: perf ~25s -> 765µs)
        df["Erotu"] = df.Eu - df.Evibu
        df["Erotl"] = df.El - df.Evibl

        self.profiler.stop(
            "fetch_energy_3", f"Fetched energies for all {len(df)} transitions"
        )

        if __debug__:
            self.assert_no_nan(df, "Evibu")
            self.assert_no_nan(df, "Evibl")

        return  # None: Dataframe updated

    def _add_Evib123Erot_CDSD_pc(self, df, calc_Evib_harmonic_anharmonic=False):
        """Lookup Evib1, Evib2, Evib3 & Erot for all lines in dataframe.

        Note: p, c, j, n is a partition and we just a groupby(these) so all
        poluy, wangu etc. are the same

        Parameters
        ----------
        df: DataFrame
            list of transitions

        Other Parameters
        ----------------
        calc_Evib_harmonic_anharmonic: boolean
            if ``True``, calculate harmonic and anharmonic components of
            vibrational energies (for Treanor distributions)
        """
        if __debug__:
            printdbg(
                "called _add_Evib123Erot_CDSD_pc(calc_Evib_harmonic_anharmonic={0})".format(
                    calc_Evib_harmonic_anharmonic
                )
            )

        if calc_Evib_harmonic_anharmonic:
            raise NotImplementedError

        molecule = self.input.molecule
        state = self.input.state  # electronic state
        # TODO: for multi-molecule mode: add loops on molecules and states too
        assert molecule == "CO2"

        self.profiler.start(
            "fetch_energy_4",
            2,
            "... Fetching vib123 / rot energies for all {0} transitions".format(
                len(df)
            ),
        )

        # Get Energy database
        if self.parsum_calc == {}:
            raise AttributeError(
                "No Partition function calculator defined in this database"
                + ". You need energies to calculate a non-equilibrium spectrum!"
                + " Fill the levels parameter in your database definition, "
                + " with energies of known format: {0}".format(KNOWN_LVLFORMAT)
                + ". See SpectrumFactory.load_databank() help for more details"
            )

        def get_Evib123_CDSD_pc_1iso(df, iso):
            """Calculate Evib for a given isotope (energies are specific to a
            given isotope)"""
            # TODO: implement with map() instead (much faster!! see get_Evib_CDSD_* )

            energies = self.get_energy_levels(molecule, iso, state)
            # reindexing to get a direct access to level database (instead of using df.v1==v1 syntax)

            # only keep vibrational energies
            # see text for how we define vibrational energy
            index = ["p", "c"]
            energies = energies.drop_duplicates(index, inplace=False)
            # (work on a copy)

            # reindexing to get a direct access to level database (instead of using df.v1==v1 syntax)
            energies.set_index(index, inplace=True)

            # Calculate vibrational / rotational levels for all transitions
            def fillEvib123u(r):
                """
                Note: p, c, j, n is a partition and we just did a groupby(these)
                # so all r.poluy, r.wangu etc. are the same

                Implementation
                ------
                r.polyu.iloc[0],r.wangu.iloc[0],r.ranku.iloc[0]  : [0] because they're
                            all the same
                r.ju.iloc[0]  not necessary (same Tvib) but explicitly mentioning it
                         yields a x20 on performances (60s -> 3s)
                (probably faster since neq==0.9.20) (radis<1.0)
                """
                r["Evib1u"] = energies.at[(r.polyu.iloc[0], r.wangu.iloc[0]), "Evib1"]
                r["Evib2u"] = energies.at[(r.polyu.iloc[0], r.wangu.iloc[0]), "Evib2"]
                r["Evib3u"] = energies.at[(r.polyu.iloc[0], r.wangu.iloc[0]), "Evib3"]
                return r

            def fillEvib123l(r):
                # Not: p, c, j, n is a partition and we just did a groupby(these)
                # so all r.poluy, r.wangu etc. are the same
                r["Evib1l"] = energies.at[(r.polyl.iloc[0], r.wangl.iloc[0]), "Evib1"]
                r["Evib2l"] = energies.at[(r.polyl.iloc[0], r.wangl.iloc[0]), "Evib2"]
                r["Evib3l"] = energies.at[(r.polyl.iloc[0], r.wangl.iloc[0]), "Evib3"]
                return r

            #        df['Evibu'] = df.groupby(by=['polyu','wangu','ranku']).apply(fillEvibu)
            #        df['Evibl'] = df.groupby('polyl','wangl','rankl').apply(Evibl, axis=1)
            #        %timeit: 43.4s per loop

            if self.dataframe_type == "pandas":
                #            try:  # total:  ~ 15s on 460k lines
                # ~ 6.6 s   (probably faster since neq==0.9.20) (radis<1.0)
                df = df.groupby(by=["polyu", "wangu"]).apply(fillEvib123u)
                # ~ 6.6 s   (probably faster since neq==0.9.20) (radis<1.0)
                df = df.groupby(by=["polyl", "wangl"]).apply(fillEvib123l)
                #            except KeyError:
                #                printr("{0} -> An error (see above) occured that usually ".format(sys.exc_info()[1]) +
                #                       "happens when the energy level is not referenced in the database. " +
                #                       "Check your partition function calculator, and energies " +
                #                       "for isotope {0} (Factory.parsum_calc['CO2'][{0}]['X'].df)".format(iso))
                #                raise

                return df.loc[
                    :, ["Evib1l", "Evib2l", "Evib3l", "Evib1u", "Evib2u", "Evib3u"]
                ]
            elif self.dataframe_type == "vaex":

                def get_evib1(poly, wang, evib, df_iso):
                    if df_iso == iso:
                        return energies.at((poly, wang), "Evib1")
                    else:
                        return evib

                def get_evib2(poly, wang, evib, df_iso):
                    if df_iso == iso:
                        return energies.at((poly, wang), "Evib2")
                    else:
                        return evib

                def get_evib3(poly, wang, evib, df_iso):
                    if df_iso == iso:
                        return energies.at((poly, wang), "Evib3")
                    else:
                        return evib

                df["Evib1u"] = df.apply(
                    get_evib1, [df.polyl, df.wangl, df.Evib1u, df.iso]
                )
                df["Evib2u"] = df.apply(
                    get_evib2, [df.polyl, df.wangl, df.Evib2u, df.iso]
                )
                df["Evib3u"] = df.apply(
                    get_evib3, [df.polyl, df.wangl, df.Evib3u, df.iso]
                )
                df["Evib1l"] = df.apply(
                    get_evib1, [df.polyl, df.wangl, df.Evib1l, df.iso]
                )
                df["Evib2l"] = df.apply(
                    get_evib2, [df.polyl, df.wangl, df.Evib2l, df.iso]
                )
                df["Evib3l"] = df.apply(
                    get_evib3, [df.polyl, df.wangl, df.Evib3l, df.iso]
                )

        #        df = df.groupby('iso').apply(lambda x: get_Evib123_CDSD_pc_1iso(x, x.name))

        if self.dataframe_type == "pandas":
            # Slower than the version below:
            df["Evib1l"] = np.nan
            df["Evib2l"] = np.nan
            df["Evib3l"] = np.nan
            df["Evib1u"] = np.nan
            df["Evib2u"] = np.nan
            df["Evib3u"] = np.nan
            for iso, idx in df.groupby("iso").indices.items():
                df.loc[
                    idx, ["Evib1l", "Evib2l", "Evib3l", "Evib1u", "Evib2u", "Evib3u"]
                ] = get_Evib123_CDSD_pc_1iso(df.loc[idx], iso)
        elif self.dataframe_type == "vaex":
            df["Evib1l"] = vaex.vconstant(np.nan, df.length_unfiltered)
            df["Evib2l"] = vaex.vconstant(np.nan, df.length_unfiltered)
            df["Evib3l"] = vaex.vconstant(np.nan, df.length_unfiltered)
            df["Evib1u"] = vaex.vconstant(np.nan, df.length_unfiltered)
            df["Evib2u"] = vaex.vconstant(np.nan, df.length_unfiltered)
            df["Evib3u"] = vaex.vconstant(np.nan, df.length_unfiltered)

            for iso in list(df.iso.unique()):
                get_Evib123_CDSD_pc_1iso(df, iso)

        # Add total vibrational energy too (doesnt cost much, and can plot populations in spectrum)
        df["Evibu"] = df.Evib1u + df.Evib2u + df.Evib3u
        df["Evibl"] = df.Evib1l + df.Evib2l + df.Evib3l

        # Get rotational energy: better recalculate than look up the database
        # (much faster! perf:  ~25s -> 765µs)
        df["Erotu"] = df.Eu - df.Evibu
        df["Erotl"] = df.El - df.Evibl

        if __debug__:
            self.assert_no_nan(df, "Evib1u")
            self.assert_no_nan(df, "Evib2u")
            self.assert_no_nan(df, "Evib3u")
            self.assert_no_nan(df, "Evib1l")
            self.assert_no_nan(df, "Evib2l")
            self.assert_no_nan(df, "Evib3l")

        self.profiler.stop("fetch_energy_4", "Fetched energies")
        return  # None: Dataframe updated

    def _add_EvibErot_RADIS_cls1(self, df, calc_Evib_harmonic_anharmonic=False):
        """Fetch Evib & Erot in dataframe for HITRAN class 1 (diatomic)
        molecules.

        Parameters
        ----------
        df: DataFrame
            list of transitions

        Other Parameters
        ----------------
        calc_Evib_harmonic_anharmonic: boolean
            if ``True``, calculate harmonic and anharmonic components of
            vibrational energies (for Treanor distributions)
        """
        if __debug__:
            printdbg(
                "called _add_EvibErot_RADIS_cls1(calc_Evib_harmonic_anharmonic={0})".format(
                    calc_Evib_harmonic_anharmonic
                )
            )

        if calc_Evib_harmonic_anharmonic:
            raise NotImplementedError

        molecule = self.input.molecule
        state = self.input.state  # electronic state
        # TODO: for multi-molecule mode: add loops on molecules and states too

        self.profiler.start("fetch_energy_5", 2)

        # Check energy levels are here
        for iso in self._get_isotope_list():
            if not iso in self.get_partition_function_molecule(molecule):
                raise AttributeError(
                    "No Partition function calculator defined for isotope {0}".format(
                        iso
                    )
                    + ". You need energies to calculate a non-equilibrium spectrum!"
                    + " Fill the levels parameter in your database definition, "
                    + " with energies of known format: {0}".format(KNOWN_LVLFORMAT)
                    + ". See SpectrumFactory.load_databank() help for more details"
                )

        def get_Evib_RADIS_cls1_1iso(df, iso):
            """Calculate Evib & Erot for a given isotope.

            (energies are specific to a given isotope)
            """
            energies = self.get_energy_levels(molecule, iso, state)
            # TODO: for multi-molecule mode: add loops on molecules and states too

            # only keep vibrational energies
            index = ["v"]
            energies = energies.drop_duplicates(index, inplace=False)
            # (work on a copy)

            # reindexing to get a direct access to level database (instead of using df.v1==v1 syntax)
            energies.set_index(index, inplace=True)
            Evib_dict = dict(list(zip(energies.index, energies.Evib)))

            if self.dataframe_type == "pandas":
                # Add lower state energy
                df_v = df.set_index(["vl"])
                df["Evibl"] = df_v.index.map(Evib_dict.get).values

                # Add upper state energy
                df_v = df.set_index(["vu"])
                df["Evibu"] = df_v.index.map(Evib_dict.get).values

                return df.loc[:, ["Evibl", "Evibu"]]
            elif self.dataframe_type == "vaex":

                def get_evib(iso_df, v, Evib):
                    if iso_df == iso:
                        return Evib_dict.get(v)
                    else:
                        return Evib

                if "iso" in df:
                    df["Evibl"] = df.apply(
                        get_evib, arguments=[df.iso, df.vl, df.Evibl]
                    )
                    df["Evibu"] = df.apply(
                        get_evib, arguments=[df.iso, df.vu, df.Evibu]
                    )
                else:
                    df["Evibl"] = df["vl"].apply(lambda x: Evib_dict.get(x))
                    df["Evibu"] = df["vu"].apply(lambda x: Evib_dict.get(x))

                return df["Evibl"], df["Evibu"]

        if self.dataframe_type == "pandas":
            df["Evibl"] = np.nan
            df["Evibu"] = np.nan
            # multiple-isotopes in database
            if "iso" in df:
                for iso, idx in df.groupby("iso").indices.items():
                    df.loc[idx, ["Evibl", "Evibu"]] = get_Evib_RADIS_cls1_1iso(
                        df.loc[idx], iso
                    )
            else:
                iso = df.attrs["iso"]
                df.loc[:, ["Evibl", "Evibu"]] = get_Evib_RADIS_cls1_1iso(df, iso)

            # Get rotational energy: better recalculate than look up the database (much faster!)
            df["Erotu"] = df.Eu - df.Evibu
            df["Erotl"] = df.El - df.Evibl

            assert np.isnan(df.Evibu).sum() == 0
            assert np.isnan(df.Evibl).sum() == 0

        elif self.dataframe_type == "vaex":
            df["Evibl"] = vaex.vconstant(np.nan, length=df.length_unfiltered())
            df["Evibu"] = vaex.vconstant(np.nan, length=df.length_unfiltered())

            # multiple-isotopes in database
            if "iso" in df:
                for iso in list(df.iso.unique()):
                    # df["Evibl"], df["Evibu"] = get_Evib_RADIS_cls1_1iso(df, iso)
                    get_Evib_RADIS_cls1_1iso(df, iso)
            else:
                iso = int(self.input.isotope)
                get_Evib_RADIS_cls1_1iso(df, iso)
            # if "iso" in df:
            #     for iso, idx in df.groupby("iso").indices.items():
            #         df.loc[idx, ["Evibl", "Evibu"]] = get_Evib_RADIS_cls1_1iso(
            #             df.loc[idx], iso
            #         )

            # else:
            #     iso = df.attrs["iso"]
            #     df.loc[:, ["Evibl", "Evibu"]] = get_Evib_RADIS_cls1_1iso(df, iso)

            # Get rotational energy: better recalculate than look up the database (much faster!)
            df["Erotu"] = df.Eu - df.Evibu
            df["Erotl"] = df.El - df.Evibl

            assert df.Evibu.isna().sum() == 0
            assert df.Evibl.isna().sum() == 0

        self.profiler.stop(
            "fetch_energy_5", "Fetched energies for all {0} transitions".format(len(df))
        )

        return  # None: Dataframe updated

    def _add_Evib123Erot_RADIS_cls5(self, df):
        """Fetch Evib & Erot in dataframe for HITRAN class 5 (linear triatomic
        with Fermi degeneracy... = CO2! ) molecules

        Parameters
        ----------
        df: DataFrame
            list of transitions

        Other Parameters
        ----------------
        calc_Evib_harmonic_anharmonic: boolean
            if ``True``, calculate harmonic and anharmonic components of
            vibrational energies (for Treanor distributions)

        """
        if __debug__:
            printdbg("called _add_Evib123Erot_RADIS_cls5()")

        molecule = self.input.molecule
        state = self.input.state  # electronic state
        # TODO: for multi-molecule mode: add loops on molecules and states too

        self.profiler.start("fetch_energy_6", 2)

        # Check energy levels are here
        for iso in self._get_isotope_list(molecule):
            if not iso in self.get_partition_function_molecule(molecule):
                raise AttributeError(
                    "No Partition function calculator defined for isotope {0}".format(
                        iso
                    )
                    + ". You need energies to calculate a non-equilibrium spectrum!"
                    + " Fill the levels parameter in your database definition, "
                    + " with energies of known format: {0}".format(KNOWN_LVLFORMAT)
                    + ". See SpectrumFactory.load_databank() help for more details"
                )

        def get_Evib123_RADIS_cls5_1iso(df, iso):
            """Fetch Evib & Erot for a given isotope.

            energies are specific  a given isotope)

            Notes
            -----
            We comb the Line Database with groups of same vibrational level,
            and fetch the corresponding vibrational energy from the Energy Level
            Database.
            """
            # old loop version with groupby.apply() replaced after commit f014007 (15/08/19)

            # Get the Energy Level Database
            energies = self.get_energy_levels(molecule, iso, state)

            # only keep vibrational energies
            # (work on a copy)
            energies = energies.drop_duplicates("viblvl", inplace=False)

            # reindexing to get a direct access to level database (instead of using df.v1==v1 syntax)
            index = ["v1", "v2", "l2", "v3"]
            energies.set_index(index, inplace=True)
            Evib1_dict = dict(list(zip(energies.index, energies.Evib1)))
            Evib2_dict = dict(list(zip(energies.index, energies.Evib2)))
            Evib3_dict = dict(list(zip(energies.index, energies.Evib3)))

            if self.dataframe_type == "pandas":
                # Add lower state energy
                df_v1v2l2v3 = df.set_index(["v1l", "v2l", "l2l", "v3l"])
                #            for i in df.index:
                #                df.loc[i, 'Evib1l'] = energies.at[i, 'Evib1']
                # the map below is crazy fast compared to above loop
                df["Evib1l"] = df_v1v2l2v3.index.map(Evib1_dict.get).values
                df["Evib2l"] = df_v1v2l2v3.index.map(Evib2_dict.get).values
                df["Evib3l"] = df_v1v2l2v3.index.map(Evib3_dict.get).values
                # TODO @dev # performance: try getting all 3 values at the same time?
                # with:  Evib123_dict = dict(list(zip(energies.index, (energies.Evib1, energies.Evib2, energies.Evib3))))

                # Add upper state energy
                df_v1v2l2v3 = df.set_index(["v1u", "v2u", "l2u", "v3u"])
                df["Evib1u"] = df_v1v2l2v3.index.map(Evib1_dict.get).values
                df["Evib2u"] = df_v1v2l2v3.index.map(Evib2_dict.get).values
                df["Evib3u"] = df_v1v2l2v3.index.map(Evib3_dict.get).values

                return df.loc[
                    :, ["Evib1l", "Evib2l", "Evib3l", "Evib1u", "Evib2u", "Evib3u"]
                ]
            elif self.dataframe_type == "vaex":

                def get_evib1(v1, v2, l2, v3, evib1, iso_df):
                    if iso_df == iso:
                        return Evib1_dict.get(v1, v2, l2, v3)
                    else:
                        return evib1

                def get_evib2(v1, v2, l2, v3, evib2, iso_df):
                    if iso_df == iso:
                        return Evib2_dict.get(v1, v2, l2, v3)
                    else:
                        return evib2

                def get_evib3(v1, v2, l2, v3, evib3, iso_df):
                    if iso_df == iso:
                        return Evib3_dict.get(v1, v2, l2, v3)
                    else:
                        return evib3

                # Add lower state energy
                df["Evib1l"] = df.apply(
                    get_evib1, [df.v1, df.v2, df.l2, df.v3, df.Evib1l, df.iso]
                )
                df["Evib2l"] = df.apply(
                    get_evib2, [df.v1, df.v2, df.l2, df.v3, df.Evib2l, df.iso]
                )
                df["Evib3l"] = df.apply(
                    get_evib3, [df.v1, df.v2, df.l2, df.v3, df.Evib3l, df.iso]
                )

                # Add upper state energy
                df["Evib1u"] = df.apply(
                    get_evib1, [df.v1, df.v2, df.l2, df.v3, df.Evib1l, df.iso]
                )
                df["Evib2u"] = df.apply(
                    get_evib2, [df.v1, df.v2, df.l2, df.v3, df.Evib2l, df.iso]
                )
                df["Evib3u"] = df.apply(
                    get_evib3, [df.v1, df.v2, df.l2, df.v3, df.Evib3l, df.iso]
                )

        #        df = df.groupby('iso').apply(lambda x: get_Evib123_RADIS_cls5_1iso(x, x.name))

        if self.dataframe_type == "pandas":
            # Slower than the version below:
            df["Evib1l"] = np.nan
            df["Evib2l"] = np.nan
            df["Evib3l"] = np.nan
            df["Evib1u"] = np.nan
            df["Evib2u"] = np.nan
            df["Evib3u"] = np.nan
            # multiple-isotopes in database
            if "iso" in df:
                for iso, idx in df.groupby("iso").indices.items():
                    df.loc[
                        idx,
                        ["Evib1l", "Evib2l", "Evib3l", "Evib1u", "Evib2u", "Evib3u"],
                    ] = get_Evib123_RADIS_cls5_1iso(df.loc[idx], iso)

            else:
                iso = df.attrs["iso"]
                df.loc[
                    :,
                    ["Evib1l", "Evib2l", "Evib3l", "Evib1u", "Evib2u", "Evib3u"],
                ] = get_Evib123_RADIS_cls5_1iso(df, iso)
        elif self.dataframe_type == "vaex":
            df["Evib1l"] = vaex.vconstant(np.nan, df.length_unfiltered())
            df["Evib2l"] = vaex.vconstant(np.nan, df.length_unfiltered())
            df["Evib3l"] = vaex.vconstant(np.nan, df.length_unfiltered())
            df["Evib1u"] = vaex.vconstant(np.nan, df.length_unfiltered())
            df["Evib2u"] = vaex.vconstant(np.nan, df.length_unfiltered())
            df["Evib3u"] = vaex.vconstant(np.nan, df.length_unfiltered())

            for iso in list(df.iso.unique()):
                get_Evib123_RADIS_cls5_1iso(df, iso)

        # Add total vibrational energy too (doesnt cost much, and can plot populations in spectrum)
        df["Evibu"] = df.Evib1u + df.Evib2u + df.Evib3u
        df["Evibl"] = df.Evib1l + df.Evib2l + df.Evib3l

        # Get rotational energy: better recalculate than look up the database (much faster!)
        df["Erotu"] = df.Eu - df.Evibu
        df["Erotl"] = df.El - df.Evibl

        if __debug__:
            self.assert_no_nan(df, "Evib1u")
            self.assert_no_nan(df, "Evib2u")
            self.assert_no_nan(df, "Evib3u")
            self.assert_no_nan(df, "Evib1l")
            self.assert_no_nan(df, "Evib2l")
            self.assert_no_nan(df, "Evib3l")

        self.profiler.stop(
            "fetch_energy_6", "Fetched energies for all {0} transitions".format(len(df))
        )

        return  # None: Dataframe updated

    def _add_Evib123Erot_RADIS_cls5_harmonicanharmonic(self, df):
        """Fetch Evib & Erot in dataframe for HITRAN class 5 (linear triatomic
        with Fermi degeneracy... i.e CO2 ) molecules.

        Parameters
        ----------
        df: DataFrame
            list of transitions
        """
        if __debug__:
            printdbg("called _add_Evib123Erot_RADIS_cls5_harmonicanharmonic()")

        molecule = self.input.molecule
        state = self.input.state  # electronic state
        # TODO: for multi-molecule mode: add loops on molecules and states too

        self.profiler.start("fetch_energy_7", 2)

        # Check energy levels are here
        for iso in self._get_isotope_list(molecule):
            if not iso in self.get_partition_function_molecule(molecule):
                raise AttributeError(
                    "No Partition function calculator defined for isotope {0}".format(
                        iso
                    )
                    + ". You need energies to calculate a non-equilibrium spectrum!"
                    + " Fill the levels parameter in your database definition, "
                    + " with energies of known format: {0}".format(KNOWN_LVLFORMAT)
                    + ". See SpectrumFactory.load_databank() help for more details"
                )

        def get_Evib123_RADIS_cls5_1iso_ah(df, iso):
            """Fetch Evib & Erot for a given isotope (energies are specific to
            a given isotope). Returns harmonic, anharmonic components.

            Notes
            -----

            We comb the Line Database with groups of same vibrational level,
            and fetch the corresponding vibrational energy from the Energy Level
            Database.
            """
            # TODO: implement with map() instead (much faster!! see get_Evib_CDSD_* )

            # Get the Energy Level Database
            energies = self.get_energy_levels(molecule, iso, state)

            # only keep vibrational energies
            energies = energies.drop_duplicates("viblvl", inplace=False)
            # (work on a copy)

            # reindexing to get a direct access to level database (instead of using df.v1==v1 syntax)
            index = ["v1", "v2", "l2", "v3"]
            energies.set_index(index, inplace=True)
            Evib1_h_dict = dict(list(zip(energies.index, energies.Evib1_h)))
            Evib1_a_dict = dict(list(zip(energies.index, energies.Evib1_a)))
            Evib2_h_dict = dict(list(zip(energies.index, energies.Evib2_h)))
            Evib2_a_dict = dict(list(zip(energies.index, energies.Evib2_a)))
            Evib3_h_dict = dict(list(zip(energies.index, energies.Evib3_h)))
            Evib3_a_dict = dict(list(zip(energies.index, energies.Evib3_a)))

            if self.dataframe_type == "pandas":
                # Add lower state energy
                df_v1v2l2v3 = df.set_index(["v1l", "v2l", "l2l", "v3l"])
                # the map below is crazy fast compared to above loop
                df["Evib1l_h"] = df_v1v2l2v3.index.map(Evib1_h_dict.get).values
                df["Evib1l_a"] = df_v1v2l2v3.index.map(Evib1_a_dict.get).values
                df["Evib2l_h"] = df_v1v2l2v3.index.map(Evib2_h_dict.get).values
                df["Evib2l_a"] = df_v1v2l2v3.index.map(Evib2_a_dict.get).values
                df["Evib3l_h"] = df_v1v2l2v3.index.map(Evib3_h_dict.get).values
                df["Evib3l_a"] = df_v1v2l2v3.index.map(Evib3_a_dict.get).values
                # TODO @dev # performance: try getting all 3 values at the same time?
                # with:  Evib123_dict = dict(list(zip(energies.index, (energies.Evib1, energies.Evib2, energies.Evib3))))

                # Add upper state energy
                df_v1v2l2v3 = df.set_index(["v1u", "v2u", "l2u", "v3u"])
                df["Evib1u_h"] = df_v1v2l2v3.index.map(Evib1_h_dict.get).values
                df["Evib1u_a"] = df_v1v2l2v3.index.map(Evib1_a_dict.get).values
                df["Evib2u_h"] = df_v1v2l2v3.index.map(Evib2_h_dict.get).values
                df["Evib2u_a"] = df_v1v2l2v3.index.map(Evib2_a_dict.get).values
                df["Evib3u_h"] = df_v1v2l2v3.index.map(Evib3_h_dict.get).values
                df["Evib3u_a"] = df_v1v2l2v3.index.map(Evib3_a_dict.get).values
            elif self.dataframe_type == "vaex":

                def get_Evib1_h(v1, v2, l2, v3, evib1_h, iso_df):
                    if iso_df == iso:
                        return Evib1_h_dict.get(v1, v2, l2, v3)
                    else:
                        return evib1_h

                def get_Evib1_a(v1, v2, l2, v3, evib1_a, iso_df):
                    if iso_df == iso:
                        return Evib1_a_dict.get(v1, v2, l2, v3)
                    else:
                        return evib1_a

                def get_Evib2_h(v1, v2, l2, v3, evib2_h, iso_df):
                    if iso_df == iso:
                        return Evib2_h_dict.get(v1, v2, l2, v3)
                    else:
                        return evib2_h

                def get_Evib2_a(v1, v2, l2, v3, evib2_a, iso_df):
                    if iso_df == iso:
                        return Evib2_a_dict.get(v1, v2, l2, v3)
                    else:
                        return evib2_a

                def get_Evib3_h(v1, v2, l2, v3, evib3_h, iso_df):
                    if iso_df == iso:
                        return Evib3_h_dict.get(v1, v2, l2, v3)
                    else:
                        return evib3_h

                def get_Evib3_a(v1, v2, l2, v3, evib3_a, iso_df):
                    if iso_df == iso:
                        return Evib3_a_dict.get(v1, v2, l2, v3)
                    else:
                        return evib3_a

                # Add lower state energy
                df["Evib1l_h"] = df.apply(
                    get_Evib1_h, [df.v1, df.v2, df.l2, df.v3, df.Evib1l_h]
                )
                df["Evib1l_a"] = df.apply(
                    get_Evib1_a, [df.v1, df.v2, df.l2, df.v3, df.Evib1l_a]
                )
                df["Evib2l_h"] = df.apply(
                    get_Evib2_h, [df.v1, df.v2, df.l2, df.v3, df.Evib2l_h]
                )
                df["Evib2l_a"] = df.apply(
                    get_Evib2_a, [df.v1, df.v2, df.l2, df.v3, df.Evib2l_a]
                )
                df["Evib3l_h"] = df.apply(
                    get_Evib3_h, [df.v1, df.v2, df.l2, df.v3, df.Evib3l_h]
                )
                df["Evib3l_a"] = df.apply(
                    get_Evib3_a, [df.v1, df.v2, df.l2, df.v3, df.Evib3l_a]
                )

            return df.loc[
                :,
                [
                    "Evib1l_h",
                    "Evib1l_a",
                    "Evib2l_h",
                    "Evib2l_a",
                    "Evib3l_h",
                    "Evib3l_a",
                    "Evib1u_h",
                    "Evib1u_a",
                    "Evib2u_h",
                    "Evib2u_a",
                    "Evib3u_h",
                    "Evib3u_a",
                ],
            ]

        if self.dataframe_type == "pandas":
            # Slower than the version below:
            df["Evib1l_h"] = np.nan
            df["Evib1l_a"] = np.nan
            df["Evib2l_h"] = np.nan
            df["Evib2l_a"] = np.nan
            df["Evib3l_h"] = np.nan
            df["Evib3l_a"] = np.nan
            df["Evib1u_h"] = np.nan
            df["Evib1u_a"] = np.nan
            df["Evib2u_h"] = np.nan
            df["Evib2u_a"] = np.nan
            df["Evib3u_h"] = np.nan
            df["Evib3u_a"] = np.nan
            for iso, idx in df.groupby("iso").indices.items():
                df.loc[
                    idx,
                    [
                        "Evib1l_h",
                        "Evib1l_a",
                        "Evib2l_h",
                        "Evib2l_a",
                        "Evib3l_h",
                        "Evib3l_a",
                        "Evib1u_h",
                        "Evib1u_a",
                        "Evib2u_h",
                        "Evib2u_a",
                        "Evib3u_h",
                        "Evib3u_a",
                    ],
                ] = get_Evib123_RADIS_cls5_1iso_ah(df.loc[idx], iso)
        elif self.dataframe_type == "vaex":
            df["Evib1l_h"] = vaex.vconstant(np.nan, df.length_unfiltered())
            df["Evib1l_a"] = vaex.vconstant(np.nan, df.length_unfiltered())
            df["Evib2l_h"] = vaex.vconstant(np.nan, df.length_unfiltered())
            df["Evib2l_a"] = vaex.vconstant(np.nan, df.length_unfiltered())
            df["Evib3l_h"] = vaex.vconstant(np.nan, df.length_unfiltered())
            df["Evib3l_a"] = vaex.vconstant(np.nan, df.length_unfiltered())
            df["Evib1u_h"] = vaex.vconstant(np.nan, df.length_unfiltered())
            df["Evib1u_a"] = vaex.vconstant(np.nan, df.length_unfiltered())
            df["Evib2u_h"] = vaex.vconstant(np.nan, df.length_unfiltered())
            df["Evib2u_a"] = vaex.vconstant(np.nan, df.length_unfiltered())
            df["Evib2u_h"] = vaex.vconstant(np.nan, df.length_unfiltered())
            df["Evib2u_a"] = vaex.vconstant(np.nan, df.length_unfiltered())

            for iso in list(df.iso.unique()):
                get_Evib123_RADIS_cls5_1iso_ah(df, iso)

        # Add total vibrational energy too (doesnt cost much, and can plot populations in spectrum)
        df["Evibu_a"] = df.Evib1u_a + df.Evib2u_a + df.Evib3u_a
        df["Evibu_h"] = df.Evib1u_h + df.Evib2u_h + df.Evib3u_h
        df["Evibl_a"] = df.Evib1l_a + df.Evib2l_a + df.Evib3l_a
        df["Evibl_h"] = df.Evib1l_h + df.Evib2l_h + df.Evib3l_h
        df["Evib1u"] = df.Evib1u_h + df.Evib1u_a
        df["Evib1l"] = df.Evib1l_h + df.Evib1l_a
        df["Evib2u"] = df.Evib2u_h + df.Evib2u_a
        df["Evib2l"] = df.Evib2l_h + df.Evib2l_a
        df["Evib3u"] = df.Evib3u_h + df.Evib3u_a
        df["Evib3l"] = df.Evib3l_h + df.Evib3l_a
        df["Evibu"] = df.Evib1u + df.Evib2u + df.Evib3u
        df["Evibl"] = df.Evib1l + df.Evib2l + df.Evib3l

        # Get rotational energy: better recalculate than look up the database (much faster!)
        df["Erotu"] = df.Eu - df.Evibu
        df["Erotl"] = df.El - df.Evibl

        if __debug__:
            self.assert_no_nan(df, "Evib1u")
            self.assert_no_nan(df, "Evib2u")
            self.assert_no_nan(df, "Evib3u")
            self.assert_no_nan(df, "Evib1l")
            self.assert_no_nan(df, "Evib2l")
            self.assert_no_nan(df, "Evib3l")

        self.profiler.stop(
            "fetch_energy_7", "Fetched energies for all {0} transitions".format(len(df))
        )

        return df

    def _add_ju(self, df):
        """Calculate J'    (upper state)

        Returns
        -------
        None:
            df is updated automatically with column ``'ju'``

        Notes
        -----
        Reminder::

            P branch: J' - J'' = -1
            Q branch: J' - J'' = 0
            R branch: J' - J'' = 1

        P, Q, R are replaced by -1, 0, 1 in the DataFrame to ensure that all
        terms are numeric (improves performances)
        """
        if "branch" not in df:
            raise KeyError(
                f"`branch` not defined in database columns: ({list(df.columns)}). "
                + "You can add it with `load_columns=['branch', ...]` or simply `load_columns='noneq'` / `load_columns='all'` in fetch_databank / load_databank()"
            )

        if df.dtypes["branch"] != np.int64:
            raise DeprecationWarning(
                "For performance purpose, numeric (-1, 0, 1) "
                + "format for (P, Q, R) branch is now required. "
                + "If using cache files, regenerate them?"
            )
        # TODO @dev : switch to CategorialGroup ? (less memory)

        #        df['ju'] = df.jl
        #        df.loc[df.branch==-1,'ju'] -= 1    # branch P
        #        df.loc[df.branch==1,'ju'] += 1     # branch R

        #        # slightly less readable but ~ 20% faster than above:

        if self.dataframe_type == "pandas":
            dgb = df.groupby("branch")
            df["ju"] = df.jl
            for branch, idx in dgb.indices.items():
                if branch == -1:  # 'P':
                    df.loc[idx, "ju"] -= 1
                if branch == 1:  #'R':
                    df.loc[idx, "ju"] += 1
        elif self.dataframe_type == "vaex":

            def fun(branch, j):
                return j + branch

            df["ju"] = df.apply(f=fun, arguments=[df.branch, df.jl])

        return None

    def _add_Eu(self, df):
        """Calculate upper state energy.

        Returns
        -------
        None:
            df is updated automatically with new column ``'Eu'``
        """

        # Get upper state energy
        df["Eu"] = df.El + df.wav

        return None

    def _calc_noneq_parameters(self, vib_distribution, singleTvibmode):
        """Make sure database has non equilibrium quantities (Evib, Erot, etc.)

        Notes
        -----

        This may be a bottleneck for a first calculation (has to calculate
        the nonequilibrium energies)
        """

        # Checks and loads Energy level database
        if self.misc.load_energies == False:
            self._init_rovibrational_energies(self.levels, self.params.levelsfmt)
            self.misc.load_energies = True

        self.profiler.start("check_non_eq_param", 2)

        df = self.df0
        if len(df) == 0:
            return  # no lines

        # Check spectroscopic parameters required for non-equilibrium (to identify lines)
        for k in ["branch"]:
            if k not in df:
                error_details = ""
                if "globu" in df:
                    error_details = ". However, it looks like `globu` is defined. Maybe HITRAN-like database wasn't fully parsed? See radis.api.hitranapi.hit2df"
                raise KeyError(
                    f"`{k}` not defined in database ({list(df.columns)}). "
                    + error_details
                    + f"Make sure you properly load parameters required for non-LTE calculations by adding `load_columns=['{k}', ...]` or simply `load_columns='noneq'` in fetch_databank / load_databank()"
                )

        # Make sure database has pre-computed non equilibrium quantities

        # ... Make sure upper J' is calculated  (needed to compute populations)
        if not "ju" in df:
            self._add_ju(df)

        # ... Make sure upper energy level is calculated (needed to compute populations)
        if not "Eu" in df:
            self._add_Eu(df)

        # (Evib, Erot, etc.)
        # This may be a bottleneck for a first calculation (has to calculate
        # the nonequilibrium energies)
        calc_Evib_harmonic_anharmonic = vib_distribution in ["treanor"]
        if calc_Evib_harmonic_anharmonic:
            if singleTvibmode:
                required_columns = ["Evibl_a", "Evibl_h"]
            else:
                required_columns = [
                    "Evib1l_a",
                    "Evib1l_h",
                    "Evib2l_a",
                    "Evib2l_h",
                    "Evib3l_a",
                    "Evib3l_h",
                ]
        else:
            if singleTvibmode:
                required_columns = ["Evibl"]
            else:
                required_columns = ["Evib1l", "Evib2l", "Evib3l"]

        if not all_in(required_columns, df):
            if singleTvibmode:
                self._add_EvibErot(
                    df,
                    calc_Evib_harmonic_anharmonic=calc_Evib_harmonic_anharmonic,
                )
            else:
                self._add_Evib123Erot(
                    df,
                    calc_Evib_harmonic_anharmonic=calc_Evib_harmonic_anharmonic,
                )
            assert all_in(required_columns, df)

        # ... Check no negative energies
        tol = -1e-4  # tolerance for negative energies (in cm-1)
        if self.dataframe_type == "pandas":
            if not ((df.Erotu > tol).all() and (df.Erotl > tol).all()):
                self.warn(
                    "There are negative rotational energies in the database",
                    "NegativeEnergiesWarning",
                )
        elif self.dataframe_type == "vaex":
            if not (
                (df.Erotu > tol).sum() == len(df) and (df.Erotl > tol).sum() == len(df)
            ):
                self.warn(
                    "There are negative rotational energies in the database",
                    "NegativeEnergiesWarning",
                )

        # ... Make sure degeneracies are calculated
        if not all_in(["gju", "gjl", "gvibu", "gvibl", "gu", "gl"], df):
            self._calc_degeneracies(df)

        if not "Aul" in df:
            self.calc_weighted_trans_moment()
            self.calc_einstein_coefficients()

        self.profiler.stop("check_non_eq_param", "Checked nonequilibrium parameters")

    def _calc_degeneracies(self, df):
        """Calculate vibrational and rotational degeneracies.

        See Also
        --------
        :func:`~radis.db.degeneracies.gs`, :func:`~radis.db.degeneracies.gi`
        """
        from radis.db.degeneracies import gi, gs

        dbformat = self.params.dbformat

        # Rotational + state specific degeneracy (J + isotope dependant)
        df["gju"] = 2 * df.ju + 1
        df["gjl"] = 2 * df.jl + 1

        if "id" in df:
            id_set = df.id.unique()
            if len(id_set) > 1:
                raise NotImplementedError("> 1 molecules in same DataFrame")
            else:
                self.warn(
                    "There shouldn't be a Column 'id' with a unique value",
                    "PerformanceWarning",
                )
            df.attrs["id"] = int(id_set)
            if self.save_memory:
                del df["id"]

        if "iso" in df:  # multiple isotopes in database
            id = df.attrs["id"]
            dgb = df.groupby(by=["iso"])
            if self.dataframe_type == "pandas":
                for (iso), idx in dgb.indices.items():
                    _gs = gs(id, iso)
                    if isinstance(_gs, tuple):
                        # Molecules that have alternating degeneracy.
                        if id not in [2]:  # CO2
                            raise NotImplementedError
                        # normally we should find whether the rovibrational level is symmetric
                        # or asymmetric. Here we just assume it's symmetric, because for
                        # symmetric isotopes such as CO2(626), CO2 asymmetric levels
                        # dont exist (gs=0) and they should not be in the line database.
                        _gs = _gs[0]

                    dg = df.loc[idx]
                    _gi = gi(id, iso)
                    df.loc[idx, "grotu"] = dg.gju * _gs * _gi
                    df.loc[idx, "grotl"] = dg.gjl * _gs * _gi

                    if radis.config["DEBUG_MODE"]:
                        assert (df.loc[idx, "iso"] == iso).all()
            elif self.dataframe_type == "vaex":

                _gs_dic = {}
                _gi_dic = {}

                for iso in list(df.iso.unique()):
                    _gs = gs(id, iso)
                    if isinstance(_gs, tuple):
                        # Molecules that have alternating degeneracy.
                        if id not in [2]:  # CO2
                            raise NotImplementedError
                        # normally we should find whether the rovibrational level is symmetric
                        # or asymmetric. Here we just assume it's symmetric, because for
                        # symmetric isotopes such as CO2(626), CO2 asymmetric levels
                        # dont exist (gs=0) and they should not be in the line database.
                        _gs = _gs[0]
                    _gs_dic[iso] = _gs
                    _gi_dic[iso] = _gi = gi(id, iso)

                def grot(gj, iso):
                    return gj * _gs_dic[iso] * _gi_dic[iso]

                df["grotu"] = df.apply(f=grot, arguments=[df.gju, df.iso])
                df["grotl"] = df.apply(f=grot, arguments=[df.gjl, df.iso])

        else:
            id = df.attrs["id"]
            isotope = int(self.input.isotope)
            _gs = gs(id, isotope)
            if isinstance(_gs, tuple):
                # Molecules that have alternating degeneracy.
                if id not in [2]:  # CO2
                    raise NotImplementedError
                # normally we should find whether the rovibrational level is symmetric
                # or asymmetric. Here we just assume it's symmetric, because for
                # symmetric isotopes such as CO2(626), CO2 asymmetric levels
                # dont exist (gs=0) and they should not be in the line database.
                _gs = _gs[0]

            dg = df
            _gi = gi(id, isotope)
            if self.dataframe_type == "pandas":
                df.loc[:, "grotu"] = dg.gju * _gs * _gi
                df.loc[:, "grotl"] = dg.gjl * _gs * _gi
            elif self.dataframe_type == "vaex":
                df["grotu"] = dg.gju * _gs * _gi
                df["grotl"] = dg.gjl * _gs * _gi

        # %%

        if dbformat in [
            "hitran",
            "hitemp",
            "hitemp-radisdb",
            "cdsd-hitemp",
            "cdsd-4000",
        ]:
            # In HITRAN, AFAIK all molecules have a complete assignment of rovibrational
            # levels hence gvib=1 for all vibrational levels.
            #
            # Complete rovibrational assignment would not be True, for instance, for
            # bending levels of CO2 if all levels are considered degenerated
            # (with a v2+1 degeneracy)
            if self.dataframe_type == "pandas":
                df["gvibu"] = 1
                df["gvibl"] = 1
            elif self.dataframe_type == "vaex":
                df["gvibu"] = vaex.vconstant(1, length=df.length_unfiltered())
                df["gvibl"] = vaex.vconstant(1, length=df.length_unfiltered())
        else:
            raise NotImplementedError(
                "vibrational degeneracy assignation for dbformat={0}".format(dbformat)
            )

        # Total
        df["gu"] = df.gvibu * df.grotu
        df["gl"] = df.gvibl * df.grotl

        # Check consistency if "gp" already existed
        # https://github.com/radis/radis/pull/514#issuecomment-1229463074
        if "gp" in df:
            if self.dataframe_type == "pandas":
                if (df["gp"] == df["gu"]).all():
                    self.warn(
                        "'gu' was recomputed although 'gp' already in DataFrame. All values are equal",
                        "PerformanceWarning",
                    )
                else:
                    raise ValueError(
                        "'gu' was recomputed although 'gp' already in DataFrame. Values are not equal ! Check calculations"
                    )
            elif self.dataframe_type == "vaex":
                print("hello")
                # if (df["gp"] == df["gu"]).sum() == len(df):
                #     self.warn(
                #         "'gu' was recomputed although 'gp' already in DataFrame. All values are equal",
                #     )
                # else:
                #     raise ValueError(
                #         "'gu' was recomputed although 'gp' already in DataFrame. Values are not equal ! Check calculations"
                #     )

        return None  # dataframe updated directly

    def get_lines_abundance(self, df):
        """Returns the isotopic abundance of each line in `df`

        Parameters
        ----------
        df: dataframe

        Returns
        -------
        float or dict: The abundance of all the isotopes in the dataframe
        """

        molpar = self.molparam

        if "id" in df.columns:
            id_set = df.id.unique()
            if len(id_set) > 1:
                raise NotImplementedError("> 1 molecules in same DataFrame")
            else:
                self.warn(
                    "There shouldn't be a Column 'id' with a unique value",
                    "PerformanceWarning",
                )
                df.attrs["id"] = int(id_set)

        if "iso" in df.columns:
            iso_set = df.iso.unique()
            if len(iso_set) == 1:
                self.warn(
                    "There shouldn't be a Column 'iso' with a unique value",
                    "PerformanceWarning",
                )
                iso = int(iso_set)
                return molpar.get(df.attrs["id"], iso, "abundance")
            else:
                abundance_dict = {}
                for iso in iso_set:
                    abundance_dict[iso] = molpar.get(df.attrs["id"], iso, "abundance")
                return df["iso"].map(abundance_dict)
        else:
            iso = df.attrs["iso"]
            return molpar.get(df.attrs["id"], iso, "abundance")

    def get_molar_mass(self, df):
        """Returns molar mass for all lines of DataFrame ``df``.

        Parameters
        ----------
        df: pd.DataFrame

        Returns
        -------
        The molar mass of all the isotopes in the dataframe

        """
        molpar = self.molparam

        if "id" in df.columns:
            raise NotImplementedError(
                "'id' still in DataFrame columns. Is there more than 1 molecule ?"
            )
        if "id" in df.attrs:
            molecule = df.attrs["id"]
        else:
            molecule = df.attrs["molecule"]

        if "iso" in df.columns:
            iso_set = df.iso.unique()
            molar_mass_dict = {}
            for iso in iso_set:
                molar_mass_dict[iso] = molpar.get(molecule, iso, "mol_mass")
            molar_mass = df["iso"].map(molar_mass_dict)
        else:
            iso = df.attrs["iso"]
            molar_mass = molpar.get(molecule, iso, "mol_mass")

        return molar_mass

        #

    def calc_weighted_trans_moment(self):
        """Calculate weighted transition-moment squared :math:`R_s^2` (in ``Debye^2``)

        Returns
        -------
        None:
            ``self.df0`` is updated directly with new column ``Rs2``  .
            R is in ``Debye^2``   (1e-36 ergs.cm3)

        References
        ----------
        Weighted transition-moment squared :math:`R_s^2` from linestrength :math:`S_0`
        at temperature :math:`T_ref`, derived from Eq.(A5) in [Rothman-1998]_

        .. math:
            R_s^2=10^{+36}\\frac{3h c}{8{\\pi}^3} \\frac{1}{n_u} \\frac{1}{\\frac{I_a g_l}{Q_{ref}} \\operatorname{exp}\\left(\\frac{-E_l}{T_{ref}}\\right)} \\frac{1}{1-\\operatorname{exp}\\left(\\frac{-n_u}{T_{ref}}\\right)} S_0
        """

        df = self.df0
        Tref = self.input.Tref

        self.profiler.start("calc_weight_trans", 2)

        # get abundance
        abundance = self.get_lines_abundance(df)
        if not self.molparam.terrestrial_abundances:
            raise NotImplementedError(
                "Formula not corrected for non-terrestrial isotopic abundances"
            )

        gl = df.gl
        El = df.El
        nu = df.wav
        Ia = abundance
        h = h_CGS  # erg.s
        c = c_CGS
        S = (
            df.int
        )  # reference linestrength   ( computed with terrestrial isotopic abundances)

        weighted_trans_moment_sq = (
            (3 * h * c / 8 / pi**3)
            / nu
            / (Ia * gl / self.Qgas(df, Tref) * exp(-hc_k * El / Tref))
            / (1 - exp(-hc_k * nu / Tref))
            * 1e36
        ) * S

        df["Rs2"] = weighted_trans_moment_sq

        self.profiler.stop("calc_weight_trans", "calculated weighted transition moment")

        return

    def calc_reference_linestrength(self):
        """Calculate reference linestrength from Einstein coefficients"""

        df = self.df0
        Tref = self.input.Tref

        if self.profiler:
            self.profiler.start("calc_ref_linestrength", 2)

        if "id" in df:
            id_set = df.id.unique()
            if len(id_set) > 1:
                raise NotImplementedError("> 1 molecules in same DataFrame")
            else:
                self.warn(
                    "There shouldn't be a Column 'id' with a unique value",
                    "PerformanceWarning",
                )
            df.attrs["id"] = int(id_set)
        molecule = get_molecule(df.attrs["id"])

        if not "iso" in df:

            # Shortcut if only 1 isotope. We attribute molar_mass & abundance
            # as attributes of the line database, instead of columns. Much
            # faster!

            state = self.input.state
            parsum = self.get_partition_function_calculator(
                molecule, df.attrs["iso"], state
            )  # partition function
            df.attrs["Qref"] = parsum.at(
                Tref, update_populations=False
            )  # stored as attribute, not column
            assert "Qref" not in df.columns
            Qref = df.attrs["Qref"]

        else:
            iso_set = df.iso.unique()
            if len(iso_set) == 1:
                self.warn(
                    "There shouldn't be a Column 'iso' with a unique value",
                    "PerformanceWarning",
                )

            # normal method
            # still much faster than the groupby().apply() method (see radis<=0.9.19)
            # (tested + see https://stackoverflow.com/questions/44954514/efficient-way-to-conditionally-populate-elements-in-a-pandas-groupby-object-pos)

            Qref_dict = {}

            dgb = df.groupby(by=["iso"])
            for (iso), idx in dgb.indices.items():
                state = self.input.state
                parsum = self.get_partition_function_calculator(
                    molecule, iso, state
                )  # partition function
                Qref_dict[iso] = parsum.at(Tref, update_populations=False)
                # ... note: do not update the populations here, so populations in the
                # ... energy level list correspond to the one calculated for T and not Tref

                if radis.config["DEBUG_MODE"]:
                    if "id" in df:
                        assert (df.loc[idx, "id"] == id).all()
                    assert (df.loc[idx, "iso"] == iso).all()

            Qref = df["iso"].map(Qref_dict)
        # NOTE: This S0 is not the same as the one calculated by calc_S0()!!!
        # The difference is that this one is multiplied by the fractional population of transition's levels
        # TO-DO: Resolve this ambiguity
        S0 = linestrength_from_Einstein(
            A=df.A, gu=df.gu, El=df.El, Ia=df.Ia, nu=df.wav, Q=Qref, T=Tref
        )

        if self.profiler:
            self.profiler.stop(
                "calc_ref_linestrength", "Calculated reference linestrength"
            )

        return S0

    def calc_einstein_coefficients(self):
        """Calculate :math:`A_{ul}`, :math:`B_{lu}`, :math:`B_{ul}` Einstein coefficients from weighted
        transition moments squared :math:`R_s^2`.

        Returns
        -------
        None: ``self.df0`` is updated directly with new columns ``Aul``, ``Blu``, ``Bul``

        Notes
        -----
        Einstein A coefficient already in database under df0.A
        Difference between df0.A and df0.Aul < 0.5%

        References
        ----------
        Einstein induced absorption coefficient (in :math:`cm^3/J/s^2`)

        .. math::
            B_{lu}=10^{-36}\\cdot\\frac{8{\\pi}^3}{3h^2} R_s^2 \\cdot 10^{-7}

        Einstein induced emission coefficient (in :math:`cm^3/J/s^2`)

        .. math::
            B_{ul}=10^{-36}\\cdot\\frac{8{\\pi}^3}{3h^2} \\frac{gl}{gu} R_s^2 \\cdot 10^{-7}

        Einstein spontaneous emission coefficient (in :math:`s^{-1}`)

        .. math::
            A_{ul}=10^{-36}\\cdot\\frac{\\frac{64{\\pi}^4}{3h} {\\nu}^3 gl}{gu} R_s^2

        See (Eqs.(A7), (A8), (A9) in [Rothman-1998]_)

        """

        df = self.df0

        try:
            df["Rs2"]
        except KeyError:
            raise KeyError("Weighted transition moment squared not calculated")

        Rs2 = df.Rs2
        gl = df.gl
        gu = df.gu
        nu = df.wav
        h = h_CGS  # erg.s

        # Calculate coefficients
        df["Blu"] = 8 * pi**3 / (3 * h**2) * Rs2 * 1e-36 * 1e7  # cm3/(J.s^2)
        df["Bul"] = (
            8 * pi**3 / (3 * h**2) * (gl / gu) * Rs2 * 1e-36 * 1e7
        )  # cm3/(J.s^2)
        df["Aul"] = 64 * pi**4 / (3 * h) * nu**3 * gl / gu * Rs2 * 1e-36  # s-1

        return None  # dataframe updated directly

    # %% ======================================================================
    # PRIVATE METHODS - APPLY ENVIRONMENT PARAMETERS
    # (all functions that depends upon T or P)
    # (calculates populations, linestrength & radiance, lineshift)
    # (computation: work on df1, called by or after eq_spectrum() )
    # ---------------------------------
    # calc_lineshift
    # calc_linestrength_eq
    # calc_populations_eq
    # calc_populations_noneq
    # calc_linestrength_noneq
    # calc_emission_integral
    # _cutoff_linestrength

    # XXX =====================================================================

    def calc_lineshift(self):
        """Calculate lineshift due to pressure.

        Returns
        -------
        None: ``self.df1`` is updated directly with new column ``shiftwav``

        References
        ----------
        Shifted line center based on pressure shift coefficient :math:`lambda_{shift}`
        and pressure :math:`P`.

        .. math::
            \\omega_{shift}=\\omega_0+\\lambda_{shift} P

        See Eq.(A13) in [Rothman-1998]_
        """

        self.profiler.start("calc_lineshift", 2)

        df = self.df1

        # Calculate
        air_pressure = self.input.pressure / 1.01325  # convert from bar to atm

        if "Pshft" in df.columns:
            df["shiftwav"] = df.wav + (df.Pshft * air_pressure)
        else:
            self.warn(
                "Pressure-shift coefficient not given in database: assumed 0 pressure shift",
                "MissingPressureShiftWarning",
            )
            df["shiftwav"] = df.wav

        # Sorted lines is needed for sparse wavenumber range algorithm.
        if self.dataframe_type == "pandas":
            df.sort_values("shiftwav", kind="mergesort", inplace=True)
        elif self.dataframe_type == "vaex":
            attrs = df.attrs
            self.df1 = df.sort("shiftwav")
            self.df1.attrs = attrs

        self.profiler.stop("calc_lineshift", "Calculated lineshift")

        return

    def calc_S0(self):
        """Calculate the unscaled intensity from the tabulated Einstein coefficient.

        Parameters
        ----------
        None

        Returns
        -------
        None: ``self.df0`` is updated directly with new column ``S0``

        References
        ----------

        .. math::
            S_0 = \\frac{I_a g' A_{21}}{8 \\pi c \\nu^2}

        Notes
        -----
        Currently this value is only used in GPU calculations.
        It is one of the columns that is transferred to the GPU
        memory. The idea behind S0 is that it is scaled with all
        variables that do not change during iterations as to
        minimize calculations.

        Units: cm-1/(molecules/cm-2

        NOTE: S0 is not directly related to S(T) used elsewhere!!!
              (It may even differ in units!!!)

        """

        from radis.phys.constants import c  # m.s-1

        c_cm = c * 100  # cm.s-1

        df0 = self.df0

        if len(df0) == 0:
            return  # no lines

        self.profiler.start("scaled_S0", 2, "... Scaling equilibrium linestrength")

        try:
            gp = df0["gp"]
        except (KeyError):

            if not "gu" in df0:
                if not "ju" in df0:
                    self._add_ju(df0)
                self._calc_degeneracies(df0)
            gp = df0["gu"]

        A = df0["A"]
        wav = df0["wav"]
        Ia = self.get_lines_abundance(df0)

        S0 = Ia * gp * A / (8 * pi * c_cm * wav**2)

        df0["S0"] = S0  # [cm-1/(molecules/cm-2)]

        assert "S0" in self.df0

        self.profiler.stop("scaled_S0", "Scaled equilibrium linestrength")

        return

    def _calc_Q(self, molecule, iso, state, T):
        """Get partition function at temperature ``T`` from tabulated values, try with
        calculated partition function (full summation) if Out of Bounds.

        Returns
        -------
        Q: float
            partition functions at temperature ``T``
        """

        try:
            parsum = self.get_partition_function_interpolator(molecule, iso, state)
            Q = parsum.at(T)
        except OutOfBoundError as err:
            # Try to calculate
            try:
                parsum = self.get_partition_function_calculator(molecule, iso, state)
            except KeyError:  # partition function not defined, raise the initial error
                raise err
            else:
                self.warn(
                    "Error with tabulated partition function"
                    + "({0}). Using calculated one instead".format(err.args[0]),
                    "OutOfBoundWarning",
                )
            Q = parsum.at(T)
        return Q

    # Partition functions
    def Qgas(self, df1, Tgas):
        """Calculate partition function Qgas at temperature ``Tgas``, for all lines
        of ``df1``. Returns a single value if all lines have the same Qgas value,
        or a column if they are different

        Parameters
        ----------
        Tgas: float (K)
            gas temperature

        Returns
        -------
        float or dict: Returns Qgas as a dictionary with isotope values as its keys

        See Also
        --------
        :py:meth:`~radis.lbl.base.BaseFactory.Qgas_Qref_ratio`
        """
        if "id" in df1.columns:
            id_set = df1.id.unique()
            if len(id_set) > 1:
                raise NotImplementedError(">1 molecule.")
            else:
                self.warn(
                    "There shouldn't be a Column 'id' with a unique value",
                    "PerformanceWarning",
                )
                df1.attrs["id"] = int(id_set)

        if "molecule" in df1.attrs:
            molecule = df1.attrs["molecule"]  # used for ExoMol, which has no HITRAN-id
        else:
            molecule = get_molecule(df1.attrs["id"])
        state = self.input.state

        if "iso" in df1:
            iso_set = df1.iso.unique()
            if len(iso_set) == 1:
                self.warn(
                    "There shouldn't be a Column 'iso' with a unique value",
                    "PerformanceWarning",
                )
                iso = int(iso_set)
                Q = self._calc_Q(molecule, iso, state, Tgas)
                df1.attrs["Q"] = Q
                return Q
            else:
                Qgas_dict = {}
                for iso in iso_set:
                    Qgas_dict[iso] = self._calc_Q(molecule, iso, state, Tgas)
                return df1["iso"].map(Qgas_dict)

        else:  # "iso" not in df:
            if "gamvdW" in df1.columns:
                molecule = self.input.molecule

            iso = df1.attrs["iso"]
            Q = self._calc_Q(molecule, iso, state, Tgas)
            df1.attrs["Q"] = Q
            return Q

    def Qref_Qgas_ratio(self, df1, Tgas, Tref):
        """Calculate Qref/Qgas at temperature ``Tgas``, ``Tref``, for all lines
        of ``df1``. Returns a single value if all lines have the same Qref/Qgas ratio,
        or a column if they are different

        See Also
        --------
        :py:meth:`~radis.lbl.base.BaseFactory.Qgas`
        """

        if "id" in df1.columns:
            id_set = df1.id.unique()
            if len(id_set) > 1:
                raise NotImplementedError(">1 molecule.")
            else:
                self.warn(
                    "There shouldn't be a Column 'id' with a unique value",
                    "PerformanceWarning",
                )
                df1.attrs["id"] = int(id_set)

        if "molecule" in df1.attrs:
            molecule = df1.attrs["molecule"]  # used for ExoMol, which has no HITRAN-id
        # Specific to atomic data
        elif "gamvdW" in df1.columns:
            molecule = self.input.molecule
        else:
            molecule = get_molecule(df1.attrs["id"])
        state = self.input.state

        if "iso" in df1:
            iso_set = df1.iso.unique()
            if len(iso_set) == 1:
                self.warn(
                    "There shouldn't be a Column 'iso' with a unique value",
                    "PerformanceWarning",
                )
                iso = int(iso_set)
                Qgas = self._calc_Q(molecule, iso, state, Tgas)
                Qref = self._calc_Q(molecule, iso, state, Tref)
                df1.attrs["Qgas"] = Qgas
                df1.attrs["Qref"] = Qref
                Qref_Qgas = Qref / Qgas

            else:
                Qref_Qgas_ratio = {}
                for iso in iso_set:
                    Qgas = self._calc_Q(molecule, iso, state, Tgas)
                    Qref = self._calc_Q(molecule, iso, state, Tref)
                    Qref_Qgas_ratio[iso] = Qref / Qgas
                Qref_Qgas = df1["iso"].map(Qref_Qgas_ratio)

        else:
            iso = df1.attrs["iso"]
            Qgas = self._calc_Q(molecule, iso, state, Tgas)
            Qref = self._calc_Q(molecule, iso, state, Tref)
            df1.attrs["Qgas"] = Qgas
            df1.attrs["Qref"] = Qref
            Qref_Qgas = Qref / Qgas
        return Qref_Qgas

    def calc_linestrength_eq(self, Tgas):
        """Calculate linestrength at temperature Tgas correcting the database
        linestrength tabulated at temperature :math:`T_{ref}`.

        Parameters
        ----------
        Tgas: float (K)
            gas temperature

        Returns
        -------
        None: ``self.df1`` is updated directly with new column ``S``

        References
        ----------

        .. math::
            S(T) = S_0 \\frac{Q_{ref}}{Q_{gas}} \\operatorname{exp}\\left(-E_l \\left(\\frac{1}{T_{gas}}-\\frac{1}{T_{ref}}\\right)\\right) \\frac{1-\\operatorname{exp}\\left(\\frac{-\\omega_0}{Tgas}\\right)}{1-\\operatorname{exp}\\left(\\frac{-\\omega_0}{T_{ref}}\\right)}

        See Eq.(A11) in [Rothman-1998]_

        Notes
        -----
        Internals:

        (some more informations about what this function does)

        Starts with df1 which is still a copy of df0 loaded by
        :meth:`~radis.lbl.loader.DatabankLoader.load_databank`
        Updates linestrength in df1. Cutoff criteria is applied afterwards.

        .. minigallery:: radis.lbl.base.BaseFactory.calc_linestrength_eq
            :add-heading:

        See Also
        --------
        :py:func:`~radis.lbl.base.linestrength_from_Einstein`
        """

        Tref = self.input.Tref
        df1 = self.df1
        df1.attrs = self.df1.attrs

        if len(df1) == 0:
            return  # no lines

        self.profiler.start(
            "scaled_eq_linestrength", 2, "... Scaling equilibrium linestrength"
        )

        # %% Calculate line strength at desired temperature
        # -------------------------------------------------
        if self.molparam.terrestrial_abundances:
            # This calculation is based on equation (A11) in Rothman 1998: "JQSRT, vol.
            # 60, No. 5, pp. 665-710"

            # correct for Partition Function
            if "int" in df1.columns:
                df1["S"] = (
                    df1.int
                    * self.Qref_Qgas_ratio(df1, Tgas, Tref)
                    *
                    # ratio of Boltzman populations
                    exp(-hc_k * df1.El * (1 / Tgas - 1 / Tref))
                    *
                    # effect of stimulated emission
                    (1 - exp(-hc_k * df1.wav / Tgas))
                    / (1 - exp(-hc_k * df1.wav / Tref))
                )  # [cm-1/(molecules/cm-2)
            else:
                # An alternative strategy is to calculate the linestrength from the
                # Einstein A coefficient and the populations (see Klarenaar 2017 Eqn. 12)
                if not "gu" in df1:
                    if not "ju" in df1:
                        self._add_ju(df1)
                    self._calc_degeneracies(df1)
                Ia = self.get_lines_abundance(df1)
                df1["S"] = linestrength_from_Einstein(
                    df1.A, df1.gu, df1.El, Ia, df1.wav, self.Qgas(df1, Tgas), Tgas
                )

        else:
            # An alternative strategy is to calculate the linestrength from the
            # Einstein A coefficient and the populations (see Klarenaar 2017 Eqn. 12)
            if not "gu" in df1:
                if not "ju" in df1:
                    self._add_ju(df1)
                self._calc_degeneracies(df1)
            Ia = self.get_lines_abundance(df1)
            df1["S"] = linestrength_from_Einstein(
                df1.A, df1.gu, df1.El, Ia, df1.wav, self.Qgas(df1, Tgas), Tgas
            )

        assert "S" in self.df1

        self.profiler.stop("scaled_eq_linestrength", "Scaled equilibrium linestrength")

        return

    # %%
    def calc_populations_eq(self, Tgas):
        """Calculate upper state population for all active transitions in
        equilibrium case (only used in total power calculation)

        Parameters
        ----------
        Tgas: float (K)
            temperature

        Returns
        -------
        None:
            `nu` is stored in self.df1

        Notes
        -----
        Isotopes: these populations are not corrected for the isotopic abundance,
        i.e, abundance has to be accounted for if used for emission density
        calculations (based on Einstein A coefficient), but not for linestrengths
        (that include the abundance dependency already)

        References
        ----------
        Population of upper state follows a Boltzmann distribution:

        .. math::
            n_u = g_u \\frac{\\operatorname{exp}\\left(\\frac{-E_u}{T_{gas}}\\right)}{Q_{gas}}

        See Also
        --------
        :meth:`~radis.lbl.base.BaseFactory.calc_populations_noneq`,
        :meth:`~radis.lbl.base.BaseFactory._calc_populations_noneq_multiTvib`,
        :meth:`~radis.levels.partfunc.RovibPartitionFunction.at`
        """

        df1 = self.df1

        self.profiler.start("calc_eq_population", 2)

        # Calculate degeneracies
        # ----------------------------------------------------------------------

        if not "ju" in df1:
            self._add_ju(df1)

        if not "gu" in df1:
            self._calc_degeneracies(df1)

        # ... Make sure upper energy level is calculated (needed to compute populations)
        if not "Eu" in df1:
            self._add_Eu(df1)

        # Calculate population
        # ----------------------------------------------------------------------
        # equilibrium: Boltzmann in any case
        df1["nu"] = (
            df1.gu.values * exp(-hc_k * df1.Eu.values / Tgas) / self.Qgas(df1, Tgas)
        )

        assert "nu" in self.df1

        self.profiler.stop("calc_eq_population", "Calculated equilibrium populations")

        return

    def Qneq(self, df, Tvib, Trot, vib_distribution, rot_distribution, overpopulation):
        """Nonequilibrium partition function

        Returns
        -------
        column or float: depending if there are many isotopes or one"""
        self.profiler.start("part_function", 3)

        if "id" in df:
            id_set = df.id.unique()
            if len(id_set) > 1:
                raise NotImplementedError("> 1 molecules in same DataFrame")
            else:
                self.warn(
                    "There shouldn't be a Column 'id' with a unique value",
                    "PerformanceWarning",
                )
                df.attrs["id"] = int(id_set)
        molecule = get_molecule(df.attrs["id"])
        state = self.input.state

        if "iso" in df:
            Q_dict = {}
            iso_set = df.iso.unique()
            if len(iso_set) == 1:
                self.warn(
                    "There shouldn't be a Column 'iso' with a unique value",
                    "PerformanceWarning",
                )
            for iso in iso_set:
                parsum = self.get_partition_function_calculator(molecule, iso, state)
                if is_float(Tvib):
                    Q_dict[iso] = parsum.at_noneq(
                        Tvib,
                        Trot,
                        vib_distribution=vib_distribution,
                        rot_distribution=rot_distribution,
                        overpopulation=overpopulation,
                        update_populations=self.misc.export_populations,
                    )
                else:
                    Q_dict[iso] = parsum.at_noneq_3Tvib(
                        Tvib,
                        Trot,
                        vib_distribution=vib_distribution,
                        rot_distribution=rot_distribution,
                        overpopulation=overpopulation,
                        update_populations=self.misc.export_populations,
                    )
            Q = df["iso"].map(Q_dict)

        else:  # "iso" not in df:
            iso = df.attrs["iso"]
            parsum = self.get_partition_function_calculator(molecule, iso, state)
            if is_float(Tvib):
                Q = parsum.at_noneq(
                    Tvib,
                    Trot,
                    vib_distribution=vib_distribution,
                    rot_distribution=rot_distribution,
                    overpopulation=overpopulation,
                    update_populations=self.misc.export_populations,
                )
            else:
                Q = parsum.at_noneq_3Tvib(
                    Tvib,
                    Trot,
                    vib_distribution=vib_distribution,
                    rot_distribution=rot_distribution,
                    overpopulation=overpopulation,
                    update_populations=self.misc.export_populations,
                )
            df.attrs["Q"] = Q
        self.profiler.stop("part_function", "partition functions")
        return Q

    def Qneq_Qvib_Qrotu_Qrotl(
        self, df, Tvib, Trot, vib_distribution, rot_distribution, overpopulation
    ):
        """Nonequilibrium partition function; with the detail of
        vibrational partition function and rotational partition functions"""
        # TODO @ dev : implement the map(dict) approach to fill Q Qvib Qrotu Qrotl
        # note : Qrot already use a map(dict) so we need a map with 2 keys. Is it worth it?
        self.profiler.start("part_function", 3)

        if "id" in df:
            id_set = df.id.unique()
            if len(id_set) > 1:
                raise NotImplementedError("> 1 molecules in same DataFrame")
            else:
                self.warn(
                    "There shouldn't be a Column 'id' with a unique value",
                    "PerformanceWarning",
                )
                df.attrs["id"] = int(id_set)
        molecule = get_molecule(df.attrs["id"])
        state = self.input.state

        if "iso" in df:  #  multiple isotopes
            iso_set = df.iso.unique()
            if len(iso_set) == 1:
                self.warn(
                    "There shouldn't be a Column 'iso' with a unique value",
                    "PerformanceWarning",
                )

            if self.dataframe_type == "pandas":
                dgb = df.groupby(by=["iso"])
                for (iso), idx in dgb.indices.items():

                    # Get partition function for all lines
                    parsum = self.get_partition_function_calculator(
                        molecule, iso, state
                    )

                    if is_float(Tvib):
                        Q, Qvib, dfQrot = parsum.at_noneq(
                            Tvib,
                            Trot,
                            vib_distribution=vib_distribution,
                            rot_distribution=rot_distribution,
                            overpopulation=overpopulation,
                            returnQvibQrot=True,
                            update_populations=self.misc.export_populations,
                        )
                    else:
                        raise NotImplementedError(
                            "Cannot return detail of Qvib, Qrot for 3-Tvib mode"
                        )

                    # ... make sure PartitionFunction above is calculated with the same
                    # ... temperatures, rovibrational distributions and overpopulations
                    # ... as the populations of active levels (somewhere below)
                    print(df.columns)
                    df.loc[idx, "Qvib"] = Qvib
                    df.loc[idx, "Q"] = Q

                    # reindexing to get a direct access to Qrot database
                    # create the lookup dictionary
                    # dfQrot index is already 'viblvl'
                    dfQrot_dict = dict(list(zip(dfQrot.index, dfQrot.Qrot)))

                    dg = df.loc[idx]

                    # Add lower state Qrot
                    dg_sorted = dg.set_index(["viblvl_l"], inplace=False)
                    df.loc[idx, "Qrotl"] = dg_sorted.index.map(dfQrot_dict.get).values
                    # Add upper state energy
                    dg_sorted = dg.set_index(["viblvl_u"], inplace=False)
                    df.loc[idx, "Qrotu"] = dg_sorted.index.map(dfQrot_dict.get).values

                    if radis.config["DEBUG_MODE"]:
                        assert (df.loc[idx, "iso"] == iso).all()
            elif self.dataframe_type == "vaex":
                df["Qvib"] = vaex.vconstant(np.nan, df.length_unfiltered())
                df["Q"] = vaex.vconstant(np.nan, df.length_unfiltered())

                Q_dict = {}
                Qvib_dict = {}
                dfQrot_dict = {}
                for iso in iso_set:
                    # Get partition function for all lines
                    parsum = self.get_partition_function_calculator(
                        molecule, iso, state
                    )

                    if is_float(Tvib):
                        Q_dict[iso], Qvib_dict[iso], dfQrot = parsum.at_noneq(
                            Tvib,
                            Trot,
                            vib_distribution=vib_distribution,
                            rot_distribution=rot_distribution,
                            overpopulation=overpopulation,
                            returnQvibQrot=True,
                            update_populations=self.misc.export_populations,
                        )
                    else:
                        raise NotImplementedError(
                            "Cannot return detail of Qvib, Qrot for 3-Tvib mode"
                        )
                    # reindexing to get a direct access to Qrot database
                    # create the lookup dictionary
                    # dfQrot index is already 'viblvl'
                    dfQrot_dict[iso] = dict(list(zip(dfQrot.index, dfQrot.Qrot)))

                def update_Qvib(iso):
                    return Qvib_dict[iso]

                def update_Q(iso):
                    return Q_dict[iso]

                df["Qvib"] = df.apply(update_Qvib, arguments=[df.iso])
                df["Q"] = df.apply(update_Q, arguments=[df.iso])

                # # Add lower state Qrot
                # dg_sorted = dg.set_index(["viblvl_l"], inplace=False)
                # df.loc[idx, "Qrotl"] = dg_sorted.index.map(dfQrot_dict.get).values
                # # Add upper state energy
                # dg_sorted = dg.set_index(["viblvl_u"], inplace=False)
                # df.loc[idx, "Qrotu"] = dg_sorted.index.map(dfQrot_dict.get).values
                def update_Qrot(viblvl, iso):
                    return dfQrot_dict[iso].get(viblvl)
                    # if iso_df == iso:
                    #     return dfQrot_dict.get(val)
                    # else:
                    #     return val

                # Add lower state Qrot
                df["Qrotl"] = df.apply(update_Qrot, arguments=[df.viblvl_l, df.iso])
                # Add upper state energy
                df["Qrotu"] = df.apply(update_Qrot, arguments=[df.viblvl_u, df.iso])

            Q, Qvib, Qrotu, Qrotl = df.Q, df.Qvib, df.Qrotu, df.Qrotl

        else:
            iso = int(self.input.isotope)

            parsum = self.get_partition_function_calculator(molecule, iso, state)

            if is_float(Tvib):
                Q, Qvib, dfQrot = parsum.at_noneq(
                    Tvib,
                    Trot,
                    vib_distribution=vib_distribution,
                    rot_distribution=rot_distribution,
                    overpopulation=overpopulation,
                    returnQvibQrot=True,
                    update_populations=self.misc.export_populations,
                )
            else:
                raise NotImplementedError(
                    "Cannot return detail of Qvib, Qrot for 3-Tvib mode"
                )

            # ... make sure PartitionFunction above is calculated with the same
            # ... temperatures, rovibrational distributions and overpopulations
            # ... as the populations of active levels (somewhere below)
            df.attrs["Qvib"] = Qvib
            df.attrs["Q"] = Q
            assert "Qvib" not in df.columns
            assert "Q" not in df.columns

            # reindexing to get a direct access to Qrot database
            # create the lookup dictionary
            # dfQrot index is already 'viblvl'
            dfQrot_dict = dict(list(zip(dfQrot.index, dfQrot.Qrot)))

            if self.dataframe_type == "pandas":
                dg = df.loc[:]

                # Add lower state Qrot
                dg_sorted = dg.set_index(["viblvl_l"], inplace=False)
                df.loc[:, "Qrotl"] = dg_sorted.index.map(dfQrot_dict.get).values
                # Add upper state energy
                dg_sorted = dg.set_index(["viblvl_u"], inplace=False)
                df.loc[:, "Qrotu"] = dg_sorted.index.map(dfQrot_dict.get).values
            elif self.dataframe_type == "vaex":
                dg = df
                # Add lower state Qrot
                df["Qrotl"] = df["viblvl_l"].apply(lambda x: dfQrot_dict.get(x))
                # Add upper state energy
                df["Qrotu"] = df["viblvl_u"].apply(lambda x: dfQrot_dict.get(x))

            Q, Qvib, Qrotu, Qrotl = Q, Qvib, df.Qrotu, df.Qrotl

        self.profiler.stop("part_function", "partition functions")
        return Q, Qvib, Qrotu, Qrotl

    # %%
    def calc_populations_noneq(
        self,
        Tvib,
        Trot,
        vib_distribution="boltzmann",
        rot_distribution="boltzmann",
        overpopulation=None,
    ):
        """Calculate upper and lower state population for all active
        transitions, as well as all levels (through
        :meth:`~radis.levels.partfunc.RovibPartitionFunction.at_noneq`)

        Parameters
        ----------
        Tvib, Trot: float (K)
            temperatures
        vib_distribution: ``'boltzmann'``, ``'treanor'``
            vibrational level distribution
        rot_distribution: ``'boltzmann'``
            rotational level distribution
        overpopulation: dict, or ``None``
            dictionary of overpopulation factors for vibrational levels

        Returns
        -------
        None: `nu`, `nl`, `nu_vib`, `nl_vib` are stored in self.df1

        Notes
        -----
        Isotopic abundance:

        Note that these populations are not corrected for the isotopic abundance,
        i.e, abundance has to be accounted for if used for emission density
        calculations (based on Einstein A coefficient), but not for linestrengths
        (that include the abundance dependency already)

        All populations:

        This method calculates populations of emitting and absorbing levels.
        Populations of all levels (even the one not active on the spectral
        range considered) are calculated during the Partition function calculation.
        See: :meth:`~radis.levels.partfunc.RovibPartitionFunction.at_noneq`

        References
        ----------
        Boltzmann vibrational distributions

        .. math::

            n_{vib}=\\frac{g_{vib}}{Q_{vib}} \\operatorname{exp}\\left(\\frac{-E_{vib}}{T_{vib}}\\right)

        or Treanor vibrational distributions

        .. math::

            n_{vib}=\\frac{g_{vib}}{Qvib} \\operatorname{exp}\\left(-\\left(\\frac{E_{vib,harm}}{T_{vib}}+\\frac{E_{vib,anharm}}{T_{rot}}\\right)\\right)

        Overpopulation of vibrational levels

        .. math::

            n_{vib}=\\alpha n_{vib}

        Boltzmann rotational distributions

        .. math::

            n_{rot}=\\frac{g_{rot}}{Q_{rot}} \\operatorname{exp}\\left(\\frac{-E_{rot}}{T_{rot}}\\right)

        Final rovibrational population of one level

        .. math::

            n=n_{vib} n_{rot} \\frac{Q_{rot} Q_{vib}}{Q}

        See Also
        --------
        :meth:`~radis.lbl.base.BaseFactory.calc_populations_eq`,
        :meth:`~radis.lbl.base.BaseFactory._calc_populations_noneq_multiTvib`,
        :meth:`~radis.levels.partfunc.RovibPartitionFunction.at_noneq`
        """

        # Check inputs
        if overpopulation is None:
            overpopulation = {}

        df = self.df1

        self.profiler.start("calc_noneq_population", 2)

        if len(df) == 0:
            return  # no lines in database, no need to go further

        # Get vibrational levels for both upper and lower states
        if not ("viblvl_u" in df and not "viblvl_l" in df):
            from radis.lbl.bands import add_bands

            add_bands(
                df,
                dbformat=self.params.dbformat,
                lvlformat=self.params.levelsfmt,
                dataframe_type=self.dataframe_type,
                verbose=self.verbose,
            )
            assert "viblvl_u" in df
            assert "viblvl_l" in df

        # %%

        #  Derive populations
        if not self.misc.export_rovib_fraction:
            if overpopulation != {}:
                raise NotImplementedError(
                    "Overpopulation not implemented in multi-Tvib mode"
                )
            # ... vibrational distribution
            if vib_distribution == "boltzmann":
                df["nu_vib_x_Qvib"] = df.gvibu * exp(-hc_k * df.Evibu / Tvib)
                df["nl_vib_x_Qvib"] = df.gvibl * exp(-hc_k * df.Evibl / Tvib)
            elif vib_distribution == "treanor":
                raise NotImplementedError("TO DO!")  #!!!TODO
            else:
                raise ValueError(
                    "Unknown vibrational distribution: {0}".format(vib_distribution)
                )

            # ... Rotational distributions
            if rot_distribution == "boltzmann":
                df["nu_rot_x_Qrot"] = df.grotu * exp(-df.Erotu * hc_k / Trot)
                df["nl_rot_x_Qrot"] = df.grotl * exp(-df.Erotl * hc_k / Trot)
            else:
                raise ValueError(
                    "Unknown rotational distribution: {0}".format(rot_distribution)
                )

            # ... Partition functions
            Qneq = self.Qneq(
                df,
                Tvib,
                Trot,
                vib_distribution=vib_distribution,
                rot_distribution=rot_distribution,
                overpopulation=overpopulation,
            )

            # ... Total
            df["nu"] = df.nu_vib_x_Qvib * df.nu_rot_x_Qrot / Qneq
            df["nl"] = df.nl_vib_x_Qvib * df.nl_rot_x_Qrot / Qneq

        else:  # self.misc.export_rovib_fraction:
            # ... Partition functions
            Q, Qvib, Qrotu, Qrotl = self.Qneq_Qvib_Qrotu_Qrotl(
                df,
                Tvib,
                Trot,
                vib_distribution=vib_distribution,
                rot_distribution=rot_distribution,
                overpopulation=overpopulation,
            )

            # ... vibrational distribution
            if vib_distribution == "boltzmann":
                # equation generated with @pytexit.py2tex > see docstrings.
                df["nu_vib"] = df.gvibu / Qvib * exp(-hc_k * df.Evibu / Tvib)
                df["nl_vib"] = df.gvibl / Qvib * exp(-hc_k * df.Evibl / Tvib)
            elif vib_distribution == "treanor":
                df["nu_vib"] = (
                    df.gvibu
                    / Qvib
                    * exp(-hc_k * (df.Evibu_h / Tvib + df.Evibu_a / Trot))
                )
                df["nl_vib"] = (
                    df.gvibl
                    / Qvib
                    * exp(-hc_k * (df.Evibl_h / Tvib + df.Evibl_a / Trot))
                )
            else:
                raise ValueError(
                    "Unknown vibrational distribution: {0}".format(vib_distribution)
                )

            # ... Add vibrational-specific overpopulation factors
            if overpopulation != {}:
                for viblvl, ov in overpopulation.items():
                    if ov != 1:
                        df.loc[df.viblvl_u == viblvl, "nu_vib"] *= ov
                        df.loc[df.viblvl_l == viblvl, "nl_vib"] *= ov

            # ... Rotational distributions
            if rot_distribution == "boltzmann":
                df["nu_rot"] = df.grotu / df.Qrotu * exp(-df.Erotu * hc_k / Trot)
                df["nl_rot"] = df.grotl / df.Qrotl * exp(-df.Erotl * hc_k / Trot)
            else:
                raise ValueError(
                    "Unknown rotational distribution: {0}".format(rot_distribution)
                )

            # ... Total
            df["nu"] = df.nu_vib * df.nu_rot * (Qrotu * Qvib / Q)
            df["nl"] = df.nl_vib * df.nl_rot * (Qrotl * Qvib / Q)

        if __debug__:
            assert "nu" in self.df1
            assert "nl" in self.df1
            self.assert_no_nan(self.df1, "nu")
            self.assert_no_nan(self.df1, "nl")

        self.profiler.stop(
            "calc_noneq_population", "Calculated nonequilibrium populations"
        )

        return

    # %%
    def _calc_populations_noneq_multiTvib(
        self,
        Tvib,
        Trot,
        vib_distribution="boltzmann",
        rot_distribution="boltzmann",
        overpopulation=None,
    ):
        """Calculate upper and lower state population for all active
        transitions, as well as all levels (through
        :meth:`~radis.levels.partfunc.RovibPartitionFunction.at_noneq`)

        Parameters
        ----------
        Tvib, Trot: float (K)
            temperatures
        vib_distribution: ``'boltzmann'``, ``'treanor'``
            vibrational level distribution
        rot_distribution: ``'boltzmann'``
            rotational level distribution
        overpopulation: dict, or ``None``
            dictionary of overpopulation factors for vibrational levels

        Notes
        -----
        Isotopic abundance:

        Note that these populations are not corrected for the isotopic abundance,
        i.e, abundance has to be accounted for if used for emission density
        calculations (based on Einstein A coefficient), but not for linestrengths
        (that include the abundance dependency already)

        All populations:

        This method calculates populations of emitting and absorbing levels.
        Populations of all levels (even the one not active on the spectral
        range considered) are calculated during the Partition function calculation.
        :meth:`~radis.levels.partfunc.RovibPartitionFunction.at_noneq`

        Todo someday:

        - so far it's a 3 Tvib model, hardcoded. make it a N-vibrational model,
          with lists / dictionary?

        See Also
        --------
        :meth:`~radis.lbl.base.BaseFactory.calc_populations_eq`,
        :meth:`~radis.lbl.base.BaseFactory.calc_populations_noneq`,
        :meth:`~radis.levels.partfunc.RovibPartitionFunction.at_noneq_3Tvib`
        """

        # Check inputs
        if overpopulation is None:
            raise NotImplementedError(
                "Overpopulation not implemented in multi-Tvib mode"
            )
        Tvib1, Tvib2, Tvib3 = Tvib

        df = self.df1

        self.profiler.start("calc_noneq_population_multiTvib", 2)

        if len(df) == 0:
            return  # no lines in database, no need to go further

        # partition function
        # ... unlike the (tabulated) equilibrium case, here we recalculate it from
        # scratch

        #  Derive populations
        # ... vibrational distribution
        if vib_distribution == "boltzmann":
            nu_vib1Qvib1 = df.gvibu * exp(-hc_k * df.Evib1u / Tvib1)
            nl_vib1Qvib1 = df.gvibl * exp(-hc_k * df.Evib1l / Tvib1)
            nu_vib2Qvib2 = df.gvibu * exp(-hc_k * df.Evib2u / Tvib2)
            nl_vib2Qvib2 = df.gvibl * exp(-hc_k * df.Evib2l / Tvib2)
            nu_vib3Qvib3 = df.gvibu * exp(-hc_k * df.Evib3u / Tvib3)
            nl_vib3Qvib3 = df.gvibl * exp(-hc_k * df.Evib3l / Tvib3)
        elif vib_distribution == "treanor":
            # fmt: off
            nu_vib1Qvib1 = df.gvibu * exp(-hc_k * (df.Evib1u_h / Tvib1 + df.Evib1u_a / Trot))
            nl_vib1Qvib1 = df.gvibl * exp(-hc_k * (df.Evib1l_h / Tvib1 + df.Evib1l_a / Trot))
            nu_vib2Qvib2 = df.gvibu * exp(-hc_k * (df.Evib2u_h / Tvib2 + df.Evib2u_a / Trot))
            nl_vib2Qvib2 = df.gvibl * exp(-hc_k * (df.Evib2l_h / Tvib2 + df.Evib2l_a / Trot))
            nu_vib3Qvib3 = df.gvibu * exp(-hc_k * (df.Evib3u_h / Tvib3 + df.Evib3u_a / Trot))
            nl_vib3Qvib3 = df.gvibl * exp(-hc_k * (df.Evib3l_h / Tvib3 + df.Evib3l_a / Trot))
            # fmt: on
        else:
            raise ValueError(
                "Unknown vibrational distribution: {0}".format(vib_distribution)
            )

        if overpopulation != {}:
            raise NotImplementedError(overpopulation)
        # Not Implemented:
        #        if overpopulation != {}:
        #            if not ('viblvl_u' in df and not 'viblvl_l' in df):
        #                from radis.lbl.bands import add_bands
        #                df = add_bands(df, dbformat=self.params.dbformat, verbose=self.verbose)
        #                assert 'viblvl_u' in df
        #                assert 'viblvl_l' in df
        #
        #            for viblvl, ov in overpopulation.items():
        #                if ov != 1:
        #                    df.loc[df.viblvl_u==viblvl, 'nu_vib'] *= ov
        #                    df.loc[df.viblvl_l==viblvl, 'nl_vib'] *= ov

        # ... Rotational distributions
        # that would require Qrot, which we dont have (NotImplemented
        # for 3 temperatures). Let's just get the total

        # ... Total
        if rot_distribution == "boltzmann":
            # ... total
            Qneq = self.Qneq(
                df,
                Tvib,
                Trot,
                vib_distribution=vib_distribution,
                rot_distribution=rot_distribution,
                overpopulation=overpopulation,
            )

            df["nu"] = (
                nu_vib1Qvib1
                * nu_vib2Qvib2
                * nu_vib3Qvib3
                * df.grotu
                * exp(-df.Erotu * hc_k / Trot)
                / Qneq
            )
            df["nl"] = (
                nl_vib1Qvib1
                * nl_vib2Qvib2
                * nl_vib3Qvib3
                * df.grotl
                * exp(-df.Erotl * hc_k / Trot)
                / Qneq
            )

        else:
            raise ValueError(
                "Unknown rotational distribution: {0}".format(rot_distribution)
            )

        assert "nu" in self.df1
        assert "nl" in self.df1

        self.profiler.stop(
            "calc_noneq_population_multiTvib",
            "Calculated nonequilibrium populations (multiTvib)",
        )

        return

    def get_lines(self):
        """Return lines if self.misc.export_lines is True, else get None."""

        if self.misc.export_lines:
            return self.df1
        else:
            return None

    # %% Get populations
    def get_populations(self, levels="vib"):
        """For all molecules / isotopes / electronic states, lookup energy
        levels as calculated in partition function calculators, and (if
        calculated) populations, and returns as a dictionary.

        Parameters
        ----------

        levels: ``'vib'``, ``'rovib'``, list of these, or ``None``
            what levels to get. Note that ``'rovib'`` can yield large Spectrum objects.

        Returns
        -------

        pops: dict
            Structure::

                {molecule: {isotope: {electronic_state: {'vib': pandas Dataframe,    # (copy of) vib levels
                                                         'rovib': pandas Dataframe,  # (copy of) rovib levels
                                                         'Ia': float    # isotopic abundance
                                                         }}}}

        See Also
        --------

        :meth:`~radis.lbl.base.BaseFactory.get_energy_levels`
        """

        # Check input
        if levels is None or levels is False:
            return {}
        if isinstance(levels, str):
            levels = [levels]
        for l in levels:
            EXPECTED = ["vib", "rovib"]
            if l not in EXPECTED:
                raise ValueError(
                    "Unexpect type of levels to return {0}. Expected one of {1}".format(
                        l, EXPECTED
                    )
                )

        # To get isotopic abundance
        # placeholder # TODO: replace with attributes of Isotope>ElectronicState objects
        molpar = self.molparam

        pops = {}
        # Loop over molecules, isotopes, electronic states
        for molecule in [self.input.molecule]:
            pops[molecule] = {}

            for isotope in self._get_isotope_list(molecule):
                pops[molecule][isotope] = {}

                id = get_molecule_identifier(molecule)
                # fetch all table directly
                params = molpar.df.loc[(id, isotope)]
                # placeholder # TODO: replace with attributes of Isotope>ElectronicState objects
                Ia = params.abundance

                for electronic_state in list(self.input.state):
                    pops[molecule][isotope][electronic_state] = {}

                    # Add vib or rovib levels
                    energies = self.get_energy_levels(
                        molecule, isotope, electronic_state
                    )
                    for level_type in levels:

                        if level_type == "vib":
                            assert "viblvl" in list(energies.keys())
                            # only get one entry per vibrational level
                            pop = energies.drop_duplicates("viblvl")  # is a copy
                            # remove unnecessary keys (all rotational specific)
                            for k in ["E", "j", "gj", "Erot", "grot", "n"]:
                                try:
                                    del pop[k]
                                except KeyError:
                                    pass

                        elif level_type == "rovib":
                            pop = energies.copy()  # is a copy

                        else:
                            raise ValueError(
                                "Unknown level type: {0}".format(level_type)
                            )

                        # Store
                        pops[molecule][isotope][electronic_state][level_type] = pop

                    # Add extra information (isotope - electronic state specific)
                    pops[molecule][isotope][electronic_state]["Ia"] = Ia

        # Note: all dataframes should be copies, else it gets dangerous if
        # exported in a Spectrum but still connected to the Factory
        return pops

    def calc_linestrength_noneq(self):
        """Calculate linestrengths at non-LTE

        Parameters
        ----------
        Pre-requisite:

            lower state population `nl` has already been calculated by
            :meth:`~radis.lbl.base.BaseFactory.calc_populations_noneq`


        Returns
        -------
        None
            Linestrength `S` added in self.df


        Notes
        -----

        Internals:

        (some more informations about what this function does)

        Starts with df1 which is was a copy of df0 loaded by load_databank(),
        with non-equilibrium quantities added and populations already calculated.
        Updates linestrength in df1. Cutoff criteria is applied afterwards.

        See Also
        --------

        :py:meth:`~radis.lbl.base.BaseFactory.calc_populations_noneq`,
        :py:meth:`~radis.lbl.base.BaseFactory.calc_emission_integral`,
        :py:func:`~radis.lbl.base.linestrength_from_Einstein`

        """

        df = self.df1
        df.attrs = self.df1.attrs
        Tref = self.input.Tref

        if len(df) == 0:
            return  # no lines in database, no need to go further

        self.profiler.start("scaled_non_eq_linestrength", 2)

        try:
            df["nl"]
        except KeyError:
            raise KeyError("Calculate populations first")

        # Correct linestrength

        # ... populations without abundance dependance (already in linestrength)
        nu = df.nu  # Note: populations are not corrected for abundance
        nl = df.nl
        # ... remove Qref, nref, etc.
        # start from for tabulated linestrength
        if self.dataframe_type == "pandas":
            line_strength = df.int.copy()  # TODO: savememory; replace the "int" column
        elif self.dataframe_type == "vaex":
            line_strength = df.int
        if not self.molparam.terrestrial_abundances:
            raise NotImplementedError(
                "Formula not corrected for non-terrestrial isotopic abundances"
            )

        # ... correct for lower state population
        line_strength /= df.gl * exp(-hc_k * df.El / Tref) / self.Qgas(df, Tref)
        line_strength *= nl

        # ... correct effect of stimulated emission
        line_strength /= 1 - exp(-hc_k * df.wav / Tref)
        line_strength *= 1 - df.gl / df.gu * nu / nl
        df["S"] = line_strength

        self.profiler.stop(
            "scaled_non_eq_linestrength", "scaled nonequilibrium linestrength"
        )

        return  # df1 automatically updated

    # %%
    def calc_emission_integral(self):
        r"""Calculate the emission integral (in :math:`mW/sr`) of all lines in DataFrame ``df1``.

        .. math::

            E_i=\frac{n_u A_{ul}}{4 \pi} \Delta E_{ul}

        Where :math:`A_{ul}` (:math:`s^{-1}`) is the Einstein coefficient of the corresponding line,
        :math:`n_u` (in :math:`cm^{-3}/cm^{-3}` is the fraction of the molecule population in the upper rovibrational state,
        and :math:`\Delta E_{ul}` the transition energy.

        Emission Integral is a non usual quantity introduced in RADIS as an
        equivalent for emission calculations of the Linestrength quantity used in absorption calculations.

        The emission integral is later multiplied by the total density :math:`n_tot` and the lineshape :math:`\Phi_i` to obtain
        the spectral emission coefficient :math:`\epsilon_i` associated to each line.

        .. math::

            \epsilon_i(\lambda) = E_i \cdot n_{tot} \cdot \Phi_i(\lambda)

        Which are afterwards summed over all N lines to obtain the total emission coefficient :

        .. math::

            \epsilon(\lambda) = \sum_i^N {\epsilon_i}(\lambda)

        Returns
        -------
        None
            Emission integral `Ei` added in ``df1``

        See Also
        --------
        :py:meth:`~radis.lbl.base.BaseFactory.calc_linestrength_noneq`
        """

        df = self.df1

        self.profiler.start("calc_emission_integral", 2)

        if len(df) == 0:
            return  # no lines in database, no need to go further

        try:
            df["nu"]
        except KeyError:
            raise KeyError("Calculate populations first")

        # Calculation

        # adim. (#/#) (multiplied by n_tot later)
        n_u = df["nu"]
        # correct for abundance
        n_ua = n_u * self.get_lines_abundance(df)

        A_ul = df["Aul"]  # (s-1)

        if self.dataframe_type == "pandas":
            DeltaE = cm2J(df.wav)  # (cm-1) -> (J)
        elif self.dataframe_type == "vaex":
            DeltaE = cm2J_vaex(df.wav)  # (cm-1) -> (J)
        Ei = n_ua * A_ul / 4 / pi * DeltaE  # (W/sr)

        Ei *= 1e3  # (W/sr) -> (mW/sr)
        df["Ei"] = Ei

        self.profiler.stop("calc_emission_integral", "calculated emission integral")

        return

    # %%
    def _cutoff_linestrength(self, cutoff=None):
        """Discard linestrengths that are lower that this, to reduce
        calculation times. Set the number of lines cut in
        ``self._Nlines_cutoff``

        Parameters
        ----------

        cutoff: float (unit of linestrength:  cm-1/(molecule.cm-2))
            discard linestrengths that are lower that this, to reduce calculation
            times. If 0, no cutoff. Default 0

        Notes
        -----

        # TODO:

        turn linestrength cutoff criteria in 'auto' mode that adjusts linestrength
        calculations based an error percentage criteria
        """

        # Update defaults
        if cutoff is not None:
            self.params.cutoff = cutoff

        # Load variables
        cutoff = self.params.cutoff
        verbose = self.verbose
        df = self.df1

        if len(df) == 0:  # no lines
            self._Nlines_cutoff = None
            return

        if cutoff <= 0:
            self._Nlines_cutoff = 0
            return  # dont update self.df1

        self.profiler.start("applied_linestrength_cutoff", 2)

        # Cutoff:
        b = df.S <= cutoff
        Nlines_cutoff = b.sum()

        # Estimate time gained
        # TODO: Add a better formula to estimate time gained during broadening process
        """ Previous method used was:
            expected_broadening_time_gain = (
                self._broadening_time_ruleofthumb * Nlines_cutoff * len(self.wbroad_centered)
            )
        """

        # Estimate error being made:
        if self.warnings["LinestrengthCutoffWarning"] != "ignore":

            if self.dataframe_type == "vaex":
                error_cutoff = df[b].sum(df[b].S) / df.sum(df.S) * 100
            else:
                error_cutoff = df.S[b].sum() / df.S.sum() * 100

            if verbose >= 2:
                print(
                    "Discarded {0:.2f}% of lines (linestrength<{1}cm-1/(#.cm-2))".format(
                        Nlines_cutoff / len(df) * 100, cutoff
                    )
                    + " Estimated error: {0:.2f}%".format(error_cutoff)
                )
            if error_cutoff > self.misc.warning_linestrength_cutoff:
                self.warn(
                    "Estimated error after discarding lines is large: {0:.2f}%".format(
                        error_cutoff
                    )
                    + ". Consider reducing cutoff",
                    "LinestrengthCutoffWarning",
                )

        try:
            if self.dataframe_type == "pandas":
                assert sum(~b) > 0
            elif self.dataframe_type == "vaex":
                assert (~b).sum() > 0
        except AssertionError as err:
            self.plot_linestrength_hist(cutoff=cutoff)
            raise AssertionError(
                f"All lines discarded! Please increase cutoff (currently : {cutoff:.1e}). "
                + "In your case: (min,max,mean)=({0:.2e},{1:.2e},{2:.2e}".format(
                    df.S.min(), df.S.max(), df.S.mean()
                )
                + "cm-1/(#.cm-2)). See histogram"
            ) from err

        # update df1:
        if self.dataframe_type == "pandas":
            self.df1 = pd.DataFrame(df[~b])
        elif self.dataframe_type == "vaex":
            self.df1 = df[~b]
            self.df1.attrs = df.attrs

        #        df.drop(b.index, inplace=True)   # performance: was not faster
        # ... @dev performance: quite long to select here, but I couldn't find a faster
        # ... alternative
        # TODO: remove useless columns in df1 to save memory
        # Note @EP : with Vaex; the selection should be updated here

        # Ensures abundance, molar mass and partition functions are transferred
        # (needed if they are attributes and not isotopes)
        transfer_metadata(df, self.df1, [k for k in df_metadata if k in df.attrs])
        # assert len(self.df1.attrs) > 0

        # Store number of lines cut (for information)
        self._Nlines_cutoff = Nlines_cutoff

        self.profiler.stop("applied_linestrength_cutoff", "Applied linestrength cutoff")

        return

    # %% ======================================================================
    # PRIVATE METHODS - UTILS
    # (cleaning)
    # ---------------------------------
    # _reinitialize_factory
    # _check_inputs
    # plot_populations()

    # XXX =====================================================================

    def _reinitialize(self):
        """Reinitialize Factory before a new spectrum is calculated. It does:

        - create new line Dataframe ``df1`` that will be scaled later with new populations
        - clean some objects if needed to save memory
        - delete populations from RovibrationalPartitionFunction objects

        If in save_memory mode, removes the line database (``self.df0``). This
        function is called after the scaled line database (``self.df1``) has been
        created.
        It saves a lot of memory but prevents the user from calculating a new
        spectrum without reloading the database.

        Returns
        -------

        None:
            but creates ``self.df1`` from ``self.df0``
        """
        if __debug__:
            printdbg("called ._clean_factory()")

        self.profiler.start("reinitialize", 2)

        keep_initial_database = not self.save_memory

        self.profiler.start("copy_database", 3)

        if keep_initial_database:

            # Create new line Dataframe
            # ... Operate on a duplicate dataframe to make it possible to do different
            # ... runs without reloading database
            self.df1 = self.df0.copy()
            self.df1.attrs = self.df0.attrs

            # abundance and molar_mass should have been copied even if they are attributes
            # (only 1 molecule, 1 isotope) and not a column (line specific) in the database
            # @dev: this brings a lot of performance improvement, but sometimes fail.
            # | here we ensure that the DataFrame has the values:
            transfer_metadata(
                self.df0, self.df1, [k for k in df_metadata if hasattr(self.df0, k)]
            )

        else:
            self.df1 = self.df0  # self.df0 will be deleted
            del self.df0  # delete attribute name
        self.profiler.stop("copy_database", "Copying database")

        self.profiler.start("memory_usage_warning", 3)
        # Check memory size
        if self.dataframe_type == "pandas":
            try:
                # Retrieving total user RAM
                mem = virtual_memory()
                mem = mem.total  # total physical memory available
                # Checking if object type column exists
                if "O" in self.df1.dtypes.unique():
                    limit = mem / 25  # 4% of user RAM
                    self.warn(
                        "'object' type column found in database, calculations and "
                        + "memory usage would be faster with a numeric type. Possible "
                        + "solution is to not use 'save_memory' and convert the columns to dtype.",
                        "PerformanceWarning",
                    )
                else:
                    limit = mem / 2  # 50 % of user RAM

                # Note: the difference between deep=True and deep=False is around 4 times
                if self.dataframe_type == "pandas":
                    df_size = self.df1.memory_usage(deep=False).sum()

                    if df_size > limit:
                        self.warn(
                            "Line database is large: {0:.0f} Mb".format(df_size * 1e-6)
                            + ". Consider using save_memory "
                            + "option, if you don't need to reuse this factory to calculate new spectra",
                            "MemoryUsageWarning",
                        )
                elif self.dataframe_type == "vaex":
                    if self.verbose:
                        print("Using Vaex to save memory")
            except ValueError:  # had some unexplained ValueError: __sizeof__() should return >= 0
                pass

        self.profiler.stop("memory_usage_warning", "Check Memory usage of database")

        self.profiler.start("reset_population", 3)
        # Reset populations from RovibrationalPartitionFunctions objects
        molecule = self.input.molecule
        state = self.input.state
        for isotope in self._get_isotope_list(molecule):
            # ... Get partition function calculator
            try:
                parsum = self.get_partition_function_calculator(
                    molecule, isotope, state
                )
            except KeyError:
                # Partition function calculator not defined but maybe it wont
                # be needed (ex: only equilibrium calculations). Continue
                if __debug__:
                    printdbg(
                        "parsum[{0}][{1}][{2}]".format(molecule, isotope, state)
                        + " not defined."
                    )
            else:
                # ... Reset it
                parsum.reset_populations()
        self.profiler.stop("reset_population", "Reset populations")

        self.profiler.stop("reinitialize", "Reinitialize database")

    def _check_inputs(self, mole_fraction, Tmax):
        """Check spectrum inputs, add warnings if suspicious values.

        Also check that line databases look appropriate for the temperature Tmax
        considered

        Parameters
        ----------

        Tmax: float
            Tgas at equilibrium, or max(Tgas, Tvib, Trot) at nonequilibrium
        """

        # Check mole fractions
        if mole_fraction is None:
            raise ValueError("Set mole_fraction")
        if mole_fraction > 1:
            self.warn("mole_fraction is > 1", "InputConditionsWarning")

        # Check temperature range
        if Tmax > 700 and self.params.dbformat in ["hitran"]:
            self.warn(
                "HITRAN is valid for low temperatures (typically < 700 K). "
                + "For higher temperatures you may need HITEMP or CDSD. See the "
                + "'databank=' parameter",
                "HighTemperatureWarning",
            )

        # Also check some computation parameters:

        # Checks there if there is change in wstep value if initial wstep != "auto" (could happen if users modified the _wstep value directly)
<<<<<<< HEAD
        if (
            self._wstep != "auto"
        ):  # TODO refactor : rename self._wstep and remove it from SpectrumFactory.__slots__
=======
        if self._wstep != "auto":
            print(self._wstep)
            print(self.params.wstep)
>>>>>>> 4a08a8b0
            assert self._wstep == self.params.wstep
        if (
            self._sparse_ldm != "auto"
        ):  # TODO refactor : rename self._sparse_ldm and remove it from SpectrumFactory.__slots__
            assert self._sparse_ldm == self.params.sparse_ldm

        # Checks there if there is change in truncation value
        # (except in the case where truncation is None, where we set it to be the full range)
        if self.params.truncation is not None:
            assert self.truncation == self.params.truncation

        # Check neighbour lines wasn't changed since first initialisation
        # (can create problems if database is not reloaded
        if self._neighbour_lines != self.params.neighbour_lines:
            raise AssertionError(
                f"neighbour_lines value changed from {self._neighbour_lines} to "
                + f"{self.params.neighbour_lines}. Did you reset it manually ? This is currently forbidden as new "
                + "lines won't be retrieved from the database"
            )
            # note @dev:  could be implemented; i.e. send `neighbour_lines` to load_databank instead of SpectrumFactory initialisation

    def plot_populations(self, what="vib", isotope=None, nfig=None):
        """Plot populations currently calculated in factory.

        Plot populations of all levels that participate in the partition function.
        Output is different from the
        Spectrum :py:meth:`~radis.spectrum.spectrum.Spectrum.plot_populations` method,
        where only the levels that directly contribute to the spectrum are shown

        Note: only valid after calculating non_eq spectrum as it uses the
        partition function calculator object

        Parameters
        ----------

        what: 'vib', 'rovib'
            what levels to plot

        isotope: int, or ``None``
            which isotope to plot. If ``None`` and if there are more than one isotope,
            raises an error.

        Other Parameters
        ----------------

        nfig: int, or str
            on which Figure to plot. Default ``None``
        """

        import matplotlib.pyplot as plt

        # Check inputs
        assert what in ["vib", "rovib"]
        if isotope is None:
            if type(self.input.isotope) is int:  # only one isotope. Use it.
                isotope = self.input.isotope
            else:
                raise ValueError("isotope number is needed")

        # Get levels
        molecule = self.input.molecule
        state = self.input.state
        levels = self.get_partition_function_calculator(molecule, isotope, state).df
        if what == "vib":
            E, n, g = levels["Evib"], levels["nvib"], levels["gvib"]
        elif what == "rovib":
            E, n = levels["E"], levels["n"]
            if "g" in list(levels.keys()):
                g = levels["g"]
            elif all_in(["gvib", "grot"], list(levels.keys())):
                g = levels["gvib"] * levels["grot"]
            else:
                raise ValueError(
                    "either g, or gvib+grot must be defined to "
                    + "calculate total degeneracy. Got: {0}".format(list(levels.keys()))
                )

        # Plot
        set_style()
        plt.figure(num=nfig)
        plt.plot(E, n / g, "ok")
        plt.xlabel("Energy (cm-1)")
        plt.ylabel("Population (n / g)")
        plt.yscale("log")
        fix_style()


def get_wavenumber_range(
    wmin=None,
    wmax=None,
    wunit=Default("cm-1"),
    wavenum_min=None,
    wavenum_max=None,
    wavelength_min=None,
    wavelength_max=None,
    medium="air",
    return_input_wunit=False,
):
    """Returns wavenumber based on whatever input was given: either ν_min,
    ν_max directly, or λ_min, λ_max  in the given propagation ``medium``.

    Parameters
    ----------
    medium: ``'air'``, ``'vacuum'``
        propagation medium
    wmin, wmax: float, or `~astropy.units.quantity.Quantity` or ``None``
        hybrid parameters that can serve as both wavenumbers or wavelength depending on the unit accompanying them.
        If unitless, wunit is assumed as the accompanying unit.
    wunit: string
        The unit accompanying wmin and wmax. Cannot be passed without passing values for wmin and wmax.
        Default: cm-1
    wavenum_min, wavenum_max: float, or `~astropy.units.quantity.Quantity` or ``None``
        wavenumbers
    wavelength_min, wavelength_max: float, or `~astropy.units.quantity.Quantity` or ``None``
        wavelengths in given ``medium``
    Returns
    -------
    wavenum_min, wavenum_max: float
        wavenumbers
    input_wunit: 'nm', 'nm_vac', 'cm-1'
        in which wavespace was the input given before conversion (used to keep
        default plot/get consistent with input units)
    """

    # Checking consistency of all input variables
    assert medium in ["air", "vacuum"]

    w_present = wmin is not None and wmax is not None
    wavenum_present = wavenum_min is not None and wavenum_max is not None
    wavelength_present = wavelength_min is not None and wavelength_max is not None
    if w_present + wavenum_present + wavelength_present != 1:
        _msg = "Got : "
        _msg += f" wmin={wmin}, wmax={wmax}" if w_present else ""
        _msg += (
            f" wavenum_min={wavenum_min}, wavenum_max={wavenum_max}"
            if wavenum_present
            else ""
        )
        _msg += (
            f" wavelength_min={wavelength_min}, wavelength_max={wavelength_max}"
            if wavelength_present
            else ""
        )
        raise ValueError(
            "Please pass exactly one range for wavenumber/wavelength input. {}".format(
                _msg
            )
            + "\nChoose either `wmin=..., wmax=...` (with astropy.units), "
            "`wavenum_min=..., wavenum_max=...` (in cm-1), "
            "or `wavelength_min=..., wavelength_max=...` (in nm)"
            "We recommend to use units. Example: \n\n  import astropy.units as u\n  calc_spectrum(wmin=2000 / u.cm, wmax=2300 / u.cm, ..."
        )

    if not isinstance(wunit, Default):
        if not u.Unit(wunit).is_equivalent(u.m) and not u.Unit(wunit).is_equivalent(
            1 / u.m
        ):
            raise ValueError("Wunit dimensions should be either [length] or 1/[length]")

    if wavelength_min is not None or wavelength_max is not None:
        assert wavelength_min is not None and wavelength_max is not None
        assert wavelength_min < wavelength_max
        if not isinstance(wunit, Default):
            raise ValueError("Please use wmin/wmax when passing wunit")
        if isinstance(wavelength_min, u.Quantity):
            assert isinstance(wavelength_min, u.Quantity) and isinstance(
                wavelength_max, u.Quantity
            )
            assert wavelength_min.unit.is_equivalent(u.m)
            assert wavelength_max.unit.is_equivalent(u.m)
        input_wunit = "wavelength"

    if wavenum_min is not None or wavenum_max is not None:
        assert wavenum_min is not None and wavenum_max is not None
        assert wavenum_min < wavenum_max
        if not isinstance(wunit, Default):
            raise ValueError("Please use wmin/wmax when passing wunit")
        if isinstance(wavenum_min, u.Quantity) or isinstance(wavenum_max, u.Quantity):
            assert isinstance(wavenum_min, u.Quantity) and isinstance(
                wavenum_max, u.Quantity
            )
            assert wavenum_min.unit.is_equivalent(1 / u.cm)
            assert wavenum_max.unit.is_equivalent(1 / u.cm)
        input_wunit = "wavenumber"

    if isinstance(wmin, u.Quantity) or isinstance(wmax, u.Quantity):
        assert wmin is not None and wmax is not None
        assert isinstance(wmin, u.Quantity) and isinstance(wmax, u.Quantity)
        if wmin.unit.is_equivalent(u.m):
            assert wmax.unit.is_equivalent(u.m)
        else:
            assert wmin.unit.is_equivalent(1 / u.m)
            assert wmax.unit.is_equivalent(1 / u.m)
        if not isinstance(wunit, Default):
            if not wmin.unit.is_equivalent(u.Unit(wunit)):
                raise ValueError("Conflicting units passed for wmin/wmax and wunit")

    # Conversion to base units
    if wmin is not None:
        if isinstance(wmin, u.Quantity) or isinstance(wmax, u.Quantity):
            if wmin.unit.is_equivalent(u.m):
                wavelength_min = wmin
                wavelength_max = wmax
                input_wunit = "wavelength"
            else:
                wavenum_min = wmin
                wavenum_max = wmax
                input_wunit = "wavenumber"
        else:
            if isinstance(wunit, Default):
                wavenum_min = wmin * u.Unit(wunit.value)
                wavenum_max = wmax * u.Unit(wunit.value)
                assert wunit.value == "cm-1"
                input_wunit = "wavenumber"
            else:
                if u.Unit(wunit).is_equivalent(u.m):
                    wavelength_min = wmin * u.Unit(wunit)
                    wavelength_max = wmax * u.Unit(wunit)
                    input_wunit = "wavelength"
                else:
                    wavenum_min = wmin * u.Unit(wunit)
                    wavenum_max = wmax * u.Unit(wunit)
                    input_wunit = "wavenumber"

    # We now have wavenum_min/max, or wavelength_min/max defined. Let's convert these to cm-1 (warning: propagating medium is required if we start from wavelengths!)
    if wavenum_min is not None or wavenum_max is not None:
        wavenum_min = convert_and_strip_units(wavenum_min, 1 / u.cm)
        wavenum_max = convert_and_strip_units(wavenum_max, 1 / u.cm)

    elif wavelength_min is not None or wavelength_max is not None:
        if not medium in ["air", "vacuum"]:
            raise NotImplementedError(
                "Unknown propagating medium: {0}. Choose `'air'` or `'vacuum'` to get the correct wavelengths".format(
                    medium
                )
            )
        wavelength_min = convert_and_strip_units(wavelength_min, u.nm)
        wavelength_max = convert_and_strip_units(wavelength_max, u.nm)
        if medium == "air":
            wavenum_min = nm_air2cm(wavelength_max)
            wavenum_max = nm_air2cm(wavelength_min)
        else:  # medium == 'vacuum':
            wavenum_min = nm2cm(wavelength_max)
            wavenum_max = nm2cm(wavelength_min)

    if return_input_wunit:
        # get cm-1, nm, nm_vac
        if input_wunit == "wavenumber":
            input_wunit = "cm-1"
        else:
            assert input_wunit == "wavelength"
            input_wunit = "nm" if medium == "air" else "nm_vac"

        assert input_wunit in ["cm-1", "nm", "nm_vac"]
        return wavenum_min, wavenum_max, input_wunit
    else:
        return wavenum_min, wavenum_max


def linestrength_from_Einstein(
    A,
    gu,
    El,
    Ia,
    nu,
    Q,
    T,
):
    r"""Calculate linestrength at temperature ``T`` from Einstein coefficients.

    Parameters
    ----------
    A : float, s-1
        Einstein emission coefficients
    gu : int
        upper state degeneracy
    El : float, cm-1
        lower state energy
    Ia : float
        isotope abundance
    nu : cm-1
        transition wavenumber
    Q : float
        partition function at temperature ``T``
    T : float
        temperature

    Returns
    -------
    S : float
        linestrength at temperature ``T``.

    References
    ----------

    .. math::
        S(T) =\frac{1}{8\pi c_{CGS} {n_u}^2} A \frac{I_a g_u \operatorname{exp}\left(\frac{-c_2 E_l}{T}\right)}{Q(T)} \left(1-\operatorname{exp}\left(\frac{-c_2 n_u}{T}\right)\right)

    Combine Eq.(A.5), (A.9) in [Rothman-1998]_

    See Also
    --------
    :py:meth:`~radis.lbl.base.BaseFactory.calc_linestrength_eq`

    """

    return (
        (1 / (8 * np.pi * c_CGS * nu**2))
        * A
        * ((Ia * gu * np.exp(-hc_k * El / T)) / Q)
        * (1 - np.exp(-hc_k * nu / T))
    )


if __name__ == "__main__":
    from radis.test.lbl.test_base import _run_testcases

    _run_testcases()<|MERGE_RESOLUTION|>--- conflicted
+++ resolved
@@ -3895,15 +3895,9 @@
         # Also check some computation parameters:
 
         # Checks there if there is change in wstep value if initial wstep != "auto" (could happen if users modified the _wstep value directly)
-<<<<<<< HEAD
         if (
             self._wstep != "auto"
         ):  # TODO refactor : rename self._wstep and remove it from SpectrumFactory.__slots__
-=======
-        if self._wstep != "auto":
-            print(self._wstep)
-            print(self.params.wstep)
->>>>>>> 4a08a8b0
             assert self._wstep == self.params.wstep
         if (
             self._sparse_ldm != "auto"
