# -*- coding: utf-8 -*-
"""

Summary
-------

A class to aggregate methods to calculate spectroscopic parameter and
populations (and unload factory.py)

:py:class:`~radis.lbl.base.BaseFactory` is inherited by
:py:class:`~radis.lbl.broadening.BroadenFactory` eventually

Routine Listing
---------------


PUBLIC METHODS

- :py:meth:`radis.lbl.base.BaseFactory.print_conditions`         >>> get all calculation conditions
- :py:meth:`radis.lbl.base.BaseFactory.get_energy_levels`        >>> return energy database
- :py:meth:`radis.lbl.base.BaseFactory.plot_linestrength_hist`   >>>  plot distribution of linestrengths
- :py:meth:`radis.lbl.base.BaseFactory.plot_hist`                >>> same

PRIVATE METHODS - CALCULATE SPECTROSCOPIC PARAMETERS
(everything that doesnt depend on populations / temperatures)
(computation: work & update with 'df0' and called before eq_spectrum()  )

- :py:meth:`radis.lbl.base.BaseFactory._add_EvibErot`
- :py:meth:`radis.lbl.base.BaseFactory._add_EvibErot_CDSD`
- :py:meth:`radis.lbl.base.BaseFactory._add_EvibErot_RADIS_cls1`
- :py:meth:`radis.lbl.base.BaseFactory._add_Evib123Erot_RADIS_cls5`
- :py:meth:`radis.lbl.base.BaseFactory._add_ju`
- :py:meth:`radis.lbl.base.BaseFactory._add_Eu`
- :py:meth:`radis.lbl.base.BaseFactory._calc_noneq_parameters`
- :py:meth:`radis.lbl.base.BaseFactory.calc_weighted_trans_moment`
- :py:meth:`radis.lbl.base.BaseFactory.calc_einstein_coefficients`

PRIVATE METHODS - APPLY ENVIRONMENT PARAMETERS
(all functions that depends upon T or P)
(calculates populations, linestrength & radiance, lineshift)
(computation: work on df1, called by or after eq_spectrum() )

- :py:meth:`radis.lbl.base.BaseFactory.calc_lineshift`
- :py:meth:`radis.lbl.base.BaseFactory.calc_linestrength_eq`
- :py:meth:`radis.lbl.base.BaseFactory.calc_populations_eq`
- :py:meth:`radis.lbl.base.BaseFactory.calc_populations_noneq`
- :py:meth:`radis.lbl.base.BaseFactory.calc_linestrength_noneq`
- :py:meth:`radis.lbl.base.BaseFactory.calc_emission_integral`
- :py:meth:`radis.lbl.base.BaseFactory._cutoff_linestrength`

Most methods are written in inherited class with the following inheritance scheme:

:py:class:`~radis.lbl.loader.DatabankLoader` > :py:class:`~radis.lbl.base.BaseFactory` >
:py:class:`~radis.lbl.broadening.BroadenFactory` > :py:class:`~radis.lbl.bands.BandFactory` >
:py:class:`~radis.lbl.factory.SpectrumFactory`


.. inheritance-diagram:: radis.lbl.factory.SpectrumFactory
   :parts: 1


----------


"""
# TODO: move all CDSD dependant functions _add_Evib123Erot to a specific file for CO2.

import numpy as np
import pandas as pd
from astropy import units as u
from numpy import exp, pi
from psutil import virtual_memory

import radis
from radis.db.classes import get_element_symbol

# TODO: rename in get_molecule_name
from radis.db.classes import get_molecule, get_molecule_identifier

try:  # Proper import
    from .loader import KNOWN_LVLFORMAT, DatabankLoader, df_metadata
except ImportError:  # if ran from here
    from radis.lbl.loader import KNOWN_LVLFORMAT, DatabankLoader, df_metadata

from radis.misc.arrays import anynan, anynan_vaex
from radis.misc.basics import all_in, is_float, transfer_metadata
from radis.misc.debug import printdbg
from radis.misc.log import printwarn
from radis.misc.plot import fix_style, set_style
from radis.misc.printer import printg
from radis.misc.utils import Default, NotInstalled, not_installed_vaex_args
from radis.misc.warning import OutOfBoundError
from radis.phys.constants import c_CGS, h_CGS, hc_k
from radis.phys.convert import cm2J, cm2J_vaex, nm2cm, nm_air2cm
from radis.phys.units_astropy import convert_and_strip_units
from radis.spectrum.utils import print_conditions

try:
    import vaex
except ImportError:
    vaex = NotInstalled(*not_installed_vaex_args)


class BaseFactory(DatabankLoader):

    __slots__ = DatabankLoader.__slots__

    units0 = {
        "waverange": "cm-1",  # should be "cm-1", "nm" [assumes in air], "nm_vac" [in vacuum]. Note that Radis calculations will still happen in cm-1, units are converted at the export only.
        "absorbance": "",
        "abscoeff": "cm-1",
        "abscoeff_continuum": "cm-1",
        # # different in Specair (mw/cm2/sr) because slit
        # "radiance": "mW/cm2/sr/cm-1",
        # function is not normalized to conserve energy
        "radiance_noslit": "mW/cm2/sr/cm-1",  # it's actually a spectral radiance
        "emisscoeff": "mW/cm3/sr/cm-1",
        "emisscoeff_continuum": "mW/cm3/sr/cm-1",
        # "emissivity": "",
        "emissivity_noslit": "",
        # "transmittance": "",
        "transmittance_noslit": "",
    }
    """
    Default output units
    ... may be changed at the initialisation of the SpectrumFactory, for instance
    ... if user gives wavelength units we want to return radiance in
    ... "mW/cm2/sr/nm" units for consistency
    """

    cond_units0 = {
        "wavenum_min": "cm-1",
        "wavenum_max": "cm-1",
        "wavenum_min_calc": "cm-1",
        "wavenum_max_calc": "cm-1",
        "wstep": "cm-1",
        "wavelength_min": "nm",  # not defined as a variable. All calculations
        # are done with cm-1. Just for information
        "wavelength_max": "nm",
        "Tref": "K",
        "Tgas": "K",
        "Tvib": "K",
        "Trot": "K",
        "pressure": "bar",
        "path_length": "cm",
        #        'slit_function_FWHM':   'nm',
        "cutoff": "cm-1/(#.cm-2)",
        "truncation": "cm-1",
        "neighbour_lines": "cm-1",
        # The later is never stored in Factory, but exported in Spectrum at the end of the calculation
        "calculation_time": "s",
    }
    """
    Calculation Conditions units
    """

    def __init__(self):
        """

        .. inheritance-diagram:: radis.lbl.factory.SpectrumFactory
           :parts: 1

        """

        super(BaseFactory, self).__init__()  # initialize parent class

        # Make units specific to this BaseFactory instance :
        self.units = BaseFactory.units0.copy()
        self.cond_units = BaseFactory.cond_units0.copy()

        # Define variable names
        # ... Note: defaults values are overwritten by SpectrumFactory input
        # ... values here are just to help autocompletion tools
        self.input.Tref = 296

        # all calculations are done in cm-1 in SpectrumFactory
        self.params.waveunit = "cm-1"
        # dont change this without making sure your line database
        # is correct, and the units conversions (ex: radiance)
        # are changed accordingly
        # Note that radiance are converted from ~ [mW/cm2/sr/cm-1]
        # to ~ [mW/cm/sr/nm]
        assert self.params.waveunit == self.cond_units["wstep"]

        self._export_continuum = False
        # private key to export abscoeff_continuum in the generated Spectrum.
        # so far continuum is not exported by default because rescale functions
        # are not defined yet. #TODO

    # %% ======================================================================
    # PUBLIC METHODS
    # ------------------------
    # print_conditions         >>> get all calculation conditions
    # get_energy_levels        >>> return energy database
    # plot_linestrength_hist   >>> get all linestrength distribution
    # plot_hist                >>> same
    #
    # =========================================================================

    def print_conditions(self, prepend=None):
        """Prints all physical / computational parameters. These are also
        stored in each result Spectrum.

        Parameters
        ----------
        prepend: str
            just to text to display before printing conditions
        """

        if prepend:
            print(prepend)

        conditions = self.get_conditions()

        return print_conditions(conditions, self.cond_units, verbose=self.verbose)

    def get_energy_levels(self, molecule, isotope, state="X", conditions=None):
        """Return energy levels database for given molecule > isotope > state
        (look up Factory.parsum_calc[molecule][iso][state])

        Parameters
        ----------
        molecule: str
            molecule name
        isotope: int
            isotope identifier
        state: str:
            electronic state. Default ``'X'`` (ground-state)
        conditions: str, or ``None``
            if not None, add conditions on which energies to retrieve, e.g:

            >>> 'j==0' or 'v1==0'

            Conditions are applied using Dataframe.query() method. In that case,
            ``get_energy_levels()`` returns a copy. Default ``None``

        Returns
        -------
        energies: pandas Dataframe
            a view of the energies stored in the Partition Function calculator
            for isotope iso. If conditions are applied, we get a copy

        See Also
        --------
        :meth:`~radis.lbl.base.BaseFactory.get_populations`
        """

        energies = self.get_partition_function_calculator(molecule, isotope, state).df

        if conditions is not None:
            energies = energies.query(conditions)

        return energies

    def plot_linestrength_hist(self, cutoff=None):
        """Plot linestrength distribution (to help determine a cutoff
        criteria)

        Examples
        --------
        ::

            s, sf = calc_spectrum(..., return_factory=True)
            sf.plot_linestrength_hist()
        """
        return self.plot_hist("df1", "S", axvline=np.log10(cutoff))

    def plot_hist(self, dataframe="df0", what="int", axvline=None):
        """Plot distribution of column ``what`` in ``dataframe``

        For instance, help determine a cutoff criteria ::

            plot_hist("df1", "int")

        Parameters
        ----------
        dataframe: 'df0', 'df1'
            which dataframe to plot (df0 is the loaded one, df1 the scaled one)
        what: str
            which feature to plot. Default ``'S'`` (scaled linestrength). Could also
            be ``'int'`` (reference linestrength intensity), ``'A'`` (Einstein coefficient)
        axvline: float
            if not ``None``, plot a vertical line at this position.
        """
        import matplotlib.pyplot as plt

        assert dataframe in ["df0", "df1"]
        plt.figure()
        df = getattr(self, dataframe)
        a = np.log10(np.array(df[what]))
        if self.dataframe_type == "vaex":
            checknan = a.countnan()
            withoutnan = a.dropnan()
        else:
            checknan = np.isnan(a).any()
            withoutnan = a[~np.isnan(a)]
        if checknan:
            printwarn("NaN values in log10(lines)")
        plt.hist(np.round(withoutnan))
        if axvline is not None:
            plt.axvline(axvline, color="r")
        plt.xlabel("log10({0})".format(what))
        plt.ylabel("Count")
        plt.show()

    # %% ======================================================================
    # PRIVATE METHODS - CALCULATE SPECTROSCOPIC PARAMETERS
    # (everything that doesnt depend on populations / temperatures)
    # (computation: work & update with 'df0' and called before eq_spectrum()  )
    # ---------------------------------
    # _add_EvibErot
    # _add_EvibErot_CDSD
    # _add_EvibErot_RADIS_cls1
    # _add_Evib123Erot_RADIS_cls5
    # _add_ju
    # _add_Eu
    # _calc_noneq_parameters
    # calc_weighted_trans_moment
    # calc_einstein_coefficients
    # =========================================================================

    def assert_no_nan(self, df, column):
        """Assert there are no nan in the column.

        Crash with a nice explanation if one is found"""
        from radis.misc.printer import get_print_full

        try:
            if self.dataframe_type == "pandas":
                assert not anynan(df[column])
            elif self.dataframe_type == "vaex":
                assert not anynan_vaex(df[column])
        except AssertionError as err:
            if self.dataframe_type == "pandas":
                index = np.isnan(df[column]).idxmax()
                if self.input.species == "CO2":
                    fix_idea = (
                        "If using HITEMP2010 for CO2, some lines are unlabelled and therefore cannot be used at "
                        "equilibrium. This is a known issue of the HITEMP database and will soon be fixed in the "
                        "edition. In the meantime you can use:\n 'sf.df0.drop(sf.df0.index[sf.df0['v1u']==-1], inplace=True)' "
                        "where 'sf' is SpectrumFactory object"
                    )
                raise AssertionError(
                    "{0}=NaN in line database at index {1}".format(column, index)
                    + " corresponding to Line:\n {0}".format(
                        get_print_full(df.loc[index]) + fix_idea
                    )
                ) from err
            elif self.dataframe_type == "vaex":
                if self.input.species == "CO2":
                    fix_idea = (
                        "If using HITEMP2010 for CO2, some lines are unlabelled and therefore cannot be used at "
                        "equilibrium. This is a known issue of the HITEMP database and will soon be fixed in the "
                        "edition. In the meantime you can use:\n 'sf.df0.drop(sf.df0.index[sf.df0['v1u']==-1], inplace=True)' "
                        "where 'sf' is SpectrumFactory object"
                    )
                raise AssertionError("Lines Have NaN Values")

    def _add_EvibErot(self, df, calc_Evib_harmonic_anharmonic=False):
        """Calculate Evib & Erot in Line dataframe.

        Parameters
        ----------

        df: DataFrame
            list of transitions

        Other Parameters
        ----------------

        calc_Evib_harmonic_anharmonic: boolean
            if ``True``, calculate harmonic and anharmonic components of
            vibrational energies (for Treanor distributions)
        """
        if self.verbose:
            print("Fetching Evib & Erot.")
            if self.verbose >= 2:
                printg(
                    "If using this code several"
                    + " times you should consider updating the database"
                    + " directly. See functions in factory.py "
                )

        from radis.db.classes import HITRAN_CLASS1, HITRAN_CLASS5

        # Different methods to get Evib and Erot:
        # fetch energies from precomputed CDSD levels: one Evib per (p, c) group
        if self.params.levelsfmt == "cdsd-pc":
            return self._add_EvibErot_CDSD_pc(
                df, calc_Evib_harmonic_anharmonic=calc_Evib_harmonic_anharmonic
            )

        # fetch energies from precomputed CDSD levels: one Evib per (p, c, N) group
        elif self.params.levelsfmt == "cdsd-pcN":
            return self._add_EvibErot_CDSD_pcN(
                df, calc_Evib_harmonic_anharmonic=calc_Evib_harmonic_anharmonic
            )

        # fetch energies from CDSD levels calculated from Hamiltonian: one Evib per (p, c, J, N) group
        # (that's necessary if Evib are different for all levels, which can be
        # the case if coupling terms are calculated)
        elif (
            self.params.levelsfmt == "cdsd-hamil"
        ):  # fetch energies from precomputed CDSD levels
            return self._add_EvibErot_CDSD_pcJN(
                df, calc_Evib_harmonic_anharmonic=calc_Evib_harmonic_anharmonic
            )

        # calculate directly with Dunham expansions, whose terms are included in
        # the radis.db database
        elif self.params.levelsfmt == "radis":
            molecule = self.input.species
            if molecule in HITRAN_CLASS1:  # class 1
                return self._add_EvibErot_RADIS_cls1(
                    df, calc_Evib_harmonic_anharmonic=calc_Evib_harmonic_anharmonic
                )
            elif molecule in HITRAN_CLASS5:
                if __debug__:
                    printdbg(
                        "placeholder: using getEvib123 while getEvib would be enough"
                    )
                # TODO: write simplified function: doesnt need to fetch Evib1,2,3 here
                # as only Evib is needed in this case
                if calc_Evib_harmonic_anharmonic:
                    return self._add_Evib123Erot_RADIS_cls5_harmonicanharmonic(df)
                else:
                    return self._add_Evib123Erot_RADIS_cls5(df)
            else:
                raise NotImplementedError(
                    "Molecules not implemented: {0}".format(molecule.name)
                )  # TODO

        else:
            raise NotImplementedError(
                "Impossible to calculate Evib Erot with given energy "
                + "format: {0}".format(self.params.levelsfmt)
            )

    def _add_Evib123Erot(self, df, calc_Evib_harmonic_anharmonic=False):
        """Calculate Evib & Erot in dataframe.

        Parameters
        ----------

        df: DataFrame
        """
        if self.verbose:
            print(
                "Fetching Evib & Erot. If using this code several"
                + " times you should consider updating the database"
                + " directly. See functions in factory.py "
            )

        from radis.db.classes import HITRAN_CLASS5

        if self.params.levelsfmt == "cdsd-pc":  # calculate from precomputed CDSD levels
            return self._add_Evib123Erot_CDSD_pc(df)

        elif (
            self.params.levelsfmt == "cdsd-pcN"
        ):  # calculate from precomputed CDSD levels
            raise NotImplementedError("3 Tvib mode for CDSD in pcN convention")  # TODO

        elif self.params.levelsfmt == "radis":  # calculate with Dunham expansions
            if self.input.species in HITRAN_CLASS5:  # class 5
                if calc_Evib_harmonic_anharmonic:
                    return self._add_Evib123Erot_RADIS_cls5_harmonicanharmonic(df)
                else:
                    return self._add_Evib123Erot_RADIS_cls5(df)
            else:
                raise NotImplementedError(
                    "Molecules other than HITRAN class 5 (CO2) not implemented"
                )  # TODO

        else:
            raise NotImplementedError(
                "Impossible to calculate Evib Erot with given energy "
                + "format: {0}".format(self.params.levelsfmt)
            )

    def _add_EvibErot_CDSD_pc(self, df, calc_Evib_harmonic_anharmonic=False):
        """Calculate Evib & Erot in Lines database:

        - Evib is fetched from Energy Levels database
        - Erot is calculated with Erot = E - Evib

        Note: p, c, j, n is a partition and we just a groupby(these) so all
        poluy, wangu etc. are the same

        Parameters
        ----------

        df: DataFrame
            list of transitions

        Other Parameters
        ----------------

        calc_Evib_harmonic_anharmonic: boolean
            if ``True``, calculate harmonic and anharmonic components of
            vibrational energies (for Treanor distributions)
        """

        # Check inputs
        if calc_Evib_harmonic_anharmonic:
            raise NotImplementedError

        molecule = self.input.species
        state = self.input.state  # electronic state
        # TODO: for multi-molecule mode: add loops on molecules and states too
        assert molecule == "CO2"

        # Check energy levels are here
        for iso in self._get_isotope_list(molecule):
            if not iso in self.get_partition_function_molecule(molecule):
                raise AttributeError(
                    "No Partition function calculator defined for isotope {0}".format(
                        iso
                    )
                    + ". You need energies to calculate a non-equilibrium spectrum!"
                    + " Fill the levels parameter in your database definition, "
                    + " with energies of known format: {0}".format(KNOWN_LVLFORMAT)
                    + ". See SpectrumFactory.load_databank() help for more details"
                )

        self.profiler.start("fetch_energy", 2)

        def get_Evib_CDSD_pc_1iso(df, iso):
            """Calculate Evib for a given isotope (energies are specific to a
            given isotope)"""

            # list of energy levels for given isotope
            energies = self.get_energy_levels(molecule, iso, state)

            # only keep vibrational energies
            # see text for how we define vibrational energy
            index = ["p", "c"]
            energies = energies.drop_duplicates(index, inplace=False)
            # (work on a copy)

            # reindexing to get a direct access to level database (instead of using df.v1==v1 syntax)
            energies.set_index(index, inplace=True)

            # Calculate vibrational / rotational levels for all transitions
            def fillEvibu(r):
                """
                Note: we just did a groupby('polyu', 'wangu') so all
                r.poluy, r.wangu etc. are the same in a group r

                Implementation
                ------
                r.polyu.iloc[0],r.wangu.iloc[0],r.ranku.iloc[0]  : [0] because they're
                            all the same
                r.ju.iloc[0]  not necessary (same Tvib) but explicitly mentioning it
                         yields a x20 on performances (60s -> 3s)
                """
                r["Evibu"] = energies.at[(r.polyu.iloc[0], r.wangu.iloc[0]), "Evib"]
                return r

            def fillEvibl(r):
                # Not: p, c, j, n is a partition and we just did a groupby(these)
                # so all r.poluy, r.wangu etc. are the same
                r["Evibl"] = energies.at[(r.polyl.iloc[0], r.wangl.iloc[0]), "Evib"]
                return r

            #        df['Evibu'] = df.groupby(by=['polyu','wangu','ranku']).apply(fillEvibu)
            #        df['Evibl'] = df.groupby('polyl','wangl','rankl').apply(Evibl, axis=1)
            #        %timeit: 43.4s per loop

            if self.dataframe_type == "pandas":
                # total:  ~ 15s on 460k lines   (probably faster since neq==0.9.20)
                #            try:
                # ~ 6.6 s (probably faster since neq==0.9.20 (radis<1.0)
                df = df.groupby(by=["polyu", "wangu"]).apply(fillEvibu)
                # ~ 6.6 s (probably faster since neq==0.9.20 (radis<1.0)
                df = df.groupby(by=["polyl", "wangl"]).apply(fillEvibl)

                # TODO : use map(dict) version (see _add_EvibErot_CDSD_pcN)

                #            except KeyError:
                #                import traceback
                #                traceback.print_exc()
                #                raise KeyError("{0} -> An error (see above) occured that usually ".format(sys.exc_info()[1]) +
                #                               "happens when the energy level is not referenced in the database. " +
                #                               "Check your partition function calculator, and energies " +
                #                               "for isotope {0} (Factory.parsum_calc['CO2'][{0}]['X'].df)".format(iso))

                # Another version that failed because twice slower than apply() in that case
                # ~ keep it for information
                #        Evibdict = energies.set_index(['p','c','N'])['Evib']
                #        Evibdict = Evibdict.drop_duplicates()
                #        try:
                #            dgb = df.groupby(by=['polyu', 'wangu', 'ranku'])
                #            for (poly, wang, rank), idx in dgb.indices.items(): # ~ 3600 items for 460k lines -> total 15s
                #                Evib = Evibdict[(poly, wang, rank)]             # ~ 7.15 µs
                #                df.loc[idx, 'Evibu'] = Evib                     # ~ 4.38ms
                #
                #            dgb = df.groupby(by=['polyl', 'wangl', 'rankl'])
                #            for (poly, wang, rank), idx in dgb.indices.items(): # ~ 3600 items for 460k lines -> total 15s
                #                Evib = Evibdict[(poly, wang, rank)]             # ~ 7.15 µs
                #                df.loc[idx, 'Evibl'] = Evib                     # ~ 4.38ms

                return df.loc[idx, ["Evibl", "Evibu"]]

            elif self.dataframe_type == "vaex":

                def get_evib(poly, wang, evib, df_iso):
                    if df_iso == iso:
                        return energies.at((poly, wang), "Evib")
                    else:
                        return evib

                df["Evibu"] = df.apply(get_evib, [df.polyu, df.wangu, df.Evibu, df.iso])
                df["Evibl"] = df.apply(get_evib, [df.polyl, df.wangl, df.Evibl, df.iso])

        #        df = df.groupby('iso').apply(lambda x: add_Evib_CDSD_pc_1iso(x, x.name))

        if self.dataframe_type == "pandas":
            df["Evibl"] = np.nan
            df["Evibu"] = np.nan
            for iso, idx in df.groupby("iso").indices.items():
                df.loc[idx, ["Evibl", "Evibu"]] = get_Evib_CDSD_pc_1iso(
                    df.loc[idx], iso
                )

                if radis.config["DEBUG_MODE"]:
                    assert (df.loc[idx, "iso"] == iso).all()
        elif self.dataframe_type == "vaex":
            df["Evibl"] = vaex.vconstant(np.nan, df.length_unfiltered())
            df["Evibu"] = vaex.vconstant(np.nan, df.length_unfiltered())

            for iso in list(df.iso.unique()):
                get_Evib_CDSD_pc_1iso(df, iso)

        # Get rotational energy: better recalculate than look up the database
        # (much faster!: perf ~25s -> 765µs)
        df["Erotu"] = df.Eu - df.Evibu
        df["Erotl"] = df.El - df.Evibl

        self.profiler.stop(
            "fetch_energy", f"Fetched energies for all {len(df)} transitions"
        )

        if __debug__:
            self.assert_no_nan(df, "Evibu")
            self.assert_no_nan(df, "Evibl")

        return  # None: Dataframe updated

    def _add_EvibErot_CDSD_pcN(self, df, calc_Evib_harmonic_anharmonic=False):
        """Calculate Evib & Erot in Lines database:

        - Evib is fetched from Energy Levels database
        - Erot is calculated with Erot = E - Evib

        Note: p, c, j, n is a partition and we just a groupby(these) so all
        poluy, wangu etc. are the same

        Parameters
        ----------

        df: DataFrame
            list of transitions

        Other Parameters
        ----------------

        calc_Evib_harmonic_anharmonic: boolean
            if ``True``, calculate harmonic and anharmonic components of
            vibrational energies (for Treanor distributions)
        """
        if __debug__:
            printdbg(
                "called _add_EvibErot_CDSD(calc_Evib_harmonic_anharmonic={0})".format(
                    calc_Evib_harmonic_anharmonic
                )
            )

        if calc_Evib_harmonic_anharmonic:
            raise NotImplementedError

        molecule = self.input.species
        state = self.input.state  # electronic state
        # TODO: for multi-molecule mode: add loops on molecules and states too
        assert molecule == "CO2"

        self.profiler.start("fetch_energy_2", 2)

        # Check energy levels are here
        for iso in self._get_isotope_list():
            if not iso in self.get_partition_function_molecule(molecule):
                raise AttributeError(
                    "No Partition function calculator defined for isotope {0}".format(
                        iso
                    )
                    + ". You need energies to calculate a non-equilibrium spectrum!"
                    + " Fill the levels parameter in your database definition, "
                    + " with energies of known format: {0}".format(KNOWN_LVLFORMAT)
                    + ". See SpectrumFactory.load_databank() help for more details"
                )

        def get_Evib_CDSD_pcN_1iso(df, iso):
            """Calculate Evib for a given isotope (energies are specific to a
            given isotope)"""

            # list of energy levels for given isotope
            energies = self.get_energy_levels(molecule, iso, state)

            # only keep vibrational energies
            # see text for how we define vibrational energy
            index = ["p", "c", "N"]
            energies = energies.drop_duplicates(index, inplace=False)
            # (work on a copy)

            # reindexing to get a direct access to level database (instead of using df.v1==v1 syntax)
            energies.set_index(index, inplace=True)
            Evib_dict = dict(list(zip(energies.index, energies.Evib)))

            if self.dataframe_type == "pandas":
                # Add lower state energy
                df_pcN = df.set_index(["polyl", "wangl", "rankl"])
                df["Evibl"] = df_pcN.index.map(Evib_dict.get).values
                # Add upper state energy
                df_pcN = df.set_index(["polyu", "wangu", "ranku"])
                df["Evibu"] = df_pcN.index.map(Evib_dict.get).values

                return df.loc[:, ["Evibl", "Evibu"]]
            elif self.dataframe_type == "vaex":

                def get_evib(poly, wang, rank, evib, iso_df):
                    if iso_df == iso:
                        return Evib_dict.get(poly, wang, rank)
                    else:
                        return evib

                df["Evibl"] = df.apply(
                    get_evib, [df.polyl, df.wangl, df.rankl, df.Evibl, df.iso]
                )
                df["Evibu"] = df.apply(
                    get_evib, [df.polyu, df.wangu, df.ranku, df.Evibu, df.iso]
                )

        if self.dataframe_type == "pandas":
            df["Evibl"] = np.nan
            df["Evibu"] = np.nan

            # multiple-isotopes in database
            if "iso" in df:
                for iso, idx in df.groupby("iso").indices.items():
                    df.loc[idx, ["Evibl", "Evibu"]] = get_Evib_CDSD_pcN_1iso(
                        df.loc[idx], iso
                    )

                    if radis.config["DEBUG_MODE"]:
                        assert (df.loc[idx, "iso"] == iso).all()

            else:
                iso = df.attrs["iso"]
                df.loc[:, ["Evibl", "Evibu"]] = get_Evib_CDSD_pcN_1iso(df, iso)
        elif self.dataframe_type == "vaex":
            df["Evibl"] = vaex.vconstant(np.nan, df.length_unfiltered())
            df["Evibu"] = vaex.vconstant(np.nan, df.length_unfiltered())

            for iso in list(df.iso.unique()):
                get_Evib_CDSD_pcN_1iso(df, iso)

        # Get rotational energy: better recalculate than look up the database
        # (much faster!: perf ~25s -> 765µs)
        df["Erotu"] = df.Eu - df.Evibu
        df["Erotl"] = df.El - df.Evibl

        self.profiler.stop(
            "fetch_energy_2", f"Fetched energies for all {len(df)} transitions"
        )

        if __debug__:
            self.assert_no_nan(df, "Evibu")
            self.assert_no_nan(df, "Evibl")

        return  # None: Dataframe updated

    def _add_EvibErot_CDSD_pcJN(self, df, calc_Evib_harmonic_anharmonic=False):
        """Calculate Evib & Erot in Lines database:

        - Evib is fetched from Energy Levels database
        - Erot is calculated with Erot = E - Evib

        Parameters
        ----------
        df: DataFrame
            list of transitions

        Other Parameters
        ----------------
        calc_Evib_harmonic_anharmonic: boolean
            if ``True``, calculate harmonic and anharmonic components of
            vibrational energies (for Treanor distributions)
        """
        if __debug__:
            printdbg(
                "called _add_EvibErot_CDSD_pcJN(calc_Evib_harmonic_anharmonic={0})".format(
                    calc_Evib_harmonic_anharmonic
                )
            )

        if calc_Evib_harmonic_anharmonic:
            raise NotImplementedError

        molecule = self.input.species
        state = self.input.state  # electronic state
        # TODO: for multi-molecule mode: add loops on molecules and states too
        assert molecule == "CO2"

        self.profiler.start("fetch_energy_3", 2)

        # Check energy levels are here
        for iso in self._get_isotope_list(molecule):
            if not iso in self.get_partition_function_molecule(molecule):
                raise AttributeError(
                    "No Partition function calculator defined for isotope {0}".format(
                        iso
                    )
                    + ". You need energies to calculate a non-equilibrium spectrum!"
                    + " Fill the levels parameter in your database definition, "
                    + " with energies of known format: {0}".format(KNOWN_LVLFORMAT)
                    + ". See SpectrumFactory.load_databank() help for more details"
                )

        def get_Evib_CDSD_pcJN_1iso(df, iso):
            """Calculate Evib for a given isotope (energies are specific to a
            given isotope)

            Notes
            -----
            for devs:

            Unlike get_EvibErot_CDSD_pcN_1iso and get_EvibErot_CDSD_pc_1iso,
            no need to use groupby() here, as (per construction) there is only
            one level for a combination of p, c, J, N
            """

            # list of energy levels for given isotope
            energies = self.get_energy_levels(molecule, iso, state)

            # reindexing to get a direct access to level database (instead of using df.v1==v1 syntax)
            index = ["p", "c", "j", "N"]
            #            energies.set_index(index, inplace=True) # cant get it work for some reason
            # ... (it seems groupby().apply() is building some cache variables and
            # ... I cant reset the index of energies properly)
            energies = energies.set_index(index, inplace=False)
            Evib_dict = dict(list(zip(energies.index, energies.Evib)))

            if self.dataframe_type == "pandas":
                # Add lower state energy
                df_pcJN = df.set_index(["polyl", "wangl", "jl", "rankl"])
                #            for i in df.index:
                #                df.loc[i, 'Evibl'] = energies.at[i, 'Evib']
                # the map below is crazy fast compared to above loop
                df.loc[:, "Evibl"] = df_pcJN.index.map(Evib_dict.get).values
                # Add upper state energy
                df_pcJN = df.set_index(["polyu", "wangu", "ju", "ranku"])
                #            for i in df.index:
                #                df.loc[i, 'Evibu'] = energies.at[i, 'Evib']
                # the map below is crazy fast compared to above loop
                df.loc[:, "Evibu"] = df_pcJN.index.map(Evib_dict.get).values

                return df.loc[:, ["Evibl", "Evibu"]]
            elif self.dataframe_type == "vaex":

                def get_evib(poly, wang, j, rank, evib, iso_df):
                    if iso_df == iso:
                        return Evib_dict.get(poly, wang, j, rank)
                    else:
                        return evib

                df["Evibl"] = df.apply(
                    get_evib, [df.polyl, df.wangl, df.jl, df.rankl, df.Evibl, df.iso]
                )
                df["Evibu"] = df.apply(
                    get_evib, [df.polyu, df.wangu, df.ju, df.ranku, df.Evibu, df.iso]
                )

        #        df = df.groupby('iso').apply(lambda x: get_Evib_CDSD_pcJN_1iso(x, x.name))

        if self.dataframe_type == "pandas":
            # slower than the following:
            df["Evibl"] = np.nan
            df["Evibu"] = np.nan

            # multiple-isotopes in database
            if "iso" in df:
                for iso, idx in df.groupby("iso").indices.items():
                    df.loc[idx, ["Evibl", "Evibu"]] = get_Evib_CDSD_pcJN_1iso(
                        df.loc[idx], iso
                    )

                    if radis.config["DEBUG_MODE"]:
                        assert (df.loc[idx, "iso"] == iso).all()

            else:
                iso = df.attrs["iso"]
                df.loc[:, ["Evibl", "Evibu"]] = get_Evib_CDSD_pcJN_1iso(df, iso)
        elif self.dataframe_type == "vaex":
            df["Evibl"] = vaex.vconstant(np.nan, df.length_unfiltered())
            df["Evibu"] = vaex.vconstant(np.nan, df.length_unfiltered())

            for iso in list(df.iso.unique()):
                get_Evib_CDSD_pcJN_1iso(df, iso)

        # Get rotational energy: better recalculate than look up the database
        # (much faster!: perf ~25s -> 765µs)
        df["Erotu"] = df.Eu - df.Evibu
        df["Erotl"] = df.El - df.Evibl

        self.profiler.stop(
            "fetch_energy_3", f"Fetched energies for all {len(df)} transitions"
        )

        if __debug__:
            self.assert_no_nan(df, "Evibu")
            self.assert_no_nan(df, "Evibl")

        return  # None: Dataframe updated

    def _add_Evib123Erot_CDSD_pc(self, df, calc_Evib_harmonic_anharmonic=False):
        """Lookup Evib1, Evib2, Evib3 & Erot for all lines in dataframe.

        Note: p, c, j, n is a partition and we just a groupby(these) so all
        poluy, wangu etc. are the same

        Parameters
        ----------
        df: DataFrame
            list of transitions

        Other Parameters
        ----------------
        calc_Evib_harmonic_anharmonic: boolean
            if ``True``, calculate harmonic and anharmonic components of
            vibrational energies (for Treanor distributions)
        """
        if __debug__:
            printdbg(
                "called _add_Evib123Erot_CDSD_pc(calc_Evib_harmonic_anharmonic={0})".format(
                    calc_Evib_harmonic_anharmonic
                )
            )

        if calc_Evib_harmonic_anharmonic:
            raise NotImplementedError

        molecule = self.input.species
        state = self.input.state  # electronic state
        # TODO: for multi-molecule mode: add loops on molecules and states too
        assert molecule == "CO2"

        self.profiler.start(
            "fetch_energy_4",
            2,
            "... Fetching vib123 / rot energies for all {0} transitions".format(
                len(df)
            ),
        )

        # Get Energy database
        if self.parsum_calc == {}:
            raise AttributeError(
                "No Partition function calculator defined in this database"
                + ". You need energies to calculate a non-equilibrium spectrum!"
                + " Fill the levels parameter in your database definition, "
                + " with energies of known format: {0}".format(KNOWN_LVLFORMAT)
                + ". See SpectrumFactory.load_databank() help for more details"
            )

        def get_Evib123_CDSD_pc_1iso(df, iso):
            """Calculate Evib for a given isotope (energies are specific to a
            given isotope)"""
            # TODO: implement with map() instead (much faster!! see get_Evib_CDSD_* )

            energies = self.get_energy_levels(molecule, iso, state)
            # reindexing to get a direct access to level database (instead of using df.v1==v1 syntax)

            # only keep vibrational energies
            # see text for how we define vibrational energy
            index = ["p", "c"]
            energies = energies.drop_duplicates(index, inplace=False)
            # (work on a copy)

            # reindexing to get a direct access to level database (instead of using df.v1==v1 syntax)
            energies.set_index(index, inplace=True)

            # Calculate vibrational / rotational levels for all transitions
            def fillEvib123u(r):
                """
                Note: p, c, j, n is a partition and we just did a groupby(these)
                # so all r.poluy, r.wangu etc. are the same

                Implementation
                ------
                r.polyu.iloc[0],r.wangu.iloc[0],r.ranku.iloc[0]  : [0] because they're
                            all the same
                r.ju.iloc[0]  not necessary (same Tvib) but explicitly mentioning it
                         yields a x20 on performances (60s -> 3s)
                (probably faster since neq==0.9.20) (radis<1.0)
                """
                r["Evib1u"] = energies.at[(r.polyu.iloc[0], r.wangu.iloc[0]), "Evib1"]
                r["Evib2u"] = energies.at[(r.polyu.iloc[0], r.wangu.iloc[0]), "Evib2"]
                r["Evib3u"] = energies.at[(r.polyu.iloc[0], r.wangu.iloc[0]), "Evib3"]
                return r

            def fillEvib123l(r):
                # Not: p, c, j, n is a partition and we just did a groupby(these)
                # so all r.poluy, r.wangu etc. are the same
                r["Evib1l"] = energies.at[(r.polyl.iloc[0], r.wangl.iloc[0]), "Evib1"]
                r["Evib2l"] = energies.at[(r.polyl.iloc[0], r.wangl.iloc[0]), "Evib2"]
                r["Evib3l"] = energies.at[(r.polyl.iloc[0], r.wangl.iloc[0]), "Evib3"]
                return r

            #        df['Evibu'] = df.groupby(by=['polyu','wangu','ranku']).apply(fillEvibu)
            #        df['Evibl'] = df.groupby('polyl','wangl','rankl').apply(Evibl, axis=1)
            #        %timeit: 43.4s per loop

            if self.dataframe_type == "pandas":
                #            try:  # total:  ~ 15s on 460k lines
                # ~ 6.6 s   (probably faster since neq==0.9.20) (radis<1.0)
                df = df.groupby(by=["polyu", "wangu"]).apply(fillEvib123u)
                # ~ 6.6 s   (probably faster since neq==0.9.20) (radis<1.0)
                df = df.groupby(by=["polyl", "wangl"]).apply(fillEvib123l)
                #            except KeyError:
                #                printr("{0} -> An error (see above) occured that usually ".format(sys.exc_info()[1]) +
                #                       "happens when the energy level is not referenced in the database. " +
                #                       "Check your partition function calculator, and energies " +
                #                       "for isotope {0} (Factory.parsum_calc['CO2'][{0}]['X'].df)".format(iso))
                #                raise

                return df.loc[
                    :, ["Evib1l", "Evib2l", "Evib3l", "Evib1u", "Evib2u", "Evib3u"]
                ]
            elif self.dataframe_type == "vaex":

                def get_evib1(poly, wang, evib, df_iso):
                    if df_iso == iso:
                        return energies.at((poly, wang), "Evib1")
                    else:
                        return evib

                def get_evib2(poly, wang, evib, df_iso):
                    if df_iso == iso:
                        return energies.at((poly, wang), "Evib2")
                    else:
                        return evib

                def get_evib3(poly, wang, evib, df_iso):
                    if df_iso == iso:
                        return energies.at((poly, wang), "Evib3")
                    else:
                        return evib

                df["Evib1u"] = df.apply(
                    get_evib1, [df.polyl, df.wangl, df.Evib1u, df.iso]
                )
                df["Evib2u"] = df.apply(
                    get_evib2, [df.polyl, df.wangl, df.Evib2u, df.iso]
                )
                df["Evib3u"] = df.apply(
                    get_evib3, [df.polyl, df.wangl, df.Evib3u, df.iso]
                )
                df["Evib1l"] = df.apply(
                    get_evib1, [df.polyl, df.wangl, df.Evib1l, df.iso]
                )
                df["Evib2l"] = df.apply(
                    get_evib2, [df.polyl, df.wangl, df.Evib2l, df.iso]
                )
                df["Evib3l"] = df.apply(
                    get_evib3, [df.polyl, df.wangl, df.Evib3l, df.iso]
                )

        #        df = df.groupby('iso').apply(lambda x: get_Evib123_CDSD_pc_1iso(x, x.name))

        if self.dataframe_type == "pandas":
            # Slower than the version below:
            df["Evib1l"] = np.nan
            df["Evib2l"] = np.nan
            df["Evib3l"] = np.nan
            df["Evib1u"] = np.nan
            df["Evib2u"] = np.nan
            df["Evib3u"] = np.nan
            for iso, idx in df.groupby("iso").indices.items():
                df.loc[
                    idx, ["Evib1l", "Evib2l", "Evib3l", "Evib1u", "Evib2u", "Evib3u"]
                ] = get_Evib123_CDSD_pc_1iso(df.loc[idx], iso)
        elif self.dataframe_type == "vaex":
            df["Evib1l"] = vaex.vconstant(np.nan, df.length_unfiltered)
            df["Evib2l"] = vaex.vconstant(np.nan, df.length_unfiltered)
            df["Evib3l"] = vaex.vconstant(np.nan, df.length_unfiltered)
            df["Evib1u"] = vaex.vconstant(np.nan, df.length_unfiltered)
            df["Evib2u"] = vaex.vconstant(np.nan, df.length_unfiltered)
            df["Evib3u"] = vaex.vconstant(np.nan, df.length_unfiltered)

            for iso in list(df.iso.unique()):
                get_Evib123_CDSD_pc_1iso(df, iso)

        # Add total vibrational energy too (doesnt cost much, and can plot populations in spectrum)
        df["Evibu"] = df.Evib1u + df.Evib2u + df.Evib3u
        df["Evibl"] = df.Evib1l + df.Evib2l + df.Evib3l

        # Get rotational energy: better recalculate than look up the database
        # (much faster! perf:  ~25s -> 765µs)
        df["Erotu"] = df.Eu - df.Evibu
        df["Erotl"] = df.El - df.Evibl

        if __debug__:
            self.assert_no_nan(df, "Evib1u")
            self.assert_no_nan(df, "Evib2u")
            self.assert_no_nan(df, "Evib3u")
            self.assert_no_nan(df, "Evib1l")
            self.assert_no_nan(df, "Evib2l")
            self.assert_no_nan(df, "Evib3l")

        self.profiler.stop("fetch_energy_4", "Fetched energies")
        return  # None: Dataframe updated

    def _add_EvibErot_RADIS_cls1(self, df, calc_Evib_harmonic_anharmonic=False):
        """Fetch Evib & Erot in dataframe for HITRAN class 1 (diatomic)
        molecules.

        Parameters
        ----------
        df: DataFrame
            list of transitions

        Other Parameters
        ----------------
        calc_Evib_harmonic_anharmonic: boolean
            if ``True``, calculate harmonic and anharmonic components of
            vibrational energies (for Treanor distributions)
        """
        if __debug__:
            printdbg(
                "called _add_EvibErot_RADIS_cls1(calc_Evib_harmonic_anharmonic={0})".format(
                    calc_Evib_harmonic_anharmonic
                )
            )

        if calc_Evib_harmonic_anharmonic:
            raise NotImplementedError

        molecule = self.input.species
        state = self.input.state  # electronic state
        # TODO: for multi-molecule mode: add loops on molecules and states too

        self.profiler.start("fetch_energy_5", 2)

        # Check energy levels are here
        for iso in self._get_isotope_list():
            if not iso in self.get_partition_function_molecule(molecule):
                raise AttributeError(
                    "No Partition function calculator defined for isotope {0}".format(
                        iso
                    )
                    + ". You need energies to calculate a non-equilibrium spectrum!"
                    + " Fill the levels parameter in your database definition, "
                    + " with energies of known format: {0}".format(KNOWN_LVLFORMAT)
                    + ". See SpectrumFactory.load_databank() help for more details"
                )

        def get_Evib_RADIS_cls1_1iso(df, iso):
            """Calculate Evib & Erot for a given isotope.

            (energies are specific to a given isotope)
            """
            energies = self.get_energy_levels(molecule, iso, state)
            # TODO: for multi-molecule mode: add loops on molecules and states too

            # only keep vibrational energies
            index = ["v"]
            energies = energies.drop_duplicates(index, inplace=False)
            # (work on a copy)

            # reindexing to get a direct access to level database (instead of using df.v1==v1 syntax)
            energies.set_index(index, inplace=True)
            Evib_dict = dict(list(zip(energies.index, energies.Evib)))

            if self.dataframe_type == "pandas":
                # Add lower state energy
                df_v = df.set_index(["vl"])
                df["Evibl"] = df_v.index.map(Evib_dict.get).values

                # Add upper state energy
                df_v = df.set_index(["vu"])
                df["Evibu"] = df_v.index.map(Evib_dict.get).values

                return df.loc[:, ["Evibl", "Evibu"]]
            elif self.dataframe_type == "vaex":

                def get_evib(iso_df, v, Evib):
                    if iso_df == iso:
                        return Evib_dict.get(v)
                    else:
                        return Evib

                if "iso" in df:
                    df["Evibl"] = df.apply(
                        get_evib, arguments=[df.iso, df.vl, df.Evibl]
                    )
                    df["Evibu"] = df.apply(
                        get_evib, arguments=[df.iso, df.vu, df.Evibu]
                    )
                else:
                    df["Evibl"] = df["vl"].apply(lambda x: Evib_dict.get(x))
                    df["Evibu"] = df["vu"].apply(lambda x: Evib_dict.get(x))

                return df["Evibl"], df["Evibu"]

        if self.dataframe_type == "pandas":
            df["Evibl"] = np.nan
            df["Evibu"] = np.nan
            # multiple-isotopes in database
            if "iso" in df:
                for iso, idx in df.groupby("iso").indices.items():
                    df.loc[idx, ["Evibl", "Evibu"]] = get_Evib_RADIS_cls1_1iso(
                        df.loc[idx], iso
                    )
            else:
                iso = df.attrs["iso"]
                df.loc[:, ["Evibl", "Evibu"]] = get_Evib_RADIS_cls1_1iso(df, iso)

            # Get rotational energy: better recalculate than look up the database (much faster!)
            df["Erotu"] = df.Eu - df.Evibu
            df["Erotl"] = df.El - df.Evibl

            assert np.isnan(df.Evibu).sum() == 0
            assert np.isnan(df.Evibl).sum() == 0

        elif self.dataframe_type == "vaex":
            df["Evibl"] = vaex.vconstant(np.nan, length=df.length_unfiltered())
            df["Evibu"] = vaex.vconstant(np.nan, length=df.length_unfiltered())

            # multiple-isotopes in database
            if "iso" in df:
                for iso in list(df.iso.unique()):
                    # df["Evibl"], df["Evibu"] = get_Evib_RADIS_cls1_1iso(df, iso)
                    get_Evib_RADIS_cls1_1iso(df, iso)
            else:
                iso = int(self.input.isotope)
                get_Evib_RADIS_cls1_1iso(df, iso)
            # if "iso" in df:
            #     for iso, idx in df.groupby("iso").indices.items():
            #         df.loc[idx, ["Evibl", "Evibu"]] = get_Evib_RADIS_cls1_1iso(
            #             df.loc[idx], iso
            #         )

            # else:
            #     iso = df.attrs["iso"]
            #     df.loc[:, ["Evibl", "Evibu"]] = get_Evib_RADIS_cls1_1iso(df, iso)

            # Get rotational energy: better recalculate than look up the database (much faster!)
            df["Erotu"] = df.Eu - df.Evibu
            df["Erotl"] = df.El - df.Evibl

            assert df.Evibu.isna().sum() == 0
            assert df.Evibl.isna().sum() == 0

        self.profiler.stop(
            "fetch_energy_5", "Fetched energies for all {0} transitions".format(len(df))
        )

        return  # None: Dataframe updated

    def _add_Evib123Erot_RADIS_cls5(self, df):
        """Fetch Evib & Erot in dataframe for HITRAN class 5 (linear triatomic
        with Fermi degeneracy... = CO2! ) molecules

        Parameters
        ----------
        df: DataFrame
            list of transitions

        Other Parameters
        ----------------
        calc_Evib_harmonic_anharmonic: boolean
            if ``True``, calculate harmonic and anharmonic components of
            vibrational energies (for Treanor distributions)

        """
        if __debug__:
            printdbg("called _add_Evib123Erot_RADIS_cls5()")

        molecule = self.input.species
        state = self.input.state  # electronic state
        # TODO: for multi-molecule mode: add loops on molecules and states too

        self.profiler.start("fetch_energy_6", 2)

        # Check energy levels are here
        for iso in self._get_isotope_list(molecule):
            if not iso in self.get_partition_function_molecule(molecule):
                raise AttributeError(
                    "No Partition function calculator defined for isotope {0}".format(
                        iso
                    )
                    + ". You need energies to calculate a non-equilibrium spectrum!"
                    + " Fill the levels parameter in your database definition, "
                    + " with energies of known format: {0}".format(KNOWN_LVLFORMAT)
                    + ". See SpectrumFactory.load_databank() help for more details"
                )

        def get_Evib123_RADIS_cls5_1iso(df, iso):
            """Fetch Evib & Erot for a given isotope.

            energies are specific  a given isotope)

            Notes
            -----
            We comb the Line Database with groups of same vibrational level,
            and fetch the corresponding vibrational energy from the Energy Level
            Database.
            """
            # old loop version with groupby.apply() replaced after commit f014007 (15/08/19)

            # Get the Energy Level Database
            energies = self.get_energy_levels(molecule, iso, state)

            # only keep vibrational energies
            # (work on a copy)
            energies = energies.drop_duplicates("viblvl", inplace=False)

            # reindexing to get a direct access to level database (instead of using df.v1==v1 syntax)
            index = ["v1", "v2", "l2", "v3"]
            energies.set_index(index, inplace=True)
            Evib1_dict = dict(list(zip(energies.index, energies.Evib1)))
            Evib2_dict = dict(list(zip(energies.index, energies.Evib2)))
            Evib3_dict = dict(list(zip(energies.index, energies.Evib3)))

            if self.dataframe_type == "pandas":
                # Add lower state energy
                df_v1v2l2v3 = df.set_index(["v1l", "v2l", "l2l", "v3l"])
                #            for i in df.index:
                #                df.loc[i, 'Evib1l'] = energies.at[i, 'Evib1']
                # the map below is crazy fast compared to above loop
                df["Evib1l"] = df_v1v2l2v3.index.map(Evib1_dict.get).values
                df["Evib2l"] = df_v1v2l2v3.index.map(Evib2_dict.get).values
                df["Evib3l"] = df_v1v2l2v3.index.map(Evib3_dict.get).values
                # TODO @dev # performance: try getting all 3 values at the same time?
                # with:  Evib123_dict = dict(list(zip(energies.index, (energies.Evib1, energies.Evib2, energies.Evib3))))

                # Add upper state energy
                df_v1v2l2v3 = df.set_index(["v1u", "v2u", "l2u", "v3u"])
                df["Evib1u"] = df_v1v2l2v3.index.map(Evib1_dict.get).values
                df["Evib2u"] = df_v1v2l2v3.index.map(Evib2_dict.get).values
                df["Evib3u"] = df_v1v2l2v3.index.map(Evib3_dict.get).values

                return df.loc[
                    :, ["Evib1l", "Evib2l", "Evib3l", "Evib1u", "Evib2u", "Evib3u"]
                ]
            elif self.dataframe_type == "vaex":

                def get_evib1(v1, v2, l2, v3, evib1, iso_df):
                    if iso_df == iso:
                        return Evib1_dict.get(v1, v2, l2, v3)
                    else:
                        return evib1

                def get_evib2(v1, v2, l2, v3, evib2, iso_df):
                    if iso_df == iso:
                        return Evib2_dict.get(v1, v2, l2, v3)
                    else:
                        return evib2

                def get_evib3(v1, v2, l2, v3, evib3, iso_df):
                    if iso_df == iso:
                        return Evib3_dict.get(v1, v2, l2, v3)
                    else:
                        return evib3

                # Add lower state energy
                df["Evib1l"] = df.apply(
                    get_evib1, [df.v1, df.v2, df.l2, df.v3, df.Evib1l, df.iso]
                )
                df["Evib2l"] = df.apply(
                    get_evib2, [df.v1, df.v2, df.l2, df.v3, df.Evib2l, df.iso]
                )
                df["Evib3l"] = df.apply(
                    get_evib3, [df.v1, df.v2, df.l2, df.v3, df.Evib3l, df.iso]
                )

                # Add upper state energy
                df["Evib1u"] = df.apply(
                    get_evib1, [df.v1, df.v2, df.l2, df.v3, df.Evib1l, df.iso]
                )
                df["Evib2u"] = df.apply(
                    get_evib2, [df.v1, df.v2, df.l2, df.v3, df.Evib2l, df.iso]
                )
                df["Evib3u"] = df.apply(
                    get_evib3, [df.v1, df.v2, df.l2, df.v3, df.Evib3l, df.iso]
                )

        #        df = df.groupby('iso').apply(lambda x: get_Evib123_RADIS_cls5_1iso(x, x.name))

        if self.dataframe_type == "pandas":
            # Slower than the version below:
            df["Evib1l"] = np.nan
            df["Evib2l"] = np.nan
            df["Evib3l"] = np.nan
            df["Evib1u"] = np.nan
            df["Evib2u"] = np.nan
            df["Evib3u"] = np.nan
            # multiple-isotopes in database
            if "iso" in df:
                for iso, idx in df.groupby("iso").indices.items():
                    df.loc[
                        idx,
                        ["Evib1l", "Evib2l", "Evib3l", "Evib1u", "Evib2u", "Evib3u"],
                    ] = get_Evib123_RADIS_cls5_1iso(df.loc[idx], iso)

            else:
                iso = df.attrs["iso"]
                df.loc[
                    :,
                    ["Evib1l", "Evib2l", "Evib3l", "Evib1u", "Evib2u", "Evib3u"],
                ] = get_Evib123_RADIS_cls5_1iso(df, iso)
        elif self.dataframe_type == "vaex":
            df["Evib1l"] = vaex.vconstant(np.nan, df.length_unfiltered())
            df["Evib2l"] = vaex.vconstant(np.nan, df.length_unfiltered())
            df["Evib3l"] = vaex.vconstant(np.nan, df.length_unfiltered())
            df["Evib1u"] = vaex.vconstant(np.nan, df.length_unfiltered())
            df["Evib2u"] = vaex.vconstant(np.nan, df.length_unfiltered())
            df["Evib3u"] = vaex.vconstant(np.nan, df.length_unfiltered())

            for iso in list(df.iso.unique()):
                get_Evib123_RADIS_cls5_1iso(df, iso)

        # Add total vibrational energy too (doesnt cost much, and can plot populations in spectrum)
        df["Evibu"] = df.Evib1u + df.Evib2u + df.Evib3u
        df["Evibl"] = df.Evib1l + df.Evib2l + df.Evib3l

        # Get rotational energy: better recalculate than look up the database (much faster!)
        df["Erotu"] = df.Eu - df.Evibu
        df["Erotl"] = df.El - df.Evibl

        if __debug__:
            self.assert_no_nan(df, "Evib1u")
            self.assert_no_nan(df, "Evib2u")
            self.assert_no_nan(df, "Evib3u")
            self.assert_no_nan(df, "Evib1l")
            self.assert_no_nan(df, "Evib2l")
            self.assert_no_nan(df, "Evib3l")

        self.profiler.stop(
            "fetch_energy_6", "Fetched energies for all {0} transitions".format(len(df))
        )

        return  # None: Dataframe updated

    def _add_Evib123Erot_RADIS_cls5_harmonicanharmonic(self, df):
        """Fetch Evib & Erot in dataframe for HITRAN class 5 (linear triatomic
        with Fermi degeneracy... i.e CO2 ) molecules.

        Parameters
        ----------
        df: DataFrame
            list of transitions
        """
        if __debug__:
            printdbg("called _add_Evib123Erot_RADIS_cls5_harmonicanharmonic()")

        molecule = self.input.species
        state = self.input.state  # electronic state
        # TODO: for multi-molecule mode: add loops on molecules and states too

        self.profiler.start("fetch_energy_7", 2)

        # Check energy levels are here
        for iso in self._get_isotope_list(molecule):
            if not iso in self.get_partition_function_molecule(molecule):
                raise AttributeError(
                    "No Partition function calculator defined for isotope {0}".format(
                        iso
                    )
                    + ". You need energies to calculate a non-equilibrium spectrum!"
                    + " Fill the levels parameter in your database definition, "
                    + " with energies of known format: {0}".format(KNOWN_LVLFORMAT)
                    + ". See SpectrumFactory.load_databank() help for more details"
                )

        def get_Evib123_RADIS_cls5_1iso_ah(df, iso):
            """Fetch Evib & Erot for a given isotope (energies are specific to
            a given isotope). Returns harmonic, anharmonic components.

            Notes
            -----

            We comb the Line Database with groups of same vibrational level,
            and fetch the corresponding vibrational energy from the Energy Level
            Database.
            """
            # TODO: implement with map() instead (much faster!! see get_Evib_CDSD_* )

            # Get the Energy Level Database
            energies = self.get_energy_levels(molecule, iso, state)

            # only keep vibrational energies
            energies = energies.drop_duplicates("viblvl", inplace=False)
            # (work on a copy)

            # reindexing to get a direct access to level database (instead of using df.v1==v1 syntax)
            index = ["v1", "v2", "l2", "v3"]
            energies.set_index(index, inplace=True)
            Evib1_h_dict = dict(list(zip(energies.index, energies.Evib1_h)))
            Evib1_a_dict = dict(list(zip(energies.index, energies.Evib1_a)))
            Evib2_h_dict = dict(list(zip(energies.index, energies.Evib2_h)))
            Evib2_a_dict = dict(list(zip(energies.index, energies.Evib2_a)))
            Evib3_h_dict = dict(list(zip(energies.index, energies.Evib3_h)))
            Evib3_a_dict = dict(list(zip(energies.index, energies.Evib3_a)))

            if self.dataframe_type == "pandas":
                # Add lower state energy
                df_v1v2l2v3 = df.set_index(["v1l", "v2l", "l2l", "v3l"])
                # the map below is crazy fast compared to above loop
                df["Evib1l_h"] = df_v1v2l2v3.index.map(Evib1_h_dict.get).values
                df["Evib1l_a"] = df_v1v2l2v3.index.map(Evib1_a_dict.get).values
                df["Evib2l_h"] = df_v1v2l2v3.index.map(Evib2_h_dict.get).values
                df["Evib2l_a"] = df_v1v2l2v3.index.map(Evib2_a_dict.get).values
                df["Evib3l_h"] = df_v1v2l2v3.index.map(Evib3_h_dict.get).values
                df["Evib3l_a"] = df_v1v2l2v3.index.map(Evib3_a_dict.get).values
                # TODO @dev # performance: try getting all 3 values at the same time?
                # with:  Evib123_dict = dict(list(zip(energies.index, (energies.Evib1, energies.Evib2, energies.Evib3))))

                # Add upper state energy
                df_v1v2l2v3 = df.set_index(["v1u", "v2u", "l2u", "v3u"])
                df["Evib1u_h"] = df_v1v2l2v3.index.map(Evib1_h_dict.get).values
                df["Evib1u_a"] = df_v1v2l2v3.index.map(Evib1_a_dict.get).values
                df["Evib2u_h"] = df_v1v2l2v3.index.map(Evib2_h_dict.get).values
                df["Evib2u_a"] = df_v1v2l2v3.index.map(Evib2_a_dict.get).values
                df["Evib3u_h"] = df_v1v2l2v3.index.map(Evib3_h_dict.get).values
                df["Evib3u_a"] = df_v1v2l2v3.index.map(Evib3_a_dict.get).values
            elif self.dataframe_type == "vaex":

                def get_Evib1_h(v1, v2, l2, v3, evib1_h, iso_df):
                    if iso_df == iso:
                        return Evib1_h_dict.get(v1, v2, l2, v3)
                    else:
                        return evib1_h

                def get_Evib1_a(v1, v2, l2, v3, evib1_a, iso_df):
                    if iso_df == iso:
                        return Evib1_a_dict.get(v1, v2, l2, v3)
                    else:
                        return evib1_a

                def get_Evib2_h(v1, v2, l2, v3, evib2_h, iso_df):
                    if iso_df == iso:
                        return Evib2_h_dict.get(v1, v2, l2, v3)
                    else:
                        return evib2_h

                def get_Evib2_a(v1, v2, l2, v3, evib2_a, iso_df):
                    if iso_df == iso:
                        return Evib2_a_dict.get(v1, v2, l2, v3)
                    else:
                        return evib2_a

                def get_Evib3_h(v1, v2, l2, v3, evib3_h, iso_df):
                    if iso_df == iso:
                        return Evib3_h_dict.get(v1, v2, l2, v3)
                    else:
                        return evib3_h

                def get_Evib3_a(v1, v2, l2, v3, evib3_a, iso_df):
                    if iso_df == iso:
                        return Evib3_a_dict.get(v1, v2, l2, v3)
                    else:
                        return evib3_a

                # Add lower state energy
                df["Evib1l_h"] = df.apply(
                    get_Evib1_h, [df.v1, df.v2, df.l2, df.v3, df.Evib1l_h]
                )
                df["Evib1l_a"] = df.apply(
                    get_Evib1_a, [df.v1, df.v2, df.l2, df.v3, df.Evib1l_a]
                )
                df["Evib2l_h"] = df.apply(
                    get_Evib2_h, [df.v1, df.v2, df.l2, df.v3, df.Evib2l_h]
                )
                df["Evib2l_a"] = df.apply(
                    get_Evib2_a, [df.v1, df.v2, df.l2, df.v3, df.Evib2l_a]
                )
                df["Evib3l_h"] = df.apply(
                    get_Evib3_h, [df.v1, df.v2, df.l2, df.v3, df.Evib3l_h]
                )
                df["Evib3l_a"] = df.apply(
                    get_Evib3_a, [df.v1, df.v2, df.l2, df.v3, df.Evib3l_a]
                )

            return df.loc[
                :,
                [
                    "Evib1l_h",
                    "Evib1l_a",
                    "Evib2l_h",
                    "Evib2l_a",
                    "Evib3l_h",
                    "Evib3l_a",
                    "Evib1u_h",
                    "Evib1u_a",
                    "Evib2u_h",
                    "Evib2u_a",
                    "Evib3u_h",
                    "Evib3u_a",
                ],
            ]

        if self.dataframe_type == "pandas":
            # Slower than the version below:
            df["Evib1l_h"] = np.nan
            df["Evib1l_a"] = np.nan
            df["Evib2l_h"] = np.nan
            df["Evib2l_a"] = np.nan
            df["Evib3l_h"] = np.nan
            df["Evib3l_a"] = np.nan
            df["Evib1u_h"] = np.nan
            df["Evib1u_a"] = np.nan
            df["Evib2u_h"] = np.nan
            df["Evib2u_a"] = np.nan
            df["Evib3u_h"] = np.nan
            df["Evib3u_a"] = np.nan
            for iso, idx in df.groupby("iso").indices.items():
                df.loc[
                    idx,
                    [
                        "Evib1l_h",
                        "Evib1l_a",
                        "Evib2l_h",
                        "Evib2l_a",
                        "Evib3l_h",
                        "Evib3l_a",
                        "Evib1u_h",
                        "Evib1u_a",
                        "Evib2u_h",
                        "Evib2u_a",
                        "Evib3u_h",
                        "Evib3u_a",
                    ],
                ] = get_Evib123_RADIS_cls5_1iso_ah(df.loc[idx], iso)
        elif self.dataframe_type == "vaex":
            df["Evib1l_h"] = vaex.vconstant(np.nan, df.length_unfiltered())
            df["Evib1l_a"] = vaex.vconstant(np.nan, df.length_unfiltered())
            df["Evib2l_h"] = vaex.vconstant(np.nan, df.length_unfiltered())
            df["Evib2l_a"] = vaex.vconstant(np.nan, df.length_unfiltered())
            df["Evib3l_h"] = vaex.vconstant(np.nan, df.length_unfiltered())
            df["Evib3l_a"] = vaex.vconstant(np.nan, df.length_unfiltered())
            df["Evib1u_h"] = vaex.vconstant(np.nan, df.length_unfiltered())
            df["Evib1u_a"] = vaex.vconstant(np.nan, df.length_unfiltered())
            df["Evib2u_h"] = vaex.vconstant(np.nan, df.length_unfiltered())
            df["Evib2u_a"] = vaex.vconstant(np.nan, df.length_unfiltered())
            df["Evib2u_h"] = vaex.vconstant(np.nan, df.length_unfiltered())
            df["Evib2u_a"] = vaex.vconstant(np.nan, df.length_unfiltered())

            for iso in list(df.iso.unique()):
                get_Evib123_RADIS_cls5_1iso_ah(df, iso)

        # Add total vibrational energy too (doesnt cost much, and can plot populations in spectrum)
        df["Evibu_a"] = df.Evib1u_a + df.Evib2u_a + df.Evib3u_a
        df["Evibu_h"] = df.Evib1u_h + df.Evib2u_h + df.Evib3u_h
        df["Evibl_a"] = df.Evib1l_a + df.Evib2l_a + df.Evib3l_a
        df["Evibl_h"] = df.Evib1l_h + df.Evib2l_h + df.Evib3l_h
        df["Evib1u"] = df.Evib1u_h + df.Evib1u_a
        df["Evib1l"] = df.Evib1l_h + df.Evib1l_a
        df["Evib2u"] = df.Evib2u_h + df.Evib2u_a
        df["Evib2l"] = df.Evib2l_h + df.Evib2l_a
        df["Evib3u"] = df.Evib3u_h + df.Evib3u_a
        df["Evib3l"] = df.Evib3l_h + df.Evib3l_a
        df["Evibu"] = df.Evib1u + df.Evib2u + df.Evib3u
        df["Evibl"] = df.Evib1l + df.Evib2l + df.Evib3l

        # Get rotational energy: better recalculate than look up the database (much faster!)
        df["Erotu"] = df.Eu - df.Evibu
        df["Erotl"] = df.El - df.Evibl

        if __debug__:
            self.assert_no_nan(df, "Evib1u")
            self.assert_no_nan(df, "Evib2u")
            self.assert_no_nan(df, "Evib3u")
            self.assert_no_nan(df, "Evib1l")
            self.assert_no_nan(df, "Evib2l")
            self.assert_no_nan(df, "Evib3l")

        self.profiler.stop(
            "fetch_energy_7", "Fetched energies for all {0} transitions".format(len(df))
        )

        return df

    def _add_ju(self, df):
        """Calculate J'    (upper state)

        Returns
        -------
        None:
            df is updated automatically with column ``'ju'``

        Notes
        -----
        Reminder::

            P branch: J' - J'' = -1
            Q branch: J' - J'' = 0
            R branch: J' - J'' = 1

        P, Q, R are replaced by -1, 0, 1 in the DataFrame to ensure that all
        terms are numeric (improves performances)
        """
        if "branch" not in df:
            raise KeyError(
                f"`branch` not defined in database columns: ({list(df.columns)}). "
                + "You can add it with `load_columns=['branch', ...]` or simply `load_columns='noneq'` / `load_columns='all'` in fetch_databank / load_databank()"
            )

        if df.dtypes["branch"] != np.int64:
            raise DeprecationWarning(
                "For performance purpose, numeric (-1, 0, 1) "
                + "format for (P, Q, R) branch is now required. "
                + "If using cache files, regenerate them?"
            )
        # TODO @dev : switch to CategorialGroup ? (less memory)

        #        df['ju'] = df.jl
        #        df.loc[df.branch==-1,'ju'] -= 1    # branch P
        #        df.loc[df.branch==1,'ju'] += 1     # branch R

        #        # slightly less readable but ~ 20% faster than above:

        if self.dataframe_type == "pandas":
            dgb = df.groupby("branch")
            df["ju"] = df.jl
            for branch, idx in dgb.indices.items():
                if branch == -1:  # 'P':
                    df.loc[idx, "ju"] -= 1
                if branch == 1:  #'R':
                    df.loc[idx, "ju"] += 1
        elif self.dataframe_type == "vaex":

            def fun(branch, j):
                return j + branch

            df["ju"] = df.apply(f=fun, arguments=[df.branch, df.jl])

        return None

    def _add_Eu(self, df):
        """Calculate upper state energy.

        Returns
        -------
        None:
            df is updated automatically with new column ``'Eu'``
        """

        # Get upper state energy
        df["Eu"] = df.El + df.wav

        return None

    def _calc_noneq_parameters(self, vib_distribution, singleTvibmode):
        """Make sure database has non equilibrium quantities (Evib, Erot, etc.)

        Notes
        -----

        This may be a bottleneck for a first calculation (has to calculate
        the nonequilibrium energies)
        """

        # Checks and loads Energy level database
        if not self.input.isatom and self.misc.load_energies == False:
            self._init_rovibrational_energies(self.levels, self.params.levelsfmt)
            self.misc.load_energies = True

        self.profiler.start("check_non_eq_param", 2)

        df = self.df0
        if len(df) == 0:
            return  # no lines

        # ... Make sure upper J' is calculated  (needed to compute populations)
        if not "ju" in df:
            self._add_ju(
                df
            )  # doesn't actually work for Kurucz as no 'branch' column; not needed for now as 'ju' is already present

        # ... Make sure upper energy level is calculated (needed to compute populations)
        if not "Eu" in df:
            self._add_Eu(df)

        if self.input.isatom:
            degeneracy_cols = ["gu", "gl"]
        else:
            # Check spectroscopic parameters required for non-equilibrium (to identify lines)
            for k in ["branch"]:
                if k not in df:
                    error_details = ""
                    if "globu" in df:
                        error_details = ". However, it looks like `globu` is defined. Maybe HITRAN-like database wasn't fully parsed? See radis.api.hitranapi.hit2df"
                    raise KeyError(
                        f"`{k}` not defined in database ({list(df.columns)}). "
                        + error_details
                        + f"Make sure you properly load parameters required for non-LTE calculations by adding `load_columns=['{k}', ...]` or simply `load_columns='noneq'` in fetch_databank / load_databank()"
                    )

            # Make sure database has pre-computed non equilibrium quantities

            # (Evib, Erot, etc.)
            # This may be a bottleneck for a first calculation (has to calculate
            # the nonequilibrium energies)
            calc_Evib_harmonic_anharmonic = vib_distribution in ["treanor"]
            if calc_Evib_harmonic_anharmonic:
                if singleTvibmode:
                    required_columns = ["Evibl_a", "Evibl_h"]
                else:
                    required_columns = [
                        "Evib1l_a",
                        "Evib1l_h",
                        "Evib2l_a",
                        "Evib2l_h",
                        "Evib3l_a",
                        "Evib3l_h",
                    ]
            else:
                if singleTvibmode:
                    required_columns = ["Evibl"]
                else:
                    required_columns = ["Evib1l", "Evib2l", "Evib3l"]

            if not all_in(required_columns, df):
                if singleTvibmode:
                    self._add_EvibErot(
                        df,
                        calc_Evib_harmonic_anharmonic=calc_Evib_harmonic_anharmonic,
                    )
                else:
                    self._add_Evib123Erot(
                        df,
                        calc_Evib_harmonic_anharmonic=calc_Evib_harmonic_anharmonic,
                    )
                assert all_in(required_columns, df)

            # ... Check no negative energies
            tol = -1e-4  # tolerance for negative energies (in cm-1)
            if self.dataframe_type == "pandas":
                if not ((df.Erotu > tol).all() and (df.Erotl > tol).all()):
                    self.warn(
                        "There are negative rotational energies in the database",
                        "NegativeEnergiesWarning",
                    )
            elif self.dataframe_type == "vaex":
                if not (
                    (df.Erotu > tol).sum() == len(df)
                    and (df.Erotl > tol).sum() == len(df)
                ):
                    self.warn(
                        "There are negative rotational energies in the database",
                        "NegativeEnergiesWarning",
                    )
            degeneracy_cols = ["gju", "gjl", "gvibu", "gvibl", "gu", "gl"]

        # ... Make sure degeneracies are calculated
        if not all_in(degeneracy_cols, df):
            self._calc_degeneracies(df)

        if not "A" in df:
            self.calc_weighted_trans_moment()
            self.calc_einstein_coefficients()

        self.profiler.stop("check_non_eq_param", "Checked nonequilibrium parameters")

    def _calc_degeneracies(self, df):
        """Calculate upper and lower state degeneracies; includes calculating vibrational and rotational degeneracies for molecules

        See Also
        --------
        :func:`~radis.db.degeneracies.gs`, :func:`~radis.db.degeneracies.gi`
        """
        if self.input.isatom:
            if not "gu" in df.columns:
                df["gu"] = 2 * df.ju + 1
            if not "gl" in df.columns:
                df["gl"] = 2 * df.jl + 1
            return

        from radis.db.degeneracies import gi, gs

        dbformat = self.params.dbformat

        # Rotational + state specific degeneracy (J + isotope dependant)
        df["gju"] = 2 * df.ju + 1
        df["gjl"] = 2 * df.jl + 1

        if "id" in df:
            id_set = df.id.unique()
            if len(id_set) > 1:
                raise NotImplementedError("> 1 molecules in same DataFrame")
            else:
                self.warn(
                    "There shouldn't be a Column 'id' with a unique value",
                    "PerformanceWarning",
                )
            df.attrs["id"] = int(id_set)
            if self.save_memory:
                del df["id"]

        if "iso" in df:  # multiple isotopes in database
            id = df.attrs["id"]
            dgb = df.groupby(by=["iso"])
            if self.dataframe_type == "pandas":
                for (iso), idx in dgb.indices.items():
                    _gs = gs(id, iso)
                    if isinstance(_gs, tuple):
                        # Molecules that have alternating degeneracy.
                        if id not in [2]:  # CO2
                            raise NotImplementedError
                        # normally we should find whether the rovibrational level is symmetric
                        # or asymmetric. Here we just assume it's symmetric, because for
                        # symmetric isotopes such as CO2(626), CO2 asymmetric levels
                        # dont exist (gs=0) and they should not be in the line database.
                        _gs = _gs[0]

                    dg = df.loc[idx]
                    _gi = gi(id, iso)
                    df.loc[idx, "grotu"] = dg.gju * _gs * _gi
                    df.loc[idx, "grotl"] = dg.gjl * _gs * _gi

                    if radis.config["DEBUG_MODE"]:
                        assert (df.loc[idx, "iso"] == iso).all()
            elif self.dataframe_type == "vaex":

                _gs_dic = {}
                _gi_dic = {}

                for iso in list(df.iso.unique()):
                    _gs = gs(id, iso)
                    if isinstance(_gs, tuple):
                        # Molecules that have alternating degeneracy.
                        if id not in [2]:  # CO2
                            raise NotImplementedError
                        # normally we should find whether the rovibrational level is symmetric
                        # or asymmetric. Here we just assume it's symmetric, because for
                        # symmetric isotopes such as CO2(626), CO2 asymmetric levels
                        # dont exist (gs=0) and they should not be in the line database.
                        _gs = _gs[0]
                    _gs_dic[iso] = _gs
                    _gi_dic[iso] = _gi = gi(id, iso)

                def grot(gj, iso):
                    return gj * _gs_dic[iso] * _gi_dic[iso]

                df["grotu"] = df.apply(f=grot, arguments=[df.gju, df.iso])
                df["grotl"] = df.apply(f=grot, arguments=[df.gjl, df.iso])

        else:
            id = df.attrs["id"]
            isotope = int(self.input.isotope)
            _gs = gs(id, isotope)
            if isinstance(_gs, tuple):
                # Molecules that have alternating degeneracy.
                if id not in [2]:  # CO2
                    raise NotImplementedError
                # normally we should find whether the rovibrational level is symmetric
                # or asymmetric. Here we just assume it's symmetric, because for
                # symmetric isotopes such as CO2(626), CO2 asymmetric levels
                # dont exist (gs=0) and they should not be in the line database.
                _gs = _gs[0]

            dg = df
            _gi = gi(id, isotope)
            if self.dataframe_type == "pandas":
                df.loc[:, "grotu"] = dg.gju * _gs * _gi
                df.loc[:, "grotl"] = dg.gjl * _gs * _gi
            elif self.dataframe_type == "vaex":
                df["grotu"] = dg.gju * _gs * _gi
                df["grotl"] = dg.gjl * _gs * _gi

        # %%

        if dbformat in [
            "hitran",
            "hitemp",
            "hitemp-radisdb",
            "cdsd-hitemp",
            "cdsd-4000",
        ]:
            # In HITRAN, AFAIK all molecules have a complete assignment of rovibrational
            # levels hence gvib=1 for all vibrational levels.
            #
            # Complete rovibrational assignment would not be True, for instance, for
            # bending levels of CO2 if all levels are considered degenerated
            # (with a v2+1 degeneracy)
            if self.dataframe_type == "pandas":
                df["gvibu"] = 1
                df["gvibl"] = 1
            elif self.dataframe_type == "vaex":
                df["gvibu"] = vaex.vconstant(1, length=df.length_unfiltered())
                df["gvibl"] = vaex.vconstant(1, length=df.length_unfiltered())
        else:
            raise NotImplementedError(
                "vibrational degeneracy assignation for dbformat={0}".format(dbformat)
            )

        # Total
        df["gu"] = df.gvibu * df.grotu
        df["gl"] = df.gvibl * df.grotl

        # Check consistency if "gp" already existed
        # https://github.com/radis/radis/pull/514#issuecomment-1229463074
        if "gp" in df:
            if self.dataframe_type == "pandas":
                if (df["gp"] == df["gu"]).all():
                    self.warn(
                        "'gu' was recomputed although 'gp' already in DataFrame. All values are equal",
                        "PerformanceWarning",
                    )
                else:
                    raise ValueError(
                        "'gu' was recomputed although 'gp' already in DataFrame. Values are not equal ! Check calculations"
                    )
            elif self.dataframe_type == "vaex":
                print("hello")
                # if (df["gp"] == df["gu"]).sum() == len(df):
                #     self.warn(
                #         "'gu' was recomputed although 'gp' already in DataFrame. All values are equal",
                #     )
                # else:
                #     raise ValueError(
                #         "'gu' was recomputed although 'gp' already in DataFrame. Values are not equal ! Check calculations"
                #     )

        return None  # dataframe updated directly

    def get_lines_abundance(self, df):
        """Returns the isotopic abundance of each line in `df`

        Parameters
        ----------
        df: dataframe

        Returns
        -------
        float or dict: The abundance of all the isotopes in the dataframe
        """

        molpar = self.molparam

        if "id" in df.columns:
            id_set = df.id.unique()
            if len(id_set) > 1:
                raise NotImplementedError("> 1 molecules in same DataFrame")
            else:
                self.warn(
                    "There shouldn't be a Column 'id' with a unique value",
                    "PerformanceWarning",
                )
                df.attrs["id"] = int(id_set)

        if "iso" in df.columns:
            iso_set = df.iso.unique()
            if len(iso_set) == 1:
                self.warn(
                    "There shouldn't be a Column 'iso' with a unique value",
                    "PerformanceWarning",
                )
                iso = int(iso_set)
                return molpar.get(df.attrs["id"], iso, "abundance")
            else:
                abundance_dict = {}
                for iso in iso_set:
                    abundance_dict[iso] = molpar.get(df.attrs["id"], iso, "abundance")
                return df["iso"].map(abundance_dict)
        else:
            iso = df.attrs["iso"]
            return molpar.get(df.attrs["id"], iso, "abundance")

    def get_molar_mass(self, df):
        """Returns molar mass for all lines of DataFrame ``df``.

        Parameters
        ----------
        df: pd.DataFrame

        Returns
        -------
        The molar mass of all the isotopes in the dataframe

        """
        molpar = self.molparam

        if "id" in df.columns:
            raise NotImplementedError(
                "'id' still in DataFrame columns. Is there more than 1 molecule ?"
            )
        if "id" in df.attrs:
            molecule = df.attrs["id"]
        else:
            molecule = df.attrs["molecule"]

        if "iso" in df.columns:
            iso_set = df.iso.unique()
            molar_mass_dict = {}
            for iso in iso_set:
                if self.input.isatom:
                    molar_mass_dict[iso] = (
                        iso or get_element_symbol(molecule).mass
                    )  # if isotope number is given then use it, otherwise resort to standard atomic weight
                else:
                    molar_mass_dict[iso] = molpar.get(molecule, iso, "mol_mass")
            molar_mass = df["iso"].map(molar_mass_dict)
        else:
            iso = df.attrs["iso"]
            if self.input.isatom:
                molar_mass = iso or get_element_symbol(molecule).mass
            else:
                molar_mass = molpar.get(molecule, iso, "mol_mass")

        return molar_mass

        #

    def calc_weighted_trans_moment(self):
        """Calculate weighted transition-moment squared :math:`R_s^2` (in ``Debye^2``)

        Returns
        -------
        None:
            ``self.df0`` is updated directly with new column ``Rs2``  .
            R is in ``Debye^2``   (1e-36 ergs.cm3)

        References
        ----------
        Weighted transition-moment squared :math:`R_s^2` from linestrength :math:`S_0`
        at temperature :math:`T_{ref}`, derived from Eq.(A5) in [Rothman-1998]_

        .. math:
            R_s^2=10^{+36}\\frac{3h c}{8{\\pi}^3} \\frac{1}{n_u} \\frac{1}{\\frac{I_a g_l}{Q_{ref}} \\operatorname{exp}\\left(\\frac{-E_l}{T_{ref}}\\right)} \\frac{1}{1-\\operatorname{exp}\\left(\\frac{-n_u}{T_{ref}}\\right)} S_0
        """

        df = self.df0
        Tref = self.input.Tref

        self.profiler.start("calc_weight_trans", 2)

        # get abundance
        if self.input.isatom:
            abundance = 1
        else:
            abundance = self.get_lines_abundance(df)
        if not self.molparam.terrestrial_abundances:
            raise NotImplementedError(
                "Formula not corrected for non-terrestrial isotopic abundances"
            )

        gl = df.gl
        El = df.El
        nu = df.wav
        Ia = abundance
        h = h_CGS  # erg.s
        c = c_CGS
        S = (
            df.int
        )  # reference linestrength   ( computed with terrestrial isotopic abundances)

        weighted_trans_moment_sq = (
            (3 * h * c / 8 / pi**3)
            / nu
            / (Ia * gl / self.Qgas(df, Tref) * exp(-hc_k * El / Tref))
            / (1 - exp(-hc_k * nu / Tref))
            * 1e36
        ) * S

        df["Rs2"] = weighted_trans_moment_sq

        self.profiler.stop("calc_weight_trans", "calculated weighted transition moment")

        return

    def calc_einstein_coefficients(self):
        """Calculate :math:`A (= A_{ul})`, :math:`B_{lu}`, :math:`B_{ul}` Einstein coefficients from weighted
        transition moments squared :math:`R_s^2`.

        Returns
        -------
        None: ``self.df0`` is updated directly with new columns ``A``, ``Blu``, ``Bul``


        .. note::
            Einstein A coefficient already in the HITRAN database.
            In the HITRAN database, the maximum difference betweeen the tabulated
            and the recalculated values of A was 0.053% for CO2 and 0.099%, see
            https://github.com/radis/radis/issues/665

        References
        ----------
        Einstein induced absorption coefficient (in :math:`cm^3/J/s^2`)

        .. math::
            B_{lu}=10^{-36}\\cdot\\frac{8{\\pi}^3}{3h^2} R_s^2 \\cdot 10^{-7}

        Einstein induced emission coefficient (in :math:`cm^3/J/s^2`)

        .. math::
            B_{ul}=10^{-36}\\cdot\\frac{8{\\pi}^3}{3h^2} \\frac{gl}{gu} R_s^2 \\cdot 10^{-7}

        Einstein spontaneous emission coefficient (in :math:`s^{-1}`)

        .. math::
            A = A_{ul}=10^{-36}\\cdot\\frac{\\frac{64{\\pi}^4}{3h} {\\nu}^3 gl}{gu} R_s^2

        See (Eqs.(A7), (A8), (A9) in [Rothman-1998]_)

        """

        df = self.df0

        try:
            df["Rs2"]
        except KeyError:
            raise KeyError("Weighted transition moment squared not calculated")

        Rs2 = df.Rs2
        gl = df.gl
        gu = df.gu
        nu = df.wav
        h = h_CGS  # erg.s

        #### Calculate coefficients ####
        # As of July 2024, the second Einstein coefficients are not used elsewhere
        df["Blu"] = 8 * pi**3 / (3 * h**2) * Rs2 * 1e-36 * 1e7  # cm3/(J.s^2)
        df["Bul"] = (
            8 * pi**3 / (3 * h**2) * (gl / gu) * Rs2 * 1e-36 * 1e7
        )  # cm3/(J.s^2)

        # Up to version 0.15, df['A'] was called df['Aul']
        df["A"] = 64 * pi**4 / (3 * h) * nu**3 * gl / gu * Rs2 * 1e-36  # s-1

        return None  # dataframe updated directly

    # %% ======================================================================
    # PRIVATE METHODS - APPLY ENVIRONMENT PARAMETERS
    # (all functions that depends upon T or P)
    # (calculates populations, linestrength & radiance, lineshift)
    # (computation: work on df1, called by or after eq_spectrum() )
    # ---------------------------------
    # calc_lineshift
    # calc_linestrength_eq
    # calc_populations_eq
    # calc_populations_noneq
    # calc_linestrength_noneq
    # calc_emission_integral
    # _cutoff_linestrength

    # XXX =====================================================================

    def calc_lineshift(self):
        """Calculate lineshift due to pressure.

        Returns
        -------
        None: ``self.df1`` is updated directly with new column ``shiftwav``

        References
        ----------
        Shifted line center based on pressure shift coefficient :math:`lambda_{shift}`
        and pressure :math:`P`.

        .. math::
            \\omega_{shift}=\\omega_0+\\lambda_{shift} P

        See Eq.(A13) in [Rothman-1998]_
        """

        self.profiler.start("calc_lineshift", 2)

        df = self.df1

        # Calculate
        air_pressure = self.input.pressure / 1.01325  # convert from bar to atm

        if self.input.isatom:
            if "shft" in df.columns:
                df["shiftwav"] = df.wav - df["shft"]
            else:
                self.warn("wavenumber shift not given in database: assumed 0 shift")
                df["shiftwav"] = df.wav
        elif "Pshft" in df.columns:
            df["shiftwav"] = df.wav + (df.Pshft * air_pressure)
        else:
            self.warn(
                "Pressure-shift coefficient not given in database: assumed 0 pressure shift",
                "MissingPressureShiftWarning",
            )
            df["shiftwav"] = df.wav

        # Sorted lines is needed for sparse wavenumber range algorithm.
        if self.dataframe_type == "pandas":
            df.sort_values("shiftwav", kind="mergesort", inplace=True)
        elif self.dataframe_type == "vaex":
            attrs = df.attrs
            self.df1 = df.sort("shiftwav")
            self.df1.attrs = attrs

        self.profiler.stop("calc_lineshift", "Calculated lineshift")

        return

    def calc_S0(self, df):
<<<<<<< HEAD
        """Calculate the unscaled intensity from the tabulated Einstein coefficient.
=======
        """Calculate S0 from A [s-1], the tabulated Einstein coefficient. S0 is
        the part of the linestrength that does not depend on the temperature.
>>>>>>> 55a704de

        Parameters
        ----------
        df: DataFrame
            The DataFrame to which the ``S0`` column is to be added

        Returns
        -------
        None: ``df`` is updated directly with new column ``S0``

        References
        ----------

        .. math::
            S_0 = \\frac{I_a A_{21} g'}{8 \\pi c \\nu^2}

        Do not confuse with S(T = 296 K), the definition of Eq. (1) in https://hitran.org/docs/definitions-and-units/ or Eq.(A11) in [Rothman-1998]_

        .. math::
            S(T_{ref} = 296 K) = \\frac{I_a A_{21}}{8 \\pi c \\nu^2} \\frac{g' e^{-c_2E''/T_{ref}}(1-e^{-c_2\\nu_{ij}/T_{ref}})}{Q(T_{ref})}

        Notes
        -----
        Currently this value is used in GPU calculations.
        It is one of the columns that is transferred to the GPU
        memory. The idea behind S0 is that it is scaled with all
        variables that do not change during iterations as to
        minimize calculations.

        Units: cm-1/(molecules/cm-2)

        """

        df0 = df

        if len(df0) == 0:
            return  # no lines

        self.profiler.start("scaled_S0", 2, "... Scaling equilibrium linestrength")

        try:
            gp = df0["gp"]
        except (KeyError):

            if not "gu" in df0:
                if not "ju" in df0:
                    self._add_ju(df0)
                self._calc_degeneracies(df0)
            gp = df0["gu"]

        A = df0["A"]
        wav = df0["wav"]
        if self.input.isatom:
            Ia = 1
        else:
            Ia = self.get_lines_abundance(df0)

<<<<<<< HEAD
        S0 = Ia * gp * A / (8 * pi * c_CGS * wav**2) # without the temperature-dependent term (the fractional population of transition's levels)
=======
        S0 = (
            Ia * gp * A / (8 * pi * c_CGS * wav**2)
        )  # without the temperature-dependent term (the fractional population of transition's levels)
>>>>>>> 55a704de

        df0["S0"] = S0  # [cm-1/(molecules/cm-2)]

        assert "S0" in df0

        self.profiler.stop("scaled_S0", "Scaled equilibrium linestrength")

        return

    def _calc_Q(self, molecule, iso, state, T):
        """Get partition function at temperature ``T`` from tabulated values, try with
        calculated partition function (full summation) if Out of Bounds.

        Returns
        -------
        Q: float
            partition functions at temperature ``T``
        """

        try:
            parsum = self.get_partition_function_interpolator(molecule, iso, state)
            Q = parsum.at(T, self.input.potential_lowering)
        except OutOfBoundError as err:
            # Try to calculate
            try:
                parsum = self.get_partition_function_calculator(molecule, iso, state)
            except KeyError:  # partition function not defined, raise the initial error
                raise err
            else:
                self.warn(
                    "Error with tabulated partition function"
                    + "({0}). Using calculated one instead".format(err.args[0]),
                    "OutOfBoundWarning",
                )
            Q = parsum.at(T)
        return Q

    # Partition functions
    def Qgas(self, df1, Tgas):
        """Calculate partition function Qgas at temperature ``Tgas``, for all lines
        of ``df1``. Returns a single value if all lines have the same Qgas value,
        or a column if they are different

        Parameters
        ----------
        Tgas: float (K)
            gas temperature

        Returns
        -------
        float or dict: Returns Qgas as a dictionary with isotope values as its keys

        See Also
        --------
        :py:meth:`~radis.lbl.base.BaseFactory.Qgas_Qref_ratio`
        """
        if "id" in df1.columns:
            id_set = df1.id.unique()
            if len(id_set) > 1:
                raise NotImplementedError(">1 molecule.")
            else:
                self.warn(
                    "There shouldn't be a Column 'id' with a unique value",
                    "PerformanceWarning",
                )
                df1.attrs["id"] = int(id_set)

        if "molecule" in df1.attrs:
            molecule = df1.attrs[
                "molecule"
            ]  # used for ExoMol and others, which have no HITRAN-id
        else:
            molecule = get_molecule(df1.attrs["id"])
        state = self.input.state

        if "iso" in df1:
            iso_set = df1.iso.unique()
            if len(iso_set) == 1:
                self.warn(
                    "There shouldn't be a Column 'iso' with a unique value",
                    "PerformanceWarning",
                )
                iso = int(iso_set)
                Q = self._calc_Q(molecule, iso, state, Tgas)
                df1.attrs["Q"] = Q
                return Q
            else:
                Qgas_dict = {}
                for iso in iso_set:
                    Qgas_dict[iso] = self._calc_Q(molecule, iso, state, Tgas)
                return df1["iso"].map(Qgas_dict)

        else:  # "iso" not in df:
            iso = df1.attrs["iso"]
            Q = self._calc_Q(molecule, iso, state, Tgas)
            df1.attrs["Q"] = Q
            return Q

    def Qref_Qgas_ratio(self, df1, Tgas, Tref):
        """Calculate Qref/Qgas at temperature ``Tgas``, ``Tref``, for all lines
        of ``df1``. Returns a single value if all lines have the same Qref/Qgas ratio,
        or a column if they are different

        See Also
        --------
        :py:meth:`~radis.lbl.base.BaseFactory.Qgas`
        """

        if "id" in df1.columns:
            id_set = df1.id.unique()
            if len(id_set) > 1:
                raise NotImplementedError(">1 molecule.")
            else:
                self.warn(
                    "There shouldn't be a Column 'id' with a unique value",
                    "PerformanceWarning",
                )
                df1.attrs["id"] = int(id_set)

        if "molecule" in df1.attrs:
            molecule = df1.attrs[
                "molecule"
            ]  # used for ExoMol and others, which has no HITRAN-id
        else:
            molecule = get_molecule(df1.attrs["id"])
        state = self.input.state

        if "iso" in df1:
            iso_set = df1.iso.unique()
            if len(iso_set) == 1:
                self.warn(
                    "There shouldn't be a Column 'iso' with a unique value",
                    "PerformanceWarning",
                )
                iso = int(iso_set)
                Qgas = self._calc_Q(molecule, iso, state, Tgas)
                Qref = self._calc_Q(molecule, iso, state, Tref)
                df1.attrs["Qgas"] = Qgas
                df1.attrs["Qref"] = Qref
                Qref_Qgas = Qref / Qgas

            else:
                Qref_Qgas_ratio = {}
                for iso in iso_set:
                    Qgas = self._calc_Q(molecule, iso, state, Tgas)
                    Qref = self._calc_Q(molecule, iso, state, Tref)
                    Qref_Qgas_ratio[iso] = Qref / Qgas
                Qref_Qgas = df1["iso"].map(Qref_Qgas_ratio)

        else:
            iso = df1.attrs["iso"]
            Qgas = self._calc_Q(molecule, iso, state, Tgas)
            Qref = self._calc_Q(molecule, iso, state, Tref)
            df1.attrs["Qgas"] = Qgas
            df1.attrs["Qref"] = Qref
            Qref_Qgas = Qref / Qgas
        return Qref_Qgas

    def calc_linestrength_eq(self, Tgas):
        """Calculate linestrength at temperature Tgas correcting the database
        linestrength tabulated at temperature :math:`T_{ref}`.

        Parameters
        ----------
        Tgas: float (K)
            gas temperature

        Returns
        -------
        None: ``self.df1`` is updated directly with new column ``S``

        References
        ----------

        .. math::
            S(T) = S_0 \\frac{Q_{ref}}{Q_{gas}} \\operatorname{exp}\\left(-E_l \\left(\\frac{1}{T_{gas}}-\\frac{1}{T_{ref}}\\right)\\right) \\frac{1-\\operatorname{exp}\\left(\\frac{-\\omega_0}{Tgas}\\right)}{1-\\operatorname{exp}\\left(\\frac{-\\omega_0}{T_{ref}}\\right)}

        See Eq.(A11) in [Rothman-1998]_

        Notes
        -----
        Internals:

        (some more informations about what this function does)

        Starts with df1 which is still a copy of df0 loaded by
        :meth:`~radis.lbl.loader.DatabankLoader.load_databank`
        Updates linestrength in df1. Cutoff criteria is applied afterwards.

        .. minigallery:: radis.lbl.base.BaseFactory.calc_linestrength_eq
            :add-heading:

        See Also
        --------
        :py:func:`~radis.lbl.base.linestrength_from_Einstein`
        """

        Tref = self.input.Tref
        df1 = self.df1
        df1.attrs = self.df1.attrs

        if len(df1) == 0:
            return  # no lines

        self.profiler.start(
            "scaled_eq_linestrength", 2, "... Scaling equilibrium linestrength"
        )

        # %% Calculate line strength at desired temperature
        # -------------------------------------------------

        if self.molparam.terrestrial_abundances and "int" in df1.columns:

            # This calculation is based on equation (A11) in Rothman 1998: "JQSRT, vol.
            # 60, No. 5, pp. 665-710"

            # correct for Partition Function
            df1["S"] = (
                df1.int
                * self.Qref_Qgas_ratio(df1, Tgas, Tref)
                *
                # ratio of Boltzmann populations
                exp(-hc_k * df1.El * (1 / Tgas - 1 / Tref))
                *
                # effect of stimulated emission
                (1 - exp(-hc_k * df1.wav / Tgas))
                / (1 - exp(-hc_k * df1.wav / Tref))
            )  # [cm-1/(molecules/cm-2)]

        else:
            # An alternative strategy is to calculate the linestrength from the
            # Einstein A coefficient and the populations (see Klarenaar 2017 Eqn. 12)

            if not "gu" in df1:
                if not "ju" in df1:
                    self._add_ju(df1)
                self._calc_degeneracies(df1)

            if self.input.isatom:
                Ia = 1
            else:
                Ia = self.get_lines_abundance(df1)
            df1["S"] = linestrength_from_Einstein(
                df1.A, df1.gu, df1.El, Ia, df1.wav, self.Qgas(df1, Tgas), Tgas
            )

        assert "S" in self.df1

        self.profiler.stop("scaled_eq_linestrength", "Scaled equilibrium linestrength")

        return

    # %%
    def calc_populations_eq(self, Tgas):
        """Calculate upper state population for all active transitions in
        equilibrium case (only used in total power calculation)

        Parameters
        ----------
        Tgas: float (K)
            temperature

        Returns
        -------
        None:
            `nu` is stored in self.df1

        Notes
        -----
        Isotopes: these populations are not corrected for the isotopic abundance,
        i.e, abundance has to be accounted for if used for emission density
        calculations (based on Einstein A coefficient), but not for linestrengths
        (that include the abundance dependency already)

        References
        ----------
        Population of upper state follows a Boltzmann distribution:

        .. math::
            n_u = g_u \\frac{\\operatorname{exp}\\left(\\frac{-E_u}{T_{gas}}\\right)}{Q_{gas}}

        See Also
        --------
        :meth:`~radis.lbl.base.BaseFactory.calc_populations_noneq`,
        :meth:`~radis.lbl.base.BaseFactory._calc_populations_noneq_multiTvib`,
        :meth:`~radis.levels.partfunc.RovibPartitionFunction.at`
        """

        df1 = self.df1

        self.profiler.start("calc_eq_population", 2)

        # Calculate degeneracies
        # ----------------------------------------------------------------------

        if not "ju" in df1:
            self._add_ju(df1)

        if not "gu" in df1:
            self._calc_degeneracies(df1)

        # ... Make sure upper energy level is calculated (needed to compute populations)
        if not "Eu" in df1:
            self._add_Eu(df1)

        # Calculate population
        # ----------------------------------------------------------------------
        # equilibrium: Boltzmann in any case
        df1["nu"] = (
            df1.gu.values * exp(-hc_k * df1.Eu.values / Tgas) / self.Qgas(df1, Tgas)
        )

        assert "nu" in self.df1

        self.profiler.stop("calc_eq_population", "Calculated equilibrium populations")

        return

    def Qneq(self, df, Tvib, Trot, vib_distribution, rot_distribution, overpopulation):
        """Nonequilibrium partition function

        Returns
        -------
        column or float: depending if there are many isotopes or one"""
        self.profiler.start("part_function", 3)

        if "id" in df:
            id_set = df.id.unique()
            if len(id_set) > 1:
                raise NotImplementedError("> 1 molecules in same DataFrame")
            else:
                self.warn(
                    "There shouldn't be a Column 'id' with a unique value",
                    "PerformanceWarning",
                )
                df.attrs["id"] = int(id_set)
        molecule = get_molecule(df.attrs["id"])
        state = self.input.state

        if "iso" in df:
            Q_dict = {}
            iso_set = df.iso.unique()
            if len(iso_set) == 1:
                self.warn(
                    "There shouldn't be a Column 'iso' with a unique value",
                    "PerformanceWarning",
                )
            for iso in iso_set:
                parsum = self.get_partition_function_calculator(molecule, iso, state)
                if is_float(Tvib):
                    Q_dict[iso] = parsum.at_noneq(
                        Tvib,
                        Trot,
                        vib_distribution=vib_distribution,
                        rot_distribution=rot_distribution,
                        overpopulation=overpopulation,
                        update_populations=self.misc.export_populations,
                    )
                else:
                    Q_dict[iso] = parsum.at_noneq_3Tvib(
                        Tvib,
                        Trot,
                        vib_distribution=vib_distribution,
                        rot_distribution=rot_distribution,
                        overpopulation=overpopulation,
                        update_populations=self.misc.export_populations,
                    )
            Q = df["iso"].map(Q_dict)

        else:  # "iso" not in df:
            iso = df.attrs["iso"]
            parsum = self.get_partition_function_calculator(molecule, iso, state)
            if is_float(Tvib):
                Q = parsum.at_noneq(
                    Tvib,
                    Trot,
                    vib_distribution=vib_distribution,
                    rot_distribution=rot_distribution,
                    overpopulation=overpopulation,
                    update_populations=self.misc.export_populations,
                )
            else:
                Q = parsum.at_noneq_3Tvib(
                    Tvib,
                    Trot,
                    vib_distribution=vib_distribution,
                    rot_distribution=rot_distribution,
                    overpopulation=overpopulation,
                    update_populations=self.misc.export_populations,
                )
            df.attrs["Q"] = Q
        self.profiler.stop("part_function", "partition functions")
        return Q

    def Qneq_Qvib_Qrotu_Qrotl(
        self, df, Tvib, Trot, vib_distribution, rot_distribution, overpopulation
    ):
        """Nonequilibrium partition function; with the detail of
        vibrational partition function and rotational partition functions"""
        # TODO @ dev : implement the map(dict) approach to fill Q Qvib Qrotu Qrotl
        # note : Qrot already use a map(dict) so we need a map with 2 keys. Is it worth it?
        self.profiler.start("part_function", 3)

        if "id" in df:
            id_set = df.id.unique()
            if len(id_set) > 1:
                raise NotImplementedError("> 1 molecules in same DataFrame")
            else:
                self.warn(
                    "There shouldn't be a Column 'id' with a unique value",
                    "PerformanceWarning",
                )
                df.attrs["id"] = int(id_set)
        molecule = get_molecule(df.attrs["id"])
        state = self.input.state

        if "iso" in df:  #  multiple isotopes
            iso_set = df.iso.unique()
            if len(iso_set) == 1:
                self.warn(
                    "There shouldn't be a Column 'iso' with a unique value",
                    "PerformanceWarning",
                )

            if self.dataframe_type == "pandas":
                dgb = df.groupby(by=["iso"])
                for (iso), idx in dgb.indices.items():

                    # Get partition function for all lines
                    parsum = self.get_partition_function_calculator(
                        molecule, iso, state
                    )

                    if is_float(Tvib):
                        Q, Qvib, dfQrot = parsum.at_noneq(
                            Tvib,
                            Trot,
                            vib_distribution=vib_distribution,
                            rot_distribution=rot_distribution,
                            overpopulation=overpopulation,
                            returnQvibQrot=True,
                            update_populations=self.misc.export_populations,
                        )
                    else:
                        raise NotImplementedError(
                            "Cannot return detail of Qvib, Qrot for 3-Tvib mode"
                        )

                    # ... make sure PartitionFunction above is calculated with the same
                    # ... temperatures, rovibrational distributions and overpopulations
                    # ... as the populations of active levels (somewhere below)
                    # print(df.columns)
                    df.loc[idx, "Qvib"] = Qvib
                    df.loc[idx, "Q"] = Q

                    # reindexing to get a direct access to Qrot database
                    # create the lookup dictionary
                    # dfQrot index is already 'viblvl'
                    dfQrot_dict = dict(list(zip(dfQrot.index, dfQrot.Qrot)))

                    dg = df.loc[idx]

                    # Add lower state Qrot
                    dg_sorted = dg.set_index(["viblvl_l"], inplace=False)
                    df.loc[idx, "Qrotl"] = dg_sorted.index.map(dfQrot_dict.get).values
                    # Add upper state energy
                    dg_sorted = dg.set_index(["viblvl_u"], inplace=False)
                    df.loc[idx, "Qrotu"] = dg_sorted.index.map(dfQrot_dict.get).values

                    if radis.config["DEBUG_MODE"]:
                        assert (df.loc[idx, "iso"] == iso).all()
            elif self.dataframe_type == "vaex":
                df["Qvib"] = vaex.vconstant(np.nan, df.length_unfiltered())
                df["Q"] = vaex.vconstant(np.nan, df.length_unfiltered())

                Q_dict = {}
                Qvib_dict = {}
                dfQrot_dict = {}
                for iso in iso_set:
                    # Get partition function for all lines
                    parsum = self.get_partition_function_calculator(
                        molecule, iso, state
                    )

                    if is_float(Tvib):
                        Q_dict[iso], Qvib_dict[iso], dfQrot = parsum.at_noneq(
                            Tvib,
                            Trot,
                            vib_distribution=vib_distribution,
                            rot_distribution=rot_distribution,
                            overpopulation=overpopulation,
                            returnQvibQrot=True,
                            update_populations=self.misc.export_populations,
                        )
                    else:
                        raise NotImplementedError(
                            "Cannot return detail of Qvib, Qrot for 3-Tvib mode"
                        )
                    # reindexing to get a direct access to Qrot database
                    # create the lookup dictionary
                    # dfQrot index is already 'viblvl'
                    dfQrot_dict[iso] = dict(list(zip(dfQrot.index, dfQrot.Qrot)))

                def update_Qvib(iso):
                    return Qvib_dict[iso]

                def update_Q(iso):
                    return Q_dict[iso]

                df["Qvib"] = df.apply(update_Qvib, arguments=[df.iso])
                df["Q"] = df.apply(update_Q, arguments=[df.iso])

                # # Add lower state Qrot
                # dg_sorted = dg.set_index(["viblvl_l"], inplace=False)
                # df.loc[idx, "Qrotl"] = dg_sorted.index.map(dfQrot_dict.get).values
                # # Add upper state energy
                # dg_sorted = dg.set_index(["viblvl_u"], inplace=False)
                # df.loc[idx, "Qrotu"] = dg_sorted.index.map(dfQrot_dict.get).values
                def update_Qrot(viblvl, iso):
                    return dfQrot_dict[iso].get(viblvl)
                    # if iso_df == iso:
                    #     return dfQrot_dict.get(val)
                    # else:
                    #     return val

                # Add lower state Qrot
                df["Qrotl"] = df.apply(update_Qrot, arguments=[df.viblvl_l, df.iso])
                # Add upper state energy
                df["Qrotu"] = df.apply(update_Qrot, arguments=[df.viblvl_u, df.iso])

            Q, Qvib, Qrotu, Qrotl = df.Q, df.Qvib, df.Qrotu, df.Qrotl

        else:
            iso = int(self.input.isotope)

            parsum = self.get_partition_function_calculator(molecule, iso, state)

            if is_float(Tvib):
                Q, Qvib, dfQrot = parsum.at_noneq(
                    Tvib,
                    Trot,
                    vib_distribution=vib_distribution,
                    rot_distribution=rot_distribution,
                    overpopulation=overpopulation,
                    returnQvibQrot=True,
                    update_populations=self.misc.export_populations,
                )
            else:
                raise NotImplementedError(
                    "Cannot return detail of Qvib, Qrot for 3-Tvib mode"
                )

            # ... make sure PartitionFunction above is calculated with the same
            # ... temperatures, rovibrational distributions and overpopulations
            # ... as the populations of active levels (somewhere below)
            df.attrs["Qvib"] = Qvib
            df.attrs["Q"] = Q
            assert "Qvib" not in df.columns
            assert "Q" not in df.columns

            # reindexing to get a direct access to Qrot database
            # create the lookup dictionary
            # dfQrot index is already 'viblvl'
            dfQrot_dict = dict(list(zip(dfQrot.index, dfQrot.Qrot)))

            if self.dataframe_type == "pandas":
                dg = df.loc[:]

                # Add lower state Qrot
                dg_sorted = dg.set_index(["viblvl_l"], inplace=False)
                df.loc[:, "Qrotl"] = dg_sorted.index.map(dfQrot_dict.get).values
                # Add upper state energy
                dg_sorted = dg.set_index(["viblvl_u"], inplace=False)
                df.loc[:, "Qrotu"] = dg_sorted.index.map(dfQrot_dict.get).values
            elif self.dataframe_type == "vaex":
                dg = df
                # Add lower state Qrot
                df["Qrotl"] = df["viblvl_l"].apply(lambda x: dfQrot_dict.get(x))
                # Add upper state energy
                df["Qrotu"] = df["viblvl_u"].apply(lambda x: dfQrot_dict.get(x))

            Q, Qvib, Qrotu, Qrotl = Q, Qvib, df.Qrotu, df.Qrotl

        self.profiler.stop("part_function", "partition functions")
        return Q, Qvib, Qrotu, Qrotl

    # %%
    def calc_populations_noneq(
        self,
        Tvib=None,
        Trot=None,
        Telec=None,
        vib_distribution="boltzmann",
        rot_distribution="boltzmann",
        overpopulation=None,
    ):
        """Calculate upper and lower state population for all active
        transitions, as well as all levels (through
        :meth:`~radis.levels.partfunc.RovibPartitionFunction.at_noneq` for molecules)

        Parameters
        ----------
        Tvib, Trot, Telec: float (K)
            temperatures
        vib_distribution: ``'boltzmann'``, ``'treanor'``
            vibrational level  (only applicable for molecules)
        rot_distribution: ``'boltzmann'``
            rotational level distribution (only applicable for molecules)
        overpopulation: dict, or ``None``
            dictionary of overpopulation factors for vibrational levels (only applicable for molecules)

        Returns
        -------
        None: `nu`, `nl`, (and `nu_vib`, `nl_vib` too for molecules) are stored in self.df1

        Notes
        -----
        Isotopic abundance:

        Note that these populations are not corrected for the isotopic abundance,
        i.e, abundance has to be accounted for if used for emission density
        calculations (based on Einstein A coefficient), but not for linestrengths
        (that include the abundance dependency already)

        All populations:

        This method calculates populations of emitting and absorbing levels.
        Populations of all levels (even the one not active on the spectral
        range considered) are calculated during the Partition function calculation.
        See: :meth:`~radis.levels.partfunc.RovibPartitionFunction.at_noneq`

        References
        ----------
        Boltzmann vibrational distributions

        .. math::

            n_{vib}=\\frac{g_{vib}}{Q_{vib}} \\operatorname{exp}\\left(\\frac{-E_{vib}}{T_{vib}}\\right)

        or Treanor vibrational distributions

        .. math::

            n_{vib}=\\frac{g_{vib}}{Qvib} \\operatorname{exp}\\left(-\\left(\\frac{E_{vib,harm}}{T_{vib}}+\\frac{E_{vib,anharm}}{T_{rot}}\\right)\\right)

        Overpopulation of vibrational levels

        .. math::

            n_{vib}=\\alpha n_{vib}

        Boltzmann rotational distributions

        .. math::

            n_{rot}=\\frac{g_{rot}}{Q_{rot}} \\operatorname{exp}\\left(\\frac{-E_{rot}}{T_{rot}}\\right)

        Final rovibrational population of one level

        .. math::

            n=n_{vib} n_{rot} \\frac{Q_{rot} Q_{vib}}{Q}

        See Also
        --------
        :meth:`~radis.lbl.base.BaseFactory.calc_populations_eq`,
        :meth:`~radis.lbl.base.BaseFactory._calc_populations_noneq_multiTvib`,
        :meth:`~radis.levels.partfunc.RovibPartitionFunction.at_noneq`
        """

        # Check inputs
        if overpopulation is None:
            overpopulation = {}

        df = self.df1

        self.profiler.start("calc_noneq_population", 2)

        if len(df) == 0:
            return  # no lines in database, no need to go further

        if self.input.isatom:
            df["nu"] = df.gu * exp(-df.Eu * hc_k / Telec) / self.Qgas(df, Telec)
            df["nl"] = df.gl * exp(-df.El * hc_k / Telec) / self.Qgas(df, Telec)
        else:
            # Get vibrational levels for both upper and lower states
            if not ("viblvl_u" in df and not "viblvl_l" in df):
                from radis.lbl.bands import add_bands

                add_bands(
                    df,
                    dbformat=self.params.dbformat,
                    lvlformat=self.params.levelsfmt,
                    dataframe_type=self.dataframe_type,
                    verbose=self.verbose,
                )
                assert "viblvl_u" in df
                assert "viblvl_l" in df

            # %%

            #  Derive populations
            if not self.misc.export_rovib_fraction:
                if overpopulation != {}:
                    raise NotImplementedError(
                        "Overpopulation not implemented in multi-Tvib mode"
                    )
                # ... vibrational distribution
                if vib_distribution == "boltzmann":
                    df["nu_vib_x_Qvib"] = df.gvibu * exp(-hc_k * df.Evibu / Tvib)
                    df["nl_vib_x_Qvib"] = df.gvibl * exp(-hc_k * df.Evibl / Tvib)
                elif vib_distribution == "treanor":
                    raise NotImplementedError("TO DO!")  #!!!TODO
                else:
                    raise ValueError(
                        "Unknown vibrational distribution: {0}".format(vib_distribution)
                    )

                # ... Rotational distributions
                if rot_distribution == "boltzmann":
                    df["nu_rot_x_Qrot"] = df.grotu * exp(-df.Erotu * hc_k / Trot)
                    df["nl_rot_x_Qrot"] = df.grotl * exp(-df.Erotl * hc_k / Trot)
                else:
                    raise ValueError(
                        "Unknown rotational distribution: {0}".format(rot_distribution)
                    )

                # ... Partition functions
                Qneq = self.Qneq(
                    df,
                    Tvib,
                    Trot,
                    vib_distribution=vib_distribution,
                    rot_distribution=rot_distribution,
                    overpopulation=overpopulation,
                )

                # ... Total
                df["nu"] = df.nu_vib_x_Qvib * df.nu_rot_x_Qrot / Qneq
                df["nl"] = df.nl_vib_x_Qvib * df.nl_rot_x_Qrot / Qneq

            else:  # self.misc.export_rovib_fraction:
                # ... Partition functions
                Q, Qvib, Qrotu, Qrotl = self.Qneq_Qvib_Qrotu_Qrotl(
                    df,
                    Tvib,
                    Trot,
                    vib_distribution=vib_distribution,
                    rot_distribution=rot_distribution,
                    overpopulation=overpopulation,
                )

                # ... vibrational distribution
                if vib_distribution == "boltzmann":
                    # equation generated with @pytexit.py2tex > see docstrings.
                    df["nu_vib"] = df.gvibu / Qvib * exp(-hc_k * df.Evibu / Tvib)
                    df["nl_vib"] = df.gvibl / Qvib * exp(-hc_k * df.Evibl / Tvib)
                elif vib_distribution == "treanor":
                    df["nu_vib"] = (
                        df.gvibu
                        / Qvib
                        * exp(-hc_k * (df.Evibu_h / Tvib + df.Evibu_a / Trot))
                    )
                    df["nl_vib"] = (
                        df.gvibl
                        / Qvib
                        * exp(-hc_k * (df.Evibl_h / Tvib + df.Evibl_a / Trot))
                    )
                else:
                    raise ValueError(
                        "Unknown vibrational distribution: {0}".format(vib_distribution)
                    )

                # ... Add vibrational-specific overpopulation factors
                if overpopulation != {}:
                    for viblvl, ov in overpopulation.items():
                        if ov != 1:
                            df.loc[df.viblvl_u == viblvl, "nu_vib"] *= ov
                            df.loc[df.viblvl_l == viblvl, "nl_vib"] *= ov

                # ... Rotational distributions
                if rot_distribution == "boltzmann":
                    df["nu_rot"] = df.grotu / df.Qrotu * exp(-df.Erotu * hc_k / Trot)
                    df["nl_rot"] = df.grotl / df.Qrotl * exp(-df.Erotl * hc_k / Trot)
                else:
                    raise ValueError(
                        "Unknown rotational distribution: {0}".format(rot_distribution)
                    )

                # ... Total
                df["nu"] = df.nu_vib * df.nu_rot * (Qrotu * Qvib / Q)
                df["nl"] = df.nl_vib * df.nl_rot * (Qrotl * Qvib / Q)

        if __debug__:
            assert "nu" in self.df1
            assert "nl" in self.df1
            self.assert_no_nan(self.df1, "nu")
            self.assert_no_nan(self.df1, "nl")

        self.profiler.stop(
            "calc_noneq_population", "Calculated nonequilibrium populations"
        )

        return

    # %%
    def _calc_populations_noneq_multiTvib(
        self,
        Tvib,
        Trot,
        vib_distribution="boltzmann",
        rot_distribution="boltzmann",
        overpopulation=None,
    ):
        """Calculate upper and lower state population for all active
        transitions, as well as all levels (through
        :meth:`~radis.levels.partfunc.RovibPartitionFunction.at_noneq`)

        Parameters
        ----------
        Tvib, Trot: float (K)
            temperatures
        vib_distribution: ``'boltzmann'``, ``'treanor'``
            vibrational level distribution
        rot_distribution: ``'boltzmann'``
            rotational level distribution
        overpopulation: dict, or ``None``
            dictionary of overpopulation factors for vibrational levels

        Notes
        -----
        Isotopic abundance:

        Note that these populations are not corrected for the isotopic abundance,
        i.e, abundance has to be accounted for if used for emission density
        calculations (based on Einstein A coefficient), but not for linestrengths
        (that include the abundance dependency already)

        All populations:

        This method calculates populations of emitting and absorbing levels.
        Populations of all levels (even the one not active on the spectral
        range considered) are calculated during the Partition function calculation.
        :meth:`~radis.levels.partfunc.RovibPartitionFunction.at_noneq`

        Todo someday:

        - so far it's a 3 Tvib model, hardcoded. make it a N-vibrational model,
          with lists / dictionary?

        See Also
        --------
        :meth:`~radis.lbl.base.BaseFactory.calc_populations_eq`,
        :meth:`~radis.lbl.base.BaseFactory.calc_populations_noneq`,
        :meth:`~radis.levels.partfunc.RovibPartitionFunction.at_noneq_3Tvib`
        """

        # Check inputs
        if overpopulation is None:
            raise NotImplementedError(
                "Overpopulation not implemented in multi-Tvib mode"
            )
        Tvib1, Tvib2, Tvib3 = Tvib

        df = self.df1

        self.profiler.start("calc_noneq_population_multiTvib", 2)

        if len(df) == 0:
            return  # no lines in database, no need to go further

        # partition function
        # ... unlike the (tabulated) equilibrium case, here we recalculate it from
        # scratch

        #  Derive populations
        # ... vibrational distribution
        if vib_distribution == "boltzmann":
            nu_vib1Qvib1 = df.gvibu * exp(-hc_k * df.Evib1u / Tvib1)
            nl_vib1Qvib1 = df.gvibl * exp(-hc_k * df.Evib1l / Tvib1)
            nu_vib2Qvib2 = df.gvibu * exp(-hc_k * df.Evib2u / Tvib2)
            nl_vib2Qvib2 = df.gvibl * exp(-hc_k * df.Evib2l / Tvib2)
            nu_vib3Qvib3 = df.gvibu * exp(-hc_k * df.Evib3u / Tvib3)
            nl_vib3Qvib3 = df.gvibl * exp(-hc_k * df.Evib3l / Tvib3)
        elif vib_distribution == "treanor":
            # fmt: off
            nu_vib1Qvib1 = df.gvibu * exp(-hc_k * (df.Evib1u_h / Tvib1 + df.Evib1u_a / Trot))
            nl_vib1Qvib1 = df.gvibl * exp(-hc_k * (df.Evib1l_h / Tvib1 + df.Evib1l_a / Trot))
            nu_vib2Qvib2 = df.gvibu * exp(-hc_k * (df.Evib2u_h / Tvib2 + df.Evib2u_a / Trot))
            nl_vib2Qvib2 = df.gvibl * exp(-hc_k * (df.Evib2l_h / Tvib2 + df.Evib2l_a / Trot))
            nu_vib3Qvib3 = df.gvibu * exp(-hc_k * (df.Evib3u_h / Tvib3 + df.Evib3u_a / Trot))
            nl_vib3Qvib3 = df.gvibl * exp(-hc_k * (df.Evib3l_h / Tvib3 + df.Evib3l_a / Trot))
            # fmt: on
        else:
            raise ValueError(
                "Unknown vibrational distribution: {0}".format(vib_distribution)
            )

        if overpopulation != {}:
            raise NotImplementedError(overpopulation)
        # Not Implemented:
        #        if overpopulation != {}:
        #            if not ('viblvl_u' in df and not 'viblvl_l' in df):
        #                from radis.lbl.bands import add_bands
        #                df = add_bands(df, dbformat=self.params.dbformat, verbose=self.verbose)
        #                assert 'viblvl_u' in df
        #                assert 'viblvl_l' in df
        #
        #            for viblvl, ov in overpopulation.items():
        #                if ov != 1:
        #                    df.loc[df.viblvl_u==viblvl, 'nu_vib'] *= ov
        #                    df.loc[df.viblvl_l==viblvl, 'nl_vib'] *= ov

        # ... Rotational distributions
        # that would require Qrot, which we dont have (NotImplemented
        # for 3 temperatures). Let's just get the total

        # ... Total
        if rot_distribution == "boltzmann":
            # ... total
            Qneq = self.Qneq(
                df,
                Tvib,
                Trot,
                vib_distribution=vib_distribution,
                rot_distribution=rot_distribution,
                overpopulation=overpopulation,
            )

            df["nu"] = (
                nu_vib1Qvib1
                * nu_vib2Qvib2
                * nu_vib3Qvib3
                * df.grotu
                * exp(-df.Erotu * hc_k / Trot)
                / Qneq
            )
            df["nl"] = (
                nl_vib1Qvib1
                * nl_vib2Qvib2
                * nl_vib3Qvib3
                * df.grotl
                * exp(-df.Erotl * hc_k / Trot)
                / Qneq
            )

        else:
            raise ValueError(
                "Unknown rotational distribution: {0}".format(rot_distribution)
            )

        assert "nu" in self.df1
        assert "nl" in self.df1

        self.profiler.stop(
            "calc_noneq_population_multiTvib",
            "Calculated nonequilibrium populations (multiTvib)",
        )

        return

    def get_lines(self):
        """Return lines if self.misc.export_lines is True, else get None."""

        if self.misc.export_lines:
            return self.df1
        else:
            return None

    # %% Get populations
    def get_populations(self, levels="vib"):
        """For all molecules / isotopes / electronic states, lookup energy
        levels as calculated in partition function calculators, and (if
        calculated) populations, and returns as a dictionary.

        Parameters
        ----------

        levels: ``'vib'``, ``'rovib'``, list of these, or ``None``
            what levels to get. Note that ``'rovib'`` can yield large Spectrum objects.

        Returns
        -------

        pops: dict
            Structure::

                {molecule: {isotope: {electronic_state: {'vib': pandas Dataframe,    # (copy of) vib levels
                                                         'rovib': pandas Dataframe,  # (copy of) rovib levels
                                                         'Ia': float    # isotopic abundance
                                                         }}}}

        See Also
        --------

        :meth:`~radis.lbl.base.BaseFactory.get_energy_levels`
        """

        # Check input
        if levels is None or levels is False:
            return {}
        if isinstance(levels, str):
            levels = [levels]
        for l in levels:
            EXPECTED = ["vib", "rovib"]
            if l not in EXPECTED:
                raise ValueError(
                    "Unexpect type of levels to return {0}. Expected one of {1}".format(
                        l, EXPECTED
                    )
                )

        # To get isotopic abundance
        # placeholder # TODO: replace with attributes of Isotope>ElectronicState objects
        molpar = self.molparam

        pops = {}
        # Loop over molecules, isotopes, electronic states
        for molecule in [self.input.species]:
            pops[molecule] = {}

            for isotope in self._get_isotope_list(molecule):
                pops[molecule][isotope] = {}

                id = get_molecule_identifier(molecule)
                # fetch all table directly
                params = molpar.df.loc[(id, isotope)]
                # placeholder # TODO: replace with attributes of Isotope>ElectronicState objects
                Ia = params.abundance

                for electronic_state in list(self.input.state):
                    pops[molecule][isotope][electronic_state] = {}

                    # Add vib or rovib levels
                    energies = self.get_energy_levels(
                        molecule, isotope, electronic_state
                    )
                    for level_type in levels:

                        if level_type == "vib":
                            assert "viblvl" in list(energies.keys())
                            # only get one entry per vibrational level
                            pop = energies.drop_duplicates("viblvl")  # is a copy
                            # remove unnecessary keys (all rotational specific)
                            for k in ["E", "j", "gj", "Erot", "grot", "n"]:
                                try:
                                    del pop[k]
                                except KeyError:
                                    pass

                        elif level_type == "rovib":
                            pop = energies.copy()  # is a copy

                        else:
                            raise ValueError(
                                "Unknown level type: {0}".format(level_type)
                            )

                        # Store
                        pops[molecule][isotope][electronic_state][level_type] = pop

                    # Add extra information (isotope - electronic state specific)
                    pops[molecule][isotope][electronic_state]["Ia"] = Ia

        # Note: all dataframes should be copies, else it gets dangerous if
        # exported in a Spectrum but still connected to the Factory
        return pops

    def calc_linestrength_noneq(self):
        """Calculate linestrengths at non-LTE. This value must be divided by
        the partition function to get the actual spectrum.

        Parameters
        ----------
        Pre-requisite:

            lower state population `nl` has already been calculated by
            :meth:`~radis.lbl.base.BaseFactory.calc_populations_noneq`


        Returns
        -------
        None
            Linestrength `S` added in self.df

        References
        ----------
        This function returns S(T)

        .. math::
            S(T) = \\frac{I_a A_{21} g'}{8 \\pi c \\nu^2} g' e^{-c_2E''/T}(1-e^{-c_2\\nu_{ij}/T})

        Do not confuse with S(T), the definition of Eq. (1) in https://hitran.org/docs/definitions-and-units/ or Eq.(A11) in [Rothman-1998]_

        .. math::
            S_{HITRAN}(T) = \\frac{I_a A_{21}}{8 \\pi c \\nu^2} \\frac{g' e^{-c_2E''/T}(1-e^{-c_2\\nu_{ij}/T})}{Q(T)}


        Notes
        -----

        Internals:

        (some more informations about what this function does)

        Starts with df1 which is was a copy of df0 loaded by load_databank(),
        with non-equilibrium quantities added and populations already calculated.
        Updates linestrength in df1. Cutoff criteria is applied afterwards.

        See Also
        --------

        :py:meth:`~radis.lbl.base.BaseFactory.calc_populations_noneq`,
        :py:meth:`~radis.lbl.base.BaseFactory.calc_emission_integral`,
        :py:func:`~radis.lbl.base.linestrength_from_Einstein`

        """

        df = self.df1
        df.attrs = self.df1.attrs

        if len(df) == 0:
            return  # no lines in database, no need to go further

        self.profiler.start("scaled_non_eq_linestrength", 2)

        try:
            df["nl"]
        except KeyError:
            raise KeyError("Calculate populations first")

        # Correct linestrength

        # ... populations without abundance dependance (already in linestrength)
        nu = df.nu  # Note: populations are not corrected for abundance
        nl = df.nl
        # ... remove Qref, nref, etc.
        # start from for tabulated linestrength

        self.calc_S0(df)
        line_strength = df["S0"]

        # ... correct for lower state population
        line_strength /= df.gl
        line_strength *= nl

        # ... correct effect of stimulated emission
        line_strength *= 1 - df.gl / df.gu * nu / nl

        df["S"] = line_strength

        # should produce the same result, for cases where an 'int' column in present, by just removing the temperature dependence:
<<<<<<< HEAD
        
=======

        # Tref = self.input.Tref
>>>>>>> 55a704de
        # if 'int' in df.columns:
        #     if self.dataframe_type == "pandas":
        #         line_strength = df.int.copy()  # TODO: savememory; replace the "int" column
        #     elif self.dataframe_type == "vaex":
        #         line_strength = df.int
        #     if not self.molparam.terrestrial_abundances:
        #         raise NotImplementedError(
        #             "Formula not corrected for non-terrestrial isotopic abundances"
        #         )

        #     # ... correct for lower state population
        #     line_strength /= df.gl * exp(-hc_k * df.El / Tref) / self.Qgas(df, Tref)
        #     line_strength *= nl

        #     # ... correct effect of stimulated emission
        #     line_strength /= 1 - exp(-hc_k * df.wav / Tref)
        #     line_strength *= 1 - df.gl / df.gu * nu / nl

        #     df["S1"] = line_strength
        #     print(np.isclose(df.S,df.S1).all())
<<<<<<< HEAD

=======
>>>>>>> 55a704de

        self.profiler.stop(
            "scaled_non_eq_linestrength", "scaled nonequilibrium linestrength"
        )

        return  # df1 automatically updated

    # %%
    def calc_emission_integral(self):
        r"""Calculate the emission integral (in :math:`mW/sr`) of all lines in DataFrame ``df1``.

        .. math::

            E_i=\frac{n_u A_{ul}}{4 \pi} \Delta E_{ul}

        Where :math:`A_{ul}` (:math:`s^{-1}`) is the Einstein coefficient of the corresponding line,
        :math:`n_u` (in :math:`cm^{-3}/cm^{-3}` is the fraction of the molecule population in the upper rovibrational state,
        and :math:`\Delta E_{ul}` the transition energy.

        Emission Integral is a non usual quantity introduced in RADIS as an
        equivalent for emission calculations of the Linestrength quantity used in absorption calculations.

        The emission integral is later multiplied by the total density :math:`n_tot` and the lineshape :math:`\Phi_i` to obtain
        the spectral emission coefficient :math:`\epsilon_i` associated to each line.

        .. math::

            \epsilon_i(\lambda) = E_i \cdot n_{tot} \cdot \Phi_i(\lambda)

        Which are afterwards summed over all N lines to obtain the total emission coefficient :

        .. math::

            \epsilon(\lambda) = \sum_i^N {\epsilon_i}(\lambda)

        Returns
        -------
        None
            Emission integral `Ei` added in ``df1``

        See Also
        --------
        :py:meth:`~radis.lbl.base.BaseFactory.calc_linestrength_noneq`
        """

        df = self.df1

        self.profiler.start("calc_emission_integral", 2)

        if len(df) == 0:
            return  # no lines in database, no need to go further

        try:
            df["nu"]
        except KeyError:
            raise KeyError("Calculate populations first")

        # Calculation

        # adim. (#/#) (multiplied by n_tot later)
        n_u = df["nu"]
        # correct for abundance
        if self.input.isatom:
            n_ua = n_u
        else:
            n_ua = n_u * self.get_lines_abundance(df)

        A_ul = df["A"]  # (s-1)

        if self.dataframe_type == "pandas":
            DeltaE = cm2J(df.wav)  # (cm-1) -> (J)
        elif self.dataframe_type == "vaex":
            DeltaE = cm2J_vaex(df.wav)  # (cm-1) -> (J)
        Ei = n_ua * A_ul / 4 / pi * DeltaE  # (W/sr)

        Ei *= 1e3  # (W/sr) -> (mW/sr)
        df["Ei"] = Ei

        self.profiler.stop("calc_emission_integral", "calculated emission integral")

        return

    # %%
    def _cutoff_linestrength(self, cutoff=None):
        """Discard linestrengths that are lower that this, to reduce
        calculation times. Set the number of lines cut in
        ``self._Nlines_cutoff``

        Parameters
        ----------

        cutoff: float (unit of linestrength:  cm-1/(molecule.cm-2))
            discard linestrengths that are lower that this, to reduce calculation
            times. If 0, no cutoff. Default 0

        Notes
        -----

        # TODO:

        turn linestrength cutoff criteria in 'auto' mode that adjusts linestrength
        calculations based an error percentage criteria
        """

        # Update defaults
        if cutoff is not None:
            self.params.cutoff = cutoff

        # Load variables
        cutoff = self.params.cutoff
        verbose = self.verbose
        df = self.df1

        if len(df) == 0:  # no lines
            self._Nlines_cutoff = None
            return

        if cutoff <= 0:
            self._Nlines_cutoff = 0
            return  # dont update self.df1

        self.profiler.start("applied_linestrength_cutoff", 2)

        # Cutoff:
        b = df.S <= cutoff
        Nlines_cutoff = b.sum()

        # Estimate time gained
        # TODO: Add a better formula to estimate time gained during broadening process
        """ Previous method used was:
            expected_broadening_time_gain = (
                self._broadening_time_ruleofthumb * Nlines_cutoff * len(self.wbroad_centered)
            )
        """

        # Estimate error being made:
        if self.warnings["LinestrengthCutoffWarning"] != "ignore":

            if self.dataframe_type == "vaex":
                error_cutoff = df[b].sum(df[b].S) / df.sum(df.S) * 100
            else:
                error_cutoff = df.S[b].sum() / df.S.sum() * 100

            if verbose >= 2:
                print(
                    "Discarded {0:.2f}% of lines (linestrength<{1}cm-1/(#.cm-2))".format(
                        Nlines_cutoff / len(df) * 100, cutoff
                    )
                    + " Estimated error: {0:.2f}%".format(error_cutoff)
                )
            if error_cutoff > self.misc.warning_linestrength_cutoff:
                self.warn(
                    "Estimated error after discarding lines is large: {0:.2f}%".format(
                        error_cutoff
                    )
                    + ". Consider reducing cutoff",
                    "LinestrengthCutoffWarning",
                )

        try:
            if self.dataframe_type == "pandas":
                assert sum(~b) > 0
            elif self.dataframe_type == "vaex":
                assert (~b).sum() > 0
        except AssertionError as err:
            self.plot_linestrength_hist(cutoff=cutoff)
            raise AssertionError(
                f"All lines discarded! Please increase cutoff (currently : {cutoff:.1e}). "
                + "In your case: (min,max,mean)=({0:.2e},{1:.2e},{2:.2e}".format(
                    df.S.min(), df.S.max(), df.S.mean()
                )
                + "cm-1/(#.cm-2)). See histogram"
            ) from err

        # update df1:
        if self.dataframe_type == "pandas":
            self.df1 = pd.DataFrame(df[~b])
        elif self.dataframe_type == "vaex":
            self.df1 = df[~b]
            self.df1.attrs = df.attrs

        #        df.drop(b.index, inplace=True)   # performance: was not faster
        # ... @dev performance: quite long to select here, but I couldn't find a faster
        # ... alternative
        # TODO: remove useless columns in df1 to save memory
        # Note @EP : with Vaex; the selection should be updated here

        # Ensures abundance, molar mass and partition functions are transferred
        # (needed if they are attributes and not isotopes)
        transfer_metadata(df, self.df1, [k for k in df_metadata if k in df.attrs])
        # assert len(self.df1.attrs) > 0

        # Store number of lines cut (for information)
        self._Nlines_cutoff = Nlines_cutoff

        self.profiler.stop("applied_linestrength_cutoff", "Applied linestrength cutoff")

        return

    # %% ======================================================================
    # PRIVATE METHODS - UTILS
    # (cleaning)
    # ---------------------------------
    # _reinitialize_factory
    # _check_inputs
    # plot_populations()

    # XXX =====================================================================

    def _reinitialize(self):
        """Reinitialize Factory before a new spectrum is calculated. It does:

        - create new line Dataframe ``df1`` that will be scaled later with new populations
        - clean some objects if needed to save memory
        - delete populations from RovibrationalPartitionFunction objects

        If in save_memory mode, removes the line database (``self.df0``). This
        function is called after the scaled line database (``self.df1``) has been
        created.
        It saves a lot of memory but prevents the user from calculating a new
        spectrum without reloading the database.

        Returns
        -------

        None:
            but creates ``self.df1`` from ``self.df0``
        """
        if __debug__:
            printdbg("called ._clean_factory()")

        self.profiler.start("reinitialize", 2)

        keep_initial_database = not self.save_memory

        self.profiler.start("copy_database", 3)

        if keep_initial_database:

            # Create new line Dataframe
            # ... Operate on a duplicate dataframe to make it possible to do different
            # ... runs without reloading database
            self.df1 = self.df0.copy()
            self.df1.attrs = self.df0.attrs

            # abundance and molar_mass should have been copied even if they are attributes
            # (only 1 molecule, 1 isotope) and not a column (line specific) in the database
            # @dev: this brings a lot of performance improvement, but sometimes fail.
            # | here we ensure that the DataFrame has the values:
            transfer_metadata(
                self.df0, self.df1, [k for k in df_metadata if hasattr(self.df0, k)]
            )

        else:
            self.df1 = self.df0  # self.df0 will be deleted
            del self.df0  # delete attribute name
        self.profiler.stop("copy_database", "Copying database")

        self.profiler.start("memory_usage_warning", 3)
        # Check memory size
        if self.dataframe_type == "pandas":
            try:
                # Retrieving total user RAM
                mem = virtual_memory()
                mem = mem.total  # total physical memory available
                # Checking if object type column exists
                if "O" in self.df1.dtypes.unique():
                    limit = mem / 25  # 4% of user RAM
                    self.warn(
                        "'object' type column found in database, calculations and "
                        + "memory usage would be faster with a numeric type. Possible "
                        + "solution is to not use 'save_memory' and convert the columns to dtype.",
                        "PerformanceWarning",
                    )
                else:
                    limit = mem / 2  # 50 % of user RAM

                # Note: the difference between deep=True and deep=False is around 4 times
                if self.dataframe_type == "pandas":
                    df_size = self.df1.memory_usage(deep=False).sum()

                    if df_size > limit:
                        self.warn(
                            "Line database is large: {0:.0f} Mb".format(df_size * 1e-6)
                            + ". Consider using save_memory "
                            + "option, if you don't need to reuse this factory to calculate new spectra",
                            "MemoryUsageWarning",
                        )
                elif self.dataframe_type == "vaex":
                    if self.verbose:
                        print("Using Vaex to save memory")
            except ValueError:  # had some unexplained ValueError: __sizeof__() should return >= 0
                pass

        self.profiler.stop("memory_usage_warning", "Check Memory usage of database")

        self.profiler.start("reset_population", 3)
        # Reset populations from RovibrationalPartitionFunctions objects
        molecule = self.input.species
        state = self.input.state
        for isotope in self._get_isotope_list(molecule):
            # ... Get partition function calculator
            try:
                parsum = self.get_partition_function_calculator(
                    molecule, isotope, state
                )
            except KeyError:
                # Partition function calculator not defined but maybe it wont
                # be needed (ex: only equilibrium calculations). Continue
                if __debug__:
                    printdbg(
                        "parsum[{0}][{1}][{2}]".format(molecule, isotope, state)
                        + " not defined."
                    )
            else:
                # ... Reset it
                parsum.reset_populations()
        self.profiler.stop("reset_population", "Reset populations")

        self.profiler.stop("reinitialize", "Reinitialize database")

    def _check_inputs(self, mole_fraction, Tmax):
        """Check spectrum inputs, add warnings if suspicious values.

        Also check that line databases look appropriate for the temperature Tmax
        considered

        Parameters
        ----------

        Tmax: float
            Tgas at equilibrium, or max(Tgas, Tvib, Trot) at nonequilibrium
        """

        # Check mole fractions
        if mole_fraction is None:
            raise ValueError("Set mole_fraction")
        if mole_fraction > 1:
            self.warn("mole_fraction is > 1", "InputConditionsWarning")

        # Check temperature range
        if self.params.dbformat in ["hitran"] and Tmax > 700:
            self.warn(
                "HITRAN is valid for low temperatures (typically < 700 K). "
                + "For higher temperatures you may need HITEMP or CDSD. See the "
                + "'databank=' parameter",
                "HighTemperatureWarning",
            )

        # Also check some computation parameters:

        # Checks there if there is change in wstep value if initial wstep != "auto" (could happen if users modified the _wstep value directly)
        if (
            self._wstep != "auto"
        ):  # TODO refactor : rename self._wstep and remove it from SpectrumFactory.__slots__
            assert self._wstep == self.params.wstep
        if (
            self._sparse_ldm != "auto"
        ):  # TODO refactor : rename self._sparse_ldm and remove it from SpectrumFactory.__slots__
            assert self._sparse_ldm == self.params.sparse_ldm

        # Checks there if there is change in truncation value
        # (except in the case where truncation is None, where we set it to be the full range)
        if self.params.truncation is not None:
            assert self.truncation == self.params.truncation

        # Check neighbour lines wasn't changed since first initialisation
        # (can create problems if database is not reloaded
        if self._neighbour_lines != self.params.neighbour_lines:
            raise AssertionError(
                f"neighbour_lines value changed from {self._neighbour_lines} to "
                + f"{self.params.neighbour_lines}. Did you reset it manually ? This is currently forbidden as new "
                + "lines won't be retrieved from the database"
            )
            # note @dev:  could be implemented; i.e. send `neighbour_lines` to load_databank instead of SpectrumFactory initialisation

    def plot_populations(self, what="vib", isotope=None, nfig=None):
        """Plot populations currently calculated in factory.

        Plot populations of all levels that participate in the partition function.
        Output is different from the
        Spectrum :py:meth:`~radis.spectrum.spectrum.Spectrum.plot_populations` method,
        where only the levels that directly contribute to the spectrum are shown

        Note: only valid after calculating non_eq spectrum as it uses the
        partition function calculator object

        Parameters
        ----------

        what: 'vib', 'rovib'
            what levels to plot

        isotope: int, or ``None``
            which isotope to plot. If ``None`` and if there are more than one isotope,
            raises an error.

        Other Parameters
        ----------------

        nfig: int, or str
            on which Figure to plot. Default ``None``
        """

        import matplotlib.pyplot as plt

        # Check inputs
        assert what in ["vib", "rovib"]
        if isotope is None:
            if type(self.input.isotope) is int:  # only one isotope. Use it.
                isotope = self.input.isotope
            else:
                raise ValueError("isotope number is needed")

        # Get levels
        molecule = self.input.species
        state = self.input.state
        levels = self.get_partition_function_calculator(molecule, isotope, state).df
        if what == "vib":
            E, n, g = levels["Evib"], levels["nvib"], levels["gvib"]
        elif what == "rovib":
            E, n = levels["E"], levels["n"]
            if "g" in list(levels.keys()):
                g = levels["g"]
            elif all_in(["gvib", "grot"], list(levels.keys())):
                g = levels["gvib"] * levels["grot"]
            else:
                raise ValueError(
                    "either g, or gvib+grot must be defined to "
                    + "calculate total degeneracy. Got: {0}".format(list(levels.keys()))
                )

        # Plot
        set_style()
        plt.figure(num=nfig)
        plt.plot(E, n / g, "ok")
        plt.xlabel("Energy (cm-1)")
        plt.ylabel("Population (n / g)")
        plt.yscale("log")
        fix_style()


def get_wavenumber_range(
    wmin=None,
    wmax=None,
    wunit=Default("cm-1"),
    wavenum_min=None,
    wavenum_max=None,
    wavelength_min=None,
    wavelength_max=None,
    medium="air",
    return_input_wunit=False,
):
    """Returns wavenumber based on whatever input was given: either ν_min,
    ν_max directly, or λ_min, λ_max  in the given propagation ``medium``.

    Parameters
    ----------
    medium: ``'air'``, ``'vacuum'``
        propagation medium
    wmin, wmax: float, or `~astropy.units.quantity.Quantity` or ``None``
        hybrid parameters that can serve as both wavenumbers or wavelength depending on the unit accompanying them.
        If unitless, wunit is assumed as the accompanying unit.
    wunit: string
        The unit accompanying wmin and wmax. Cannot be passed without passing values for wmin and wmax.
        Default: cm-1
    wavenum_min, wavenum_max: float, or `~astropy.units.quantity.Quantity` or ``None``
        wavenumbers
    wavelength_min, wavelength_max: float, or `~astropy.units.quantity.Quantity` or ``None``
        wavelengths in given ``medium``
    Returns
    -------
    wavenum_min, wavenum_max: float
        wavenumbers
    input_wunit: 'nm', 'nm_vac', 'cm-1'
        in which wavespace was the input given before conversion (used to keep
        default plot/get consistent with input units)
    """

    # Checking consistency of all input variables
    assert medium in ["air", "vacuum"]

    w_present = wmin is not None and wmax is not None
    wavenum_present = wavenum_min is not None and wavenum_max is not None
    wavelength_present = wavelength_min is not None and wavelength_max is not None
    if w_present + wavenum_present + wavelength_present != 1:
        _msg = "Got : "
        _msg += f" wmin={wmin}, wmax={wmax}" if w_present else ""
        _msg += (
            f" wavenum_min={wavenum_min}, wavenum_max={wavenum_max}"
            if wavenum_present
            else ""
        )
        _msg += (
            f" wavelength_min={wavelength_min}, wavelength_max={wavelength_max}"
            if wavelength_present
            else ""
        )
        raise ValueError(
            "Please pass exactly one range for wavenumber/wavelength input. {}".format(
                _msg
            )
            + "\nChoose either `wmin=..., wmax=...` (with astropy.units), "
            "`wavenum_min=..., wavenum_max=...` (in cm-1), "
            "or `wavelength_min=..., wavelength_max=...` (in nm)"
            "We recommend to use units. Example: \n\n  import astropy.units as u\n  calc_spectrum(wmin=2000 / u.cm, wmax=2300 / u.cm, ..."
        )

    if not isinstance(wunit, Default):
        if not u.Unit(wunit).is_equivalent(u.m) and not u.Unit(wunit).is_equivalent(
            1 / u.m
        ):
            raise ValueError("Wunit dimensions should be either [length] or 1/[length]")

    if wavelength_min is not None or wavelength_max is not None:
        assert wavelength_min is not None and wavelength_max is not None
        assert wavelength_min < wavelength_max
        if not isinstance(wunit, Default):
            raise ValueError("Please use wmin/wmax when passing wunit")
        if isinstance(wavelength_min, u.Quantity):
            assert isinstance(wavelength_min, u.Quantity) and isinstance(
                wavelength_max, u.Quantity
            )
            assert wavelength_min.unit.is_equivalent(u.m)
            assert wavelength_max.unit.is_equivalent(u.m)
        input_wunit = "wavelength"

    if wavenum_min is not None or wavenum_max is not None:
        assert wavenum_min is not None and wavenum_max is not None
        assert wavenum_min < wavenum_max
        if not isinstance(wunit, Default):
            raise ValueError("Please use wmin/wmax when passing wunit")
        if isinstance(wavenum_min, u.Quantity) or isinstance(wavenum_max, u.Quantity):
            assert isinstance(wavenum_min, u.Quantity) and isinstance(
                wavenum_max, u.Quantity
            )
            assert wavenum_min.unit.is_equivalent(1 / u.cm)
            assert wavenum_max.unit.is_equivalent(1 / u.cm)
        input_wunit = "wavenumber"

    if isinstance(wmin, u.Quantity) or isinstance(wmax, u.Quantity):
        assert wmin is not None and wmax is not None
        assert isinstance(wmin, u.Quantity) and isinstance(wmax, u.Quantity)
        if wmin.unit.is_equivalent(u.m):
            assert wmax.unit.is_equivalent(u.m)
        else:
            assert wmin.unit.is_equivalent(1 / u.m)
            assert wmax.unit.is_equivalent(1 / u.m)
        if not isinstance(wunit, Default):
            if not wmin.unit.is_equivalent(u.Unit(wunit)):
                raise ValueError("Conflicting units passed for wmin/wmax and wunit")

    # Conversion to base units
    if wmin is not None:
        if isinstance(wmin, u.Quantity) or isinstance(wmax, u.Quantity):
            if wmin.unit.is_equivalent(u.m):
                wavelength_min = wmin
                wavelength_max = wmax
                input_wunit = "wavelength"
            else:
                wavenum_min = wmin
                wavenum_max = wmax
                input_wunit = "wavenumber"
        else:
            if isinstance(wunit, Default):
                wavenum_min = wmin * u.Unit(wunit.value)
                wavenum_max = wmax * u.Unit(wunit.value)
                assert wunit.value == "cm-1"
                input_wunit = "wavenumber"
            else:
                if u.Unit(wunit).is_equivalent(u.m):
                    wavelength_min = wmin * u.Unit(wunit)
                    wavelength_max = wmax * u.Unit(wunit)
                    input_wunit = "wavelength"
                else:
                    wavenum_min = wmin * u.Unit(wunit)
                    wavenum_max = wmax * u.Unit(wunit)
                    input_wunit = "wavenumber"

    # We now have wavenum_min/max, or wavelength_min/max defined. Let's convert these to cm-1 (warning: propagating medium is required if we start from wavelengths!)
    if wavenum_min is not None or wavenum_max is not None:
        wavenum_min = convert_and_strip_units(wavenum_min, 1 / u.cm)
        wavenum_max = convert_and_strip_units(wavenum_max, 1 / u.cm)

    elif wavelength_min is not None or wavelength_max is not None:
        if not medium in ["air", "vacuum"]:
            raise NotImplementedError(
                "Unknown propagating medium: {0}. Choose `'air'` or `'vacuum'` to get the correct wavelengths".format(
                    medium
                )
            )
        wavelength_min = convert_and_strip_units(wavelength_min, u.nm)
        wavelength_max = convert_and_strip_units(wavelength_max, u.nm)
        if medium == "air":
            wavenum_min = nm_air2cm(wavelength_max)
            wavenum_max = nm_air2cm(wavelength_min)
        else:  # medium == 'vacuum':
            wavenum_min = nm2cm(wavelength_max)
            wavenum_max = nm2cm(wavelength_min)

    if return_input_wunit:
        # get cm-1, nm, nm_vac
        if input_wunit == "wavenumber":
            input_wunit = "cm-1"
        else:
            assert input_wunit == "wavelength"
            input_wunit = "nm" if medium == "air" else "nm_vac"

        assert input_wunit in ["cm-1", "nm", "nm_vac"]
        return wavenum_min, wavenum_max, input_wunit
    else:
        return wavenum_min, wavenum_max


def linestrength_from_Einstein(
    A,
    gu,
    El,
    Ia,
    nu,
    Q,
    T,
):
    r"""Calculate linestrength at temperature ``T`` from Einstein coefficients.

    Parameters
    ----------
    A : float, s-1
        Einstein emission coefficients
    gu : int
        upper state degeneracy
    El : float, cm-1
        lower state energy
    Ia : float
        isotope abundance
    nu : cm-1
        transition wavenumber
    Q : float
        partition function at temperature ``T``
    T : float
        temperature

    Returns
    -------
    S : float
        linestrength at temperature ``T``.

    References
    ----------

    .. math::
        S(T) =\frac{1}{8\pi c_{CGS} {\nu}^2} A \frac{I_a g_u \operatorname{exp}\left(\frac{-c_2 E_l}{T}\right)}{Q(T)} \left(1-\operatorname{exp}\left(\frac{-c_2 \nu}{T}\right)\right)

    Combine Eq.(A.5), (A.9) in [Rothman-1998]_

    See Also
    --------
    :py:meth:`~radis.lbl.base.BaseFactory.calc_linestrength_eq`

    """

    return (
        (1 / (8 * pi * c_CGS * nu**2))
        * A
        * ((Ia * gu * exp(-hc_k * El / T)) / Q)
        * (1 - exp(-hc_k * nu / T))
    )


if __name__ == "__main__":
    from radis.test.lbl.test_base import _run_testcases

    _run_testcases()<|MERGE_RESOLUTION|>--- conflicted
+++ resolved
@@ -2310,12 +2310,8 @@
         return
 
     def calc_S0(self, df):
-<<<<<<< HEAD
-        """Calculate the unscaled intensity from the tabulated Einstein coefficient.
-=======
         """Calculate S0 from A [s-1], the tabulated Einstein coefficient. S0 is
         the part of the linestrength that does not depend on the temperature.
->>>>>>> 55a704de
 
         Parameters
         ----------
@@ -2373,13 +2369,9 @@
         else:
             Ia = self.get_lines_abundance(df0)
 
-<<<<<<< HEAD
-        S0 = Ia * gp * A / (8 * pi * c_CGS * wav**2) # without the temperature-dependent term (the fractional population of transition's levels)
-=======
         S0 = (
             Ia * gp * A / (8 * pi * c_CGS * wav**2)
         )  # without the temperature-dependent term (the fractional population of transition's levels)
->>>>>>> 55a704de
 
         df0["S0"] = S0  # [cm-1/(molecules/cm-2)]
 
@@ -3532,12 +3524,8 @@
         df["S"] = line_strength
 
         # should produce the same result, for cases where an 'int' column in present, by just removing the temperature dependence:
-<<<<<<< HEAD
-        
-=======
 
         # Tref = self.input.Tref
->>>>>>> 55a704de
         # if 'int' in df.columns:
         #     if self.dataframe_type == "pandas":
         #         line_strength = df.int.copy()  # TODO: savememory; replace the "int" column
@@ -3558,10 +3546,6 @@
 
         #     df["S1"] = line_strength
         #     print(np.isclose(df.S,df.S1).all())
-<<<<<<< HEAD
-
-=======
->>>>>>> 55a704de
 
         self.profiler.stop(
             "scaled_non_eq_linestrength", "scaled nonequilibrium linestrength"
