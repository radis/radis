# -*- coding: utf-8 -*-
"""

Summary
-------

A class to aggregate methods to calculate spectroscopic parameter and
populations (and unload factory.py)

:py:class:`~radis.lbl.base.BaseFactory` is inherited by
:py:class:`~radis.lbl.broadening.BroadenFactory` eventually

Routine Listing
---------------


PUBLIC METHODS

- :py:meth:`radis.lbl.base.BaseFactory.print_conditions`         >>> get all calculation conditions
- :py:meth:`radis.lbl.base.BaseFactory.get_energy_levels`        >>> return energy database
- :py:meth:`radis.lbl.base.BaseFactory.plot_linestrength_hist`   >>>  plot distribution of linestrengths
- :py:meth:`radis.lbl.base.BaseFactory.plot_hist`                >>> same

PRIVATE METHODS - CALCULATE SPECTROSCOPIC PARAMETERS
(everything that doesnt depend on populations / temperatures)
(computation: work & update with 'df0' and called before eq_spectrum()  )

- :py:meth:`radis.lbl.base.BaseFactory._add_EvibErot`
- :py:meth:`radis.lbl.base.BaseFactory._add_EvibErot_CDSD`
- :py:meth:`radis.lbl.base.BaseFactory._add_EvibErot_RADIS_cls1`
- :py:meth:`radis.lbl.base.BaseFactory._add_Evib123Erot_RADIS_cls5`
- :py:meth:`radis.lbl.base.BaseFactory._add_ju`
- :py:meth:`radis.lbl.base.BaseFactory._add_Eu`
- :py:meth:`radis.lbl.base.BaseFactory._calc_noneq_parameters`
- :py:meth:`radis.lbl.base.BaseFactory.calc_weighted_trans_moment`
- :py:meth:`radis.lbl.base.BaseFactory.calc_einstein_coefficients`

PRIVATE METHODS - APPLY ENVIRONMENT PARAMETERS
(all functions that depends upon T or P)
(calculates populations, linestrength & radiance, lineshift)
(computation: work on df1, called by or after eq_spectrum() )

- :py:meth:`radis.lbl.base.BaseFactory.calc_lineshift`
- :py:meth:`radis.lbl.base.BaseFactory.calc_linestrength_eq`
- :py:meth:`radis.lbl.base.BaseFactory.calc_populations_eq`
- :py:meth:`radis.lbl.base.BaseFactory.calc_populations_noneq`
- :py:meth:`radis.lbl.base.BaseFactory.calc_linestrength_noneq`
- :py:meth:`radis.lbl.base.BaseFactory.calc_emission_integral`
- :py:meth:`radis.lbl.base.BaseFactory._cutoff_linestrength`

Most methods are written in inherited class with the following inheritance scheme:

:py:class:`~radis.lbl.loader.DatabankLoader` > :py:class:`~radis.lbl.base.BaseFactory` >
:py:class:`~radis.lbl.broadening.BroadenFactory` > :py:class:`~radis.lbl.bands.BandFactory` >
:py:class:`~radis.lbl.factory.SpectrumFactory`

.. inheritance-diagram:: radis.lbl.factory.SpectrumFactory
   :parts: 1


----------


"""
# TODO: move all CDSD dependant functions _add_Evib123Erot to a specific file for CO2.

import numpy as np
import pandas as pd
from astropy import units as u
from numpy import exp, pi
from psutil import virtual_memory

import radis

# TODO: rename in get_molecule_name
from radis.db.classes import get_molecule, get_molecule_identifier

try:  # Proper import
    from .loader import KNOWN_LVLFORMAT, DatabankLoader, df_metadata
except ImportError:  # if ran from here
    from radis.lbl.loader import KNOWN_LVLFORMAT, DatabankLoader, df_metadata
from radis.misc.arrays import anynan
from radis.misc.basics import all_in, transfer_metadata
from radis.misc.debug import printdbg
from radis.misc.log import printwarn
from radis.misc.plot import fix_style, set_style
from radis.misc.printer import printg
from radis.misc.utils import Default
from radis.misc.warning import OutOfBoundError
from radis.phys.constants import c_CGS, h_CGS, hc_k
from radis.phys.convert import cm2J, nm2cm, nm_air2cm
from radis.phys.units_astropy import convert_and_strip_units
from radis.spectrum.utils import print_conditions


class BaseFactory(DatabankLoader):

    # Output units
    units = {
        "absorbance": "",
        "abscoeff": "cm-1",
        "abscoeff_continuum": "cm-1",
        # TODO: deal with case where 'cm-1' is given as input for a Spectrum
        # (write a cast_unit of some kind)
        # different in Specair (mw/cm2/sr) because slit
        "radiance": "mW/cm2/sr/nm",
        # function is not normalized to conserve energy
        "radiance_noslit": "mW/cm2/sr/nm",  # it's actually a spectral radiance
        "emisscoeff": "mW/cm3/sr/nm",
        "emisscoeff_continuum": "mW/cm3/sr/nm",
        "emissivity": "",
        "emissivity_noslit": "",
        "transmittance": "",
        "transmittance_noslit": "",
    }

    # Calculation Conditions units
    cond_units = {
        "wavenum_min": "cm-1",
        "wavenum_max": "cm-1",
        "wavenum_min_calc": "cm-1",
        "wavenum_max_calc": "cm-1",
        "wstep": "cm-1",
        "wavelength_min": "nm",  # not defined as a variable. All calculations
        # are done with cm-1. Just for information
        "wavelength_max": "nm",
        "Tref": "K",
        "Tgas": "K",
        "Tvib": "K",
        "Trot": "K",
        "pressure_mbar": "mbar",
        "path_length": "cm",
        #        'slit_function_FWHM':   'nm',
        "cutoff": "cm-1/(#.cm-2)",
<<<<<<< HEAD
        "broadening_max_width": "cm-1",
=======
>>>>>>> 4c3afe0f
        "truncation": "cm-1",
        "neighbour_lines": "cm-1",
        # The later is never stored in Factory, but exported in Spectrum at the end of the calculation
        "calculation_time": "s",
    }

    def __init__(self):
        """

        .. inheritance-diagram:: radis.lbl.factory.SpectrumFactory
           :parts: 1

        """

        super(BaseFactory, self).__init__()  # initialize parent class

        # Define variable names
        # ... Note: defaults values are overwritten by SpectrumFactory input
        # ... values here are just to help autocompletion tools
        self.input.Tref = 296

        # all calculations are done in cm-1 in SpectrumFactory
        self.params.waveunit = "cm-1"
        # dont change this without making sure your line database
        # is correct, and the units conversions (ex: radiance)
        # are changed accordingly
        # Note that radiance are converted from ~ [mW/cm2/sr/cm-1]
        # to ~ [mW/cm/sr/nm]
        assert self.params.waveunit == self.cond_units["wstep"]

        self._export_continuum = False
        # private key to export abscoeff_continuum in the generated Spectrum.
        # so far continuum is not exported by default because rescale functions
        # are not defined yet. #TODO

    # %% ======================================================================
    # PUBLIC METHODS
    # ------------------------
    # print_conditions         >>> get all calculation conditions
    # get_energy_levels        >>> return energy database
    # plot_linestrength_hist   >>> get all linestrength distribution
    # plot_hist                >>> same
    #
    # =========================================================================

    def print_conditions(self, preprend=None):
        """Prints all physical / computational parameters. These are also
        stored in each result Spectrum.

        Parameters
        ----------

        preprend: str
            just to text to display before printing conditions
        """

        if preprend:
            print(preprend)

        conditions = self.get_conditions()

        return print_conditions(conditions, self.cond_units)

    def get_energy_levels(self, molecule, isotope, state, conditions=None):
        """Return energy levels database for given molecule > isotope > state
        (look up Factory.parsum_calc[molecule][iso][state])

        Parameters
        ----------

        molecule: str
            molecule name

        isotope: int
            isotope identifier

        state: str:
            electronic state

        conditions: str, or ``None``
            if not None, add conditions on which energies to retrieve, e.g:

            >>> 'j==0' or 'v1==0'

            Conditions are applied using Dataframe.query() method. In that case,
            ``get_energy_levels()`` returns a copy. Default ``None``

        Returns
        -------

        energies: pandas Dataframe
            a view of the energies stored in the Partition Function calculator
            for isotope iso. If conditions are applied, we get a copy

        See Also
        --------

        :meth:`~radis.lbl.base.BaseFactory.get_populations`
        """

        energies = self.get_partition_function_calculator(molecule, isotope, state).df

        if conditions is not None:
            energies = energies.query(conditions)

        return energies

    def plot_linestrength_hist(self):
        """Plot linestrength distribution (to help determine a cutoff
        criteria)"""
        return self.plot_hist("df1", "S")

    def plot_hist(self, dataframe="df0", what="int"):
        """Plot distribution (to help determine a cutoff criteria)

        Parameters
        ----------

        dataframe: 'df0', 'df1'
            which dataframe to plot (df0 is the loaded one, df1 the scaled one)

        what: str
            which feature to plot. Default ``'S'`` (scaled linestrength). Could also
            be ``'int'`` (reference linestrength intensity), ``'A'`` (Einstein coefficient)
        """
        import matplotlib.pyplot as plt

        assert dataframe in ["df0", "df1"]
        plt.figure()
        df = getattr(self, dataframe)
        a = np.log10(np.array(df[what]))
        if np.isnan(a).any():
            printwarn("Nan values in log10(lines)")
        plt.hist(np.round(a[~np.isnan(a)]))
        plt.xlabel("log10({0})".format(what))
        plt.ylabel("Count")

    # %% ======================================================================
    # PRIVATE METHODS - CALCULATE SPECTROSCOPIC PARAMETERS
    # (everything that doesnt depend on populations / temperatures)
    # (computation: work & update with 'df0' and called before eq_spectrum()  )
    # ---------------------------------
    # _add_EvibErot
    # _add_EvibErot_CDSD
    # _add_EvibErot_RADIS_cls1
    # _add_Evib123Erot_RADIS_cls5
    # _add_ju
    # _add_Eu
    # _calc_noneq_parameters
    # calc_weighted_trans_moment
    # calc_einstein_coefficients
    # =========================================================================

    def assert_no_nan(self, df, column):
        """Assert there are no nan in the column.

        Crash with a nice explanation if one is found"""
        from radis.misc.printer import get_print_full

        try:
            assert not anynan(df[column])
        except AssertionError as err:
            index = np.isnan(df[column]).idxmax()
            if self.input.molecule == "CO2":
                fix_idea = (
                    "If using HITEMP2010 for CO2, some lines are unlabelled and therefore cannot be used at "
                    "equilibrium. This is a known issue of the HITEMP database and will soon be fixed in the "
                    "edition. In the meantime you can use:\n 'sf.df0.drop(sf.df0.index[sf.df0['v1u']==-1], inplace=True)' "
                    "where 'sf' is SpectrumFactory object"
                )
            raise AssertionError(
                "{0}=NaN in line database at index {1}".format(column, index)
                + " corresponding to Line:\n {0}".format(
                    get_print_full(df.loc[index]) + fix_idea
                )
            ) from err

    def _add_EvibErot(self, df, calc_Evib_harmonic_anharmonic=False):
        """Calculate Evib & Erot in Line dataframe.

        Parameters
        ----------

        df: DataFrame
            list of transitions

        Other Parameters
        ----------------

        calc_Evib_harmonic_anharmonic: boolean
            if ``True``, calculate harmonic and anharmonic components of
            vibrational energies (for Treanor distributions)
        """
        if self.verbose:
            print("Fetching Evib & Erot.")
            if self.verbose >= 2:
                printg(
                    "If using this code several"
                    + " times you should consider updating the database"
                    + " directly. See functions in factory.py "
                )

        from radis.db.classes import HITRAN_CLASS1, HITRAN_CLASS5

        # Different methods to get Evib and Erot:
        # fetch energies from precomputed CDSD levels: one Evib per (p, c) group
        if self.params.levelsfmt == "cdsd-pc":
            return self._add_EvibErot_CDSD_pc(
                df, calc_Evib_harmonic_anharmonic=calc_Evib_harmonic_anharmonic
            )

        # fetch energies from precomputed CDSD levels: one Evib per (p, c, N) group
        elif self.params.levelsfmt == "cdsd-pcN":
            return self._add_EvibErot_CDSD_pcN(
                df, calc_Evib_harmonic_anharmonic=calc_Evib_harmonic_anharmonic
            )

        # fetch energies from CDSD levels calculated from Hamiltonian: one Evib per (p, c, J, N) group
        # (that's necessary if Evib are different for all levels, which can be
        # the case if coupling terms are calculated)
        elif (
            self.params.levelsfmt == "cdsd-hamil"
        ):  # fetch energies from precomputed CDSD levels
            return self._add_EvibErot_CDSD_pcJN(
                df, calc_Evib_harmonic_anharmonic=calc_Evib_harmonic_anharmonic
            )

        # calculate directly with Dunham expansions, whose terms are included in
        # the radis.db database
        elif self.params.levelsfmt == "radis":
            molecule = self.input.molecule
            if molecule in HITRAN_CLASS1:  # class 1
                return self._add_EvibErot_RADIS_cls1(
                    df, calc_Evib_harmonic_anharmonic=calc_Evib_harmonic_anharmonic
                )
            elif molecule in HITRAN_CLASS5:
                if __debug__:
                    printdbg(
                        "placeholder: using getEvib123 while getEvib would be enough"
                    )
                # TODO: write simplified function: doesnt need to fetch Evib1,2,3 here
                # as only Evib is needed in this case
                if calc_Evib_harmonic_anharmonic:
                    return self._add_Evib123Erot_RADIS_cls5_harmonicanharmonic(df)
                else:
                    return self._add_Evib123Erot_RADIS_cls5(df)
            else:
                raise NotImplementedError(
                    "Molecules not implemented: {0}".format(molecule.name)
                )  # TODO

        else:
            raise NotImplementedError(
                "Impossible to calculate Evib Erot with given energy "
                + "format: {0}".format(self.params.levelsfmt)
            )

    def _add_Evib123Erot(self, df, calc_Evib_harmonic_anharmonic=False):
        """Calculate Evib & Erot in dataframe.

        Parameters
        ----------

        df: DataFrame
        """
        if self.verbose:
            print(
                "Fetching Evib & Erot. If using this code several"
                + " times you should consider updating the database"
                + " directly. See functions in factory.py "
            )

        from radis.db.classes import HITRAN_CLASS5

        if self.params.levelsfmt == "cdsd-pc":  # calculate from precomputed CDSD levels
            return self._add_Evib123Erot_CDSD_pc(df)

        elif (
            self.params.levelsfmt == "cdsd-pcN"
        ):  # calculate from precomputed CDSD levels
            raise NotImplementedError("3 Tvib mode for CDSD in pcN convention")  # TODO

        elif self.params.levelsfmt == "radis":  # calculate with Dunham expansions
            if self.input.molecule in HITRAN_CLASS5:  # class 5
                if calc_Evib_harmonic_anharmonic:
                    return self._add_Evib123Erot_RADIS_cls5_harmonicanharmonic(df)
                else:
                    return self._add_Evib123Erot_RADIS_cls5(df)
            else:
                raise NotImplementedError(
                    "Molecules other than HITRAN class 5 (CO2) not implemented"
                )  # TODO

        else:
            raise NotImplementedError(
                "Impossible to calculate Evib Erot with given energy "
                + "format: {0}".format(self.params.levelsfmt)
            )

    def _add_EvibErot_CDSD_pc(self, df, calc_Evib_harmonic_anharmonic=False):
        """Calculate Evib & Erot in Lines database:

        - Evib is fetched from Energy Levels database
        - Erot is calculated with Erot = E - Evib

        Note: p, c, j, n is a partition and we just a groupby(these) so all
        poluy, wangu etc. are the same

        Parameters
        ----------

        df: DataFrame
            list of transitions

        Other Parameters
        ----------------

        calc_Evib_harmonic_anharmonic: boolean
            if ``True``, calculate harmonic and anharmonic components of
            vibrational energies (for Treanor distributions)
        """

        # Check inputs
        if calc_Evib_harmonic_anharmonic:
            raise NotImplementedError

        molecule = self.input.molecule
        state = self.input.state  # electronic state
        # TODO: for multi-molecule mode: add loops on molecules and states too
        assert molecule == "CO2"

        # Check energy levels are here
        for iso in self._get_isotope_list(molecule):
            if not iso in self.get_partition_function_molecule(molecule):
                raise AttributeError(
                    "No Partition function calculator defined for isotope {0}".format(
                        iso
                    )
                    + ". You need energies to calculate a non-equilibrium spectrum!"
                    + " Fill the levels parameter in your database definition, "
                    + " with energies of known format: {0}".format(KNOWN_LVLFORMAT)
                    + ". See SpectrumFactory.load_databank() help for more details"
                )

        self.profiler.start("fetch_energy", 2)

        def get_Evib_CDSD_pc_1iso(df, iso):
            """Calculate Evib for a given isotope (energies are specific to a
            given isotope)"""

            # list of energy levels for given isotope
            energies = self.get_energy_levels(molecule, iso, state)

            # only keep vibrational energies
            # see text for how we define vibrational energy
            index = ["p", "c"]
            energies = energies.drop_duplicates(index, inplace=False)
            # (work on a copy)

            # reindexing to get a direct access to level database (instead of using df.v1==v1 syntax)
            energies.set_index(index, inplace=True)

            # Calculate vibrational / rotational levels for all transitions
            def fillEvibu(r):
                """
                Note: we just did a groupby('polyu', 'wangu') so all
                r.poluy, r.wangu etc. are the same in a group r

                Implementation
                ------
                r.polyu.iloc[0],r.wangu.iloc[0],r.ranku.iloc[0]  : [0] because they're
                            all the same
                r.ju.iloc[0]  not necessary (same Tvib) but explicitely mentionning it
                         yields a x20 on performances (60s -> 3s)
                """
                r["Evibu"] = energies.at[(r.polyu.iloc[0], r.wangu.iloc[0]), "Evib"]
                return r

            def fillEvibl(r):
                # Not: p, c, j, n is a partition and we just did a groupby(these)
                # so all r.poluy, r.wangu etc. are the same
                r["Evibl"] = energies.at[(r.polyl.iloc[0], r.wangl.iloc[0]), "Evib"]
                return r

            #        df['Evibu'] = df.groupby(by=['polyu','wangu','ranku']).apply(fillEvibu)
            #        df['Evibl'] = df.groupby('polyl','wangl','rankl').apply(Evibl, axis=1)
            #        %timeit: 43.4s per loop

            # total:  ~ 15s on 460k lines   (probably faster since neq==0.9.20)
            #            try:
            # ~ 6.6 s (probably faster since neq==0.9.20 (radis<1.0)
            df = df.groupby(by=["polyu", "wangu"]).apply(fillEvibu)
            # ~ 6.6 s (probably faster since neq==0.9.20 (radis<1.0)
            df = df.groupby(by=["polyl", "wangl"]).apply(fillEvibl)
            # TODO : use map(dict) version (see _add_EvibErot_CDSD_pcN)

            #            except KeyError:
            #                import traceback
            #                traceback.print_exc()
            #                raise KeyError("{0} -> An error (see above) occured that usually ".format(sys.exc_info()[1]) +
            #                               "happens when the energy level is not referenced in the database. " +
            #                               "Check your partition function calculator, and energies " +
            #                               "for isotope {0} (Factory.parsum_calc['CO2'][{0}]['X'].df)".format(iso))

            # Another version that failed because twice slower than apply() in that case
            # ~ keep it for information
            #        Evibdict = energies.set_index(['p','c','N'])['Evib']
            #        Evibdict = Evibdict.drop_duplicates()
            #        try:
            #            dgb = df.groupby(by=['polyu', 'wangu', 'ranku'])
            #            for (poly, wang, rank), idx in dgb.indices.items(): # ~ 3600 items for 460k lines -> total 15s
            #                Evib = Evibdict[(poly, wang, rank)]             # ~ 7.15 µs
            #                df.loc[idx, 'Evibu'] = Evib                     # ~ 4.38ms
            #
            #            dgb = df.groupby(by=['polyl', 'wangl', 'rankl'])
            #            for (poly, wang, rank), idx in dgb.indices.items(): # ~ 3600 items for 460k lines -> total 15s
            #                Evib = Evibdict[(poly, wang, rank)]             # ~ 7.15 µs
            #                df.loc[idx, 'Evibl'] = Evib                     # ~ 4.38ms

            return df.loc[idx, ["Evibl", "Evibu"]]

        #        df = df.groupby('iso').apply(lambda x: add_Evib_CDSD_pc_1iso(x, x.name))

        df["Evibl"] = np.nan
        df["Evibu"] = np.nan
        for iso, idx in df.groupby("iso").indices.items():
            df.loc[idx, ["Evibl", "Evibu"]] = get_Evib_CDSD_pc_1iso(df.loc[idx], iso)

            if radis.config["DEBUG_MODE"]:
                assert (df.loc[idx, "iso"] == iso).all()

        # Get rotational energy: better recalculate than look up the database
        # (much faster!: perf ~25s -> 765µs)
        df["Erotu"] = df.Eu - df.Evibu
        df["Erotl"] = df.El - df.Evibl

        self.profiler.stop(
            "fetch_energy", f"Fetched energies for all {len(df)} transitions"
        )

        if __debug__:
            self.assert_no_nan(df, "Evibu")
            self.assert_no_nan(df, "Evibl")

        return  # None: Dataframe updated

    def _add_EvibErot_CDSD_pcN(self, df, calc_Evib_harmonic_anharmonic=False):
        """Calculate Evib & Erot in Lines database:

        - Evib is fetched from Energy Levels database
        - Erot is calculated with Erot = E - Evib

        Note: p, c, j, n is a partition and we just a groupby(these) so all
        poluy, wangu etc. are the same

        Parameters
        ----------

        df: DataFrame
            list of transitions

        Other Parameters
        ----------------

        calc_Evib_harmonic_anharmonic: boolean
            if ``True``, calculate harmonic and anharmonic components of
            vibrational energies (for Treanor distributions)
        """
        if __debug__:
            printdbg(
                "called _add_EvibErot_CDSD(calc_Evib_harmonic_anharmonic={0})".format(
                    calc_Evib_harmonic_anharmonic
                )
            )

        if calc_Evib_harmonic_anharmonic:
            raise NotImplementedError

        molecule = self.input.molecule
        state = self.input.state  # electronic state
        # TODO: for multi-molecule mode: add loops on molecules and states too
        assert molecule == "CO2"

        self.profiler.start("fetch_energy_2", 2)

        # Check energy levels are here
        for iso in self._get_isotope_list():
            if not iso in self.get_partition_function_molecule(molecule):
                raise AttributeError(
                    "No Partition function calculator defined for isotope {0}".format(
                        iso
                    )
                    + ". You need energies to calculate a non-equilibrium spectrum!"
                    + " Fill the levels parameter in your database definition, "
                    + " with energies of known format: {0}".format(KNOWN_LVLFORMAT)
                    + ". See SpectrumFactory.load_databank() help for more details"
                )

        def get_Evib_CDSD_pcN_1iso(df, iso):
            """Calculate Evib for a given isotope (energies are specific to a
            given isotope)"""

            # list of energy levels for given isotope
            energies = self.get_energy_levels(molecule, iso, state)

            # only keep vibrational energies
            # see text for how we define vibrational energy
            index = ["p", "c", "N"]
            energies = energies.drop_duplicates(index, inplace=False)
            # (work on a copy)

            # reindexing to get a direct access to level database (instead of using df.v1==v1 syntax)
            energies.set_index(index, inplace=True)
            Evib_dict = dict(list(zip(energies.index, energies.Evib)))

            # Add lower state energy
            df_pcN = df.set_index(["polyl", "wangl", "rankl"])
            df["Evibl"] = df_pcN.index.map(Evib_dict.get).values
            # Add upper state energy
            df_pcN = df.set_index(["polyu", "wangu", "ranku"])
            df["Evibu"] = df_pcN.index.map(Evib_dict.get).values

            return df.loc[:, ["Evibl", "Evibu"]]

        df["Evibl"] = np.nan
        df["Evibu"] = np.nan

        # multiple-isotopes in database
        if "iso" in df:
            for iso, idx in df.groupby("iso").indices.items():
                df.loc[idx, ["Evibl", "Evibu"]] = get_Evib_CDSD_pcN_1iso(
                    df.loc[idx], iso
                )

                if radis.config["DEBUG_MODE"]:
                    assert (df.loc[idx, "iso"] == iso).all()

        else:
            iso = df.attrs["iso"]
            df.loc[:, ["Evibl", "Evibu"]] = get_Evib_CDSD_pcN_1iso(df, iso)

        # Get rotational energy: better recalculate than look up the database
        # (much faster!: perf ~25s -> 765µs)
        df["Erotu"] = df.Eu - df.Evibu
        df["Erotl"] = df.El - df.Evibl

        self.profiler.stop(
            "fetch_energy_2", f"Fetched energies for all {len(df)} transitions"
        )

        if __debug__:
            self.assert_no_nan(df, "Evibu")
            self.assert_no_nan(df, "Evibl")

        return  # None: Dataframe updated

    def _add_EvibErot_CDSD_pcJN(self, df, calc_Evib_harmonic_anharmonic=False):
        """Calculate Evib & Erot in Lines database:

        - Evib is fetched from Energy Levels database
        - Erot is calculated with Erot = E - Evib

        Parameters
        ----------
        df: DataFrame
            list of transitions

        Other Parameters
        ----------------
        calc_Evib_harmonic_anharmonic: boolean
            if ``True``, calculate harmonic and anharmonic components of
            vibrational energies (for Treanor distributions)
        """
        if __debug__:
            printdbg(
                "called _add_EvibErot_CDSD_pcJN(calc_Evib_harmonic_anharmonic={0})".format(
                    calc_Evib_harmonic_anharmonic
                )
            )

        if calc_Evib_harmonic_anharmonic:
            raise NotImplementedError

        molecule = self.input.molecule
        state = self.input.state  # electronic state
        # TODO: for multi-molecule mode: add loops on molecules and states too
        assert molecule == "CO2"

        self.profiler.start("fetch_energy_3", 2)

        # Check energy levels are here
        for iso in self._get_isotope_list(molecule):
            if not iso in self.get_partition_function_molecule(molecule):
                raise AttributeError(
                    "No Partition function calculator defined for isotope {0}".format(
                        iso
                    )
                    + ". You need energies to calculate a non-equilibrium spectrum!"
                    + " Fill the levels parameter in your database definition, "
                    + " with energies of known format: {0}".format(KNOWN_LVLFORMAT)
                    + ". See SpectrumFactory.load_databank() help for more details"
                )

        def get_Evib_CDSD_pcJN_1iso(df, iso):
            """Calculate Evib for a given isotope (energies are specific to a
            given isotope)

            Notes
            -----
            for devs:

            Unlike get_EvibErot_CDSD_pcN_1iso and get_EvibErot_CDSD_pc_1iso,
            no need to use groupby() here, as (per construction) there is only
            one level for a combination of p, c, J, N
            """

            # list of energy levels for given isotope
            energies = self.get_energy_levels(molecule, iso, state)

            # reindexing to get a direct access to level database (instead of using df.v1==v1 syntax)
            index = ["p", "c", "j", "N"]
            #            energies.set_index(index, inplace=True) # cant get it work for some reason
            # ... (it seems groupby().apply() is building some cache variables and
            # ... I cant reset the index of energies properly)
            energies = energies.set_index(index, inplace=False)
            Evib_dict = dict(list(zip(energies.index, energies.Evib)))

            # Add lower state energy
            df_pcJN = df.set_index(["polyl", "wangl", "jl", "rankl"])
            #            for i in df.index:
            #                df.loc[i, 'Evibl'] = energies.at[i, 'Evib']
            # the map below is crazy fast compared to above loop
            df.loc[:, "Evibl"] = df_pcJN.index.map(Evib_dict.get).values
            # Add upper state energy
            df_pcJN = df.set_index(["polyu", "wangu", "ju", "ranku"])
            #            for i in df.index:
            #                df.loc[i, 'Evibu'] = energies.at[i, 'Evib']
            # the map below is crazy fast compared to above loop
            df.loc[:, "Evibu"] = df_pcJN.index.map(Evib_dict.get).values

            return df.loc[:, ["Evibl", "Evibu"]]

        #        df = df.groupby('iso').apply(lambda x: get_Evib_CDSD_pcJN_1iso(x, x.name))

        # slower than the following:
        df["Evibl"] = np.nan
        df["Evibu"] = np.nan

        # multiple-isotopes in database
        if "iso" in df:
            for iso, idx in df.groupby("iso").indices.items():
                df.loc[idx, ["Evibl", "Evibu"]] = get_Evib_CDSD_pcJN_1iso(
                    df.loc[idx], iso
                )

                if radis.config["DEBUG_MODE"]:
                    assert (df.loc[idx, "iso"] == iso).all()

        else:
            iso = df.attrs["iso"]
            df.loc[:, ["Evibl", "Evibu"]] = get_Evib_CDSD_pcJN_1iso(df, iso)

        # Get rotational energy: better recalculate than look up the database
        # (much faster!: perf ~25s -> 765µs)
        df["Erotu"] = df.Eu - df.Evibu
        df["Erotl"] = df.El - df.Evibl

        self.profiler.stop(
            "fetch_energy_3", f"Fetched energies for all {len(df)} transitions"
        )

        if __debug__:
            self.assert_no_nan(df, "Evibu")
            self.assert_no_nan(df, "Evibl")

        return  # None: Dataframe updated

    def _add_Evib123Erot_CDSD_pc(self, df, calc_Evib_harmonic_anharmonic=False):
        """Lookup Evib1, Evib2, Evib3 & Erot for all lines in dataframe.

        Note: p, c, j, n is a partition and we just a groupby(these) so all
        poluy, wangu etc. are the same

        Parameters
        ----------
        df: DataFrame
            list of transitions

        Other Parameters
        ----------------
        calc_Evib_harmonic_anharmonic: boolean
            if ``True``, calculate harmonic and anharmonic components of
            vibrational energies (for Treanor distributions)
        """
        if __debug__:
            printdbg(
                "called _add_Evib123Erot_CDSD_pc(calc_Evib_harmonic_anharmonic={0})".format(
                    calc_Evib_harmonic_anharmonic
                )
            )

        if calc_Evib_harmonic_anharmonic:
            raise NotImplementedError

        molecule = self.input.molecule
        state = self.input.state  # electronic state
        # TODO: for multi-molecule mode: add loops on molecules and states too
        assert molecule == "CO2"

        self.profiler.start(
            "fetch_energy_4",
            2,
            "... Fetching vib123 / rot energies for all {0} transitions".format(
                len(df)
            ),
        )

        # Get Energy database
        if self.parsum_calc == {}:
            raise AttributeError(
                "No Partition function calculator defined in this database"
                + ". You need energies to calculate a non-equilibrium spectrum!"
                + " Fill the levels parameter in your database definition, "
                + " with energies of known format: {0}".format(KNOWN_LVLFORMAT)
                + ". See SpectrumFactory.load_databank() help for more details"
            )

        def get_Evib123_CDSD_pc_1iso(df, iso):
            """Calculate Evib for a given isotope (energies are specific to a
            given isotope)"""
            # TODO: implement with map() instead (much faster!! see get_Evib_CDSD_* )

            energies = self.get_energy_levels(molecule, iso, state)
            # reindexing to get a direct access to level database (instead of using df.v1==v1 syntax)

            # only keep vibrational energies
            # see text for how we define vibrational energy
            index = ["p", "c"]
            energies = energies.drop_duplicates(index, inplace=False)
            # (work on a copy)

            # reindexing to get a direct access to level database (instead of using df.v1==v1 syntax)
            energies.set_index(index, inplace=True)

            # Calculate vibrational / rotational levels for all transitions
            def fillEvib123u(r):
                """
                Note: p, c, j, n is a partition and we just did a groupby(these)
                # so all r.poluy, r.wangu etc. are the same

                Implementation
                ------
                r.polyu.iloc[0],r.wangu.iloc[0],r.ranku.iloc[0]  : [0] because they're
                            all the same
                r.ju.iloc[0]  not necessary (same Tvib) but explicitely mentionning it
                         yields a x20 on performances (60s -> 3s)
                (probably faster since neq==0.9.20) (radis<1.0)
                """
                r["Evib1u"] = energies.at[(r.polyu.iloc[0], r.wangu.iloc[0]), "Evib1"]
                r["Evib2u"] = energies.at[(r.polyu.iloc[0], r.wangu.iloc[0]), "Evib2"]
                r["Evib3u"] = energies.at[(r.polyu.iloc[0], r.wangu.iloc[0]), "Evib3"]
                return r

            def fillEvib123l(r):
                # Not: p, c, j, n is a partition and we just did a groupby(these)
                # so all r.poluy, r.wangu etc. are the same
                r["Evib1l"] = energies.at[(r.polyl.iloc[0], r.wangl.iloc[0]), "Evib1"]
                r["Evib2l"] = energies.at[(r.polyl.iloc[0], r.wangl.iloc[0]), "Evib2"]
                r["Evib3l"] = energies.at[(r.polyl.iloc[0], r.wangl.iloc[0]), "Evib3"]
                return r

            #        df['Evibu'] = df.groupby(by=['polyu','wangu','ranku']).apply(fillEvibu)
            #        df['Evibl'] = df.groupby('polyl','wangl','rankl').apply(Evibl, axis=1)
            #        %timeit: 43.4s per loop

            #            try:  # total:  ~ 15s on 460k lines
            # ~ 6.6 s   (probably faster since neq==0.9.20) (radis<1.0)
            df = df.groupby(by=["polyu", "wangu"]).apply(fillEvib123u)
            # ~ 6.6 s   (probably faster since neq==0.9.20) (radis<1.0)
            df = df.groupby(by=["polyl", "wangl"]).apply(fillEvib123l)
            #            except KeyError:
            #                printr("{0} -> An error (see above) occured that usually ".format(sys.exc_info()[1]) +
            #                       "happens when the energy level is not referenced in the database. " +
            #                       "Check your partition function calculator, and energies " +
            #                       "for isotope {0} (Factory.parsum_calc['CO2'][{0}]['X'].df)".format(iso))
            #                raise

            return df.loc[
                :, ["Evib1l", "Evib2l", "Evib3l", "Evib1u", "Evib2u", "Evib3u"]
            ]

        #        df = df.groupby('iso').apply(lambda x: get_Evib123_CDSD_pc_1iso(x, x.name))

        # Slower than the version below:
        df["Evib1l"] = np.nan
        df["Evib2l"] = np.nan
        df["Evib3l"] = np.nan
        df["Evib1u"] = np.nan
        df["Evib2u"] = np.nan
        df["Evib3u"] = np.nan
        for iso, idx in df.groupby("iso").indices.items():
            df.loc[
                idx, ["Evib1l", "Evib2l", "Evib3l", "Evib1u", "Evib2u", "Evib3u"]
            ] = get_Evib123_CDSD_pc_1iso(df.loc[idx], iso)

        # Add total vibrational energy too (doesnt cost much, and can plot populations in spectrum)
        df["Evibu"] = df.Evib1u + df.Evib2u + df.Evib3u
        df["Evibl"] = df.Evib1l + df.Evib2l + df.Evib3l

        # Get rotational energy: better recalculate than look up the database
        # (much faster! perf:  ~25s -> 765µs)
        df["Erotu"] = df.Eu - df.Evibu
        df["Erotl"] = df.El - df.Evibl

        if __debug__:
            self.assert_no_nan(df, "Evib1u")
            self.assert_no_nan(df, "Evib2u")
            self.assert_no_nan(df, "Evib3u")
            self.assert_no_nan(df, "Evib1l")
            self.assert_no_nan(df, "Evib2l")
            self.assert_no_nan(df, "Evib3l")

        self.profiler.stop("fetch_energy_4", "Fetched energies")
        return  # None: Dataframe updated

    def _add_EvibErot_RADIS_cls1(self, df, calc_Evib_harmonic_anharmonic=False):
        """Fetch Evib & Erot in dataframe for HITRAN class 1 (diatomic)
        molecules.

        Parameters
        ----------
        df: DataFrame
            list of transitions

        Other Parameters
        ----------------
        calc_Evib_harmonic_anharmonic: boolean
            if ``True``, calculate harmonic and anharmonic components of
            vibrational energies (for Treanor distributions)
        """
        if __debug__:
            printdbg(
                "called _add_EvibErot_RADIS_cls1(calc_Evib_harmonic_anharmonic={0})".format(
                    calc_Evib_harmonic_anharmonic
                )
            )

        if calc_Evib_harmonic_anharmonic:
            raise NotImplementedError

        molecule = self.input.molecule
        state = self.input.state  # electronic state
        # TODO: for multi-molecule mode: add loops on molecules and states too

        self.profiler.start("fetch_energy_5", 2)

        # Check energy levels are here
        for iso in self._get_isotope_list():
            if not iso in self.get_partition_function_molecule(molecule):
                raise AttributeError(
                    "No Partition function calculator defined for isotope {0}".format(
                        iso
                    )
                    + ". You need energies to calculate a non-equilibrium spectrum!"
                    + " Fill the levels parameter in your database definition, "
                    + " with energies of known format: {0}".format(KNOWN_LVLFORMAT)
                    + ". See SpectrumFactory.load_databank() help for more details"
                )

        def get_Evib_RADIS_cls1_1iso(df, iso):
            """Calculate Evib & Erot for a given isotope.

            (energies are specific to a given isotope)
            """
            energies = self.get_energy_levels(molecule, iso, state)
            # TODO: for multi-molecule mode: add loops on molecules and states too

            # only keep vibrational energies
            index = ["v"]
            energies = energies.drop_duplicates(index, inplace=False)
            # (work on a copy)

            # reindexing to get a direct access to level database (instead of using df.v1==v1 syntax)
            energies.set_index(index, inplace=True)
            Evib_dict = dict(list(zip(energies.index, energies.Evib)))

            # Add lower state energy
            df_v = df.set_index(["vl"])
            df["Evibl"] = df_v.index.map(Evib_dict.get).values

            # Add upper state energy
            df_v = df.set_index(["vu"])
            df["Evibu"] = df_v.index.map(Evib_dict.get).values

            return df.loc[:, ["Evibl", "Evibu"]]

        df["Evibl"] = np.nan
        df["Evibu"] = np.nan

        # multiple-isotopes in database
        if "iso" in df:
            for iso, idx in df.groupby("iso").indices.items():
                df.loc[idx, ["Evibl", "Evibu"]] = get_Evib_RADIS_cls1_1iso(
                    df.loc[idx], iso
                )

        else:
            iso = df.attrs["iso"]
            df.loc[:, ["Evibl", "Evibu"]] = get_Evib_RADIS_cls1_1iso(df, iso)

        # Get rotational energy: better recalculate than look up the database (much faster!)
        df["Erotu"] = df.Eu - df.Evibu
        df["Erotl"] = df.El - df.Evibl

        assert np.isnan(df.Evibu).sum() == 0
        assert np.isnan(df.Evibl).sum() == 0

        self.profiler.stop(
            "fetch_energy_5", "Fetched energies for all {0} transitions".format(len(df))
        )

        return  # None: Dataframe updated

    def _add_Evib123Erot_RADIS_cls5(self, df):
        """Fetch Evib & Erot in dataframe for HITRAN class 5 (linear triatomic
        with Fermi degeneracy... = CO2! ) molecules

        Parameters
        ----------
        df: DataFrame
            list of transitions

        Other Parameters
        ----------------
        calc_Evib_harmonic_anharmonic: boolean
            if ``True``, calculate harmonic and anharmonic components of
            vibrational energies (for Treanor distributions)

        """
        if __debug__:
            printdbg("called _add_Evib123Erot_RADIS_cls5()")

        molecule = self.input.molecule
        state = self.input.state  # electronic state
        # TODO: for multi-molecule mode: add loops on molecules and states too

        self.profiler.start("fetch_energy_6", 2)

        # Check energy levels are here
        for iso in self._get_isotope_list(molecule):
            if not iso in self.get_partition_function_molecule(molecule):
                raise AttributeError(
                    "No Partition function calculator defined for isotope {0}".format(
                        iso
                    )
                    + ". You need energies to calculate a non-equilibrium spectrum!"
                    + " Fill the levels parameter in your database definition, "
                    + " with energies of known format: {0}".format(KNOWN_LVLFORMAT)
                    + ". See SpectrumFactory.load_databank() help for more details"
                )

        def get_Evib123_RADIS_cls5_1iso(df, iso):
            """Fetch Evib & Erot for a given isotope.

            energies are specific  a given isotope)

            Notes
            -----
            We comb the Line Database with groups of same vibrational level,
            and fetch the corresponding vibrational energy from the Energy Level
            Database.
            """
            # old loop version with groupby.apply() replaced after commit f014007 (15/08/19)

            # Get the Energy Level Database
            energies = self.get_energy_levels(molecule, iso, state)

            # only keep vibrational energies
            # (work on a copy)
            energies = energies.drop_duplicates("viblvl", inplace=False)

            # reindexing to get a direct access to level database (instead of using df.v1==v1 syntax)
            index = ["v1", "v2", "l2", "v3"]
            energies.set_index(index, inplace=True)
            Evib1_dict = dict(list(zip(energies.index, energies.Evib1)))
            Evib2_dict = dict(list(zip(energies.index, energies.Evib2)))
            Evib3_dict = dict(list(zip(energies.index, energies.Evib3)))

            # Add lower state energy
            df_v1v2l2v3 = df.set_index(["v1l", "v2l", "l2l", "v3l"])
            #            for i in df.index:
            #                df.loc[i, 'Evib1l'] = energies.at[i, 'Evib1']
            # the map below is crazy fast compared to above loop
            df["Evib1l"] = df_v1v2l2v3.index.map(Evib1_dict.get).values
            df["Evib2l"] = df_v1v2l2v3.index.map(Evib2_dict.get).values
            df["Evib3l"] = df_v1v2l2v3.index.map(Evib3_dict.get).values
            # TODO @dev # performance: try getting all 3 values at the same time?
            # with:  Evib123_dict = dict(list(zip(energies.index, (energies.Evib1, energies.Evib2, energies.Evib3))))

            # Add upper state energy
            df_v1v2l2v3 = df.set_index(["v1u", "v2u", "l2u", "v3u"])
            df["Evib1u"] = df_v1v2l2v3.index.map(Evib1_dict.get).values
            df["Evib2u"] = df_v1v2l2v3.index.map(Evib2_dict.get).values
            df["Evib3u"] = df_v1v2l2v3.index.map(Evib3_dict.get).values

            return df.loc[
                :, ["Evib1l", "Evib2l", "Evib3l", "Evib1u", "Evib2u", "Evib3u"]
            ]

        #        df = df.groupby('iso').apply(lambda x: get_Evib123_RADIS_cls5_1iso(x, x.name))

        # Slower than the version below:
        df["Evib1l"] = np.nan
        df["Evib2l"] = np.nan
        df["Evib3l"] = np.nan
        df["Evib1u"] = np.nan
        df["Evib2u"] = np.nan
        df["Evib3u"] = np.nan

        # multiple-isotopes in database
        if "iso" in df:
            for iso, idx in df.groupby("iso").indices.items():
                df.loc[
                    idx, ["Evib1l", "Evib2l", "Evib3l", "Evib1u", "Evib2u", "Evib3u"]
                ] = get_Evib123_RADIS_cls5_1iso(df.loc[idx], iso)

        else:
            iso = df.attrs["iso"]
            df.loc[
                :,
                ["Evib1l", "Evib2l", "Evib3l", "Evib1u", "Evib2u", "Evib3u"],
            ] = get_Evib123_RADIS_cls5_1iso(df, iso)

        # Add total vibrational energy too (doesnt cost much, and can plot populations in spectrum)
        df["Evibu"] = df.Evib1u + df.Evib2u + df.Evib3u
        df["Evibl"] = df.Evib1l + df.Evib2l + df.Evib3l

        # Get rotational energy: better recalculate than look up the database (much faster!)
        df["Erotu"] = df.Eu - df.Evibu
        df["Erotl"] = df.El - df.Evibl

        if __debug__:
            self.assert_no_nan(df, "Evib1u")
            self.assert_no_nan(df, "Evib2u")
            self.assert_no_nan(df, "Evib3u")
            self.assert_no_nan(df, "Evib1l")
            self.assert_no_nan(df, "Evib2l")
            self.assert_no_nan(df, "Evib3l")

        self.profiler.stop(
            "fetch_energy_6", "Fetched energies for all {0} transitions".format(len(df))
        )

        return  # None: Dataframe updated

    def _add_Evib123Erot_RADIS_cls5_harmonicanharmonic(self, df):
        """Fetch Evib & Erot in dataframe for HITRAN class 5 (linear triatomic
        with Fermi degeneracy... i.e CO2 ) molecules.

        Parameters
        ----------
        df: DataFrame
            list of transitions
        """
        if __debug__:
            printdbg("called _add_Evib123Erot_RADIS_cls5_harmonicanharmonic()")

        molecule = self.input.molecule
        state = self.input.state  # electronic state
        # TODO: for multi-molecule mode: add loops on molecules and states too

        self.profiler.start("fetch_energy_7", 2)

        # Check energy levels are here
        for iso in self._get_isotope_list(molecule):
            if not iso in self.get_partition_function_molecule(molecule):
                raise AttributeError(
                    "No Partition function calculator defined for isotope {0}".format(
                        iso
                    )
                    + ". You need energies to calculate a non-equilibrium spectrum!"
                    + " Fill the levels parameter in your database definition, "
                    + " with energies of known format: {0}".format(KNOWN_LVLFORMAT)
                    + ". See SpectrumFactory.load_databank() help for more details"
                )

        def get_Evib123_RADIS_cls5_1iso_ah(df, iso):
            """Fetch Evib & Erot for a given isotope (energies are specific to
            a given isotope). Returns harmonic, anharmonic components.

            Notes
            -----

            We comb the Line Database with groups of same vibrational level,
            and fetch the corresponding vibrational energy from the Energy Level
            Database.
            """
            # TODO: implement with map() instead (much faster!! see get_Evib_CDSD_* )

            # Get the Energy Level Database
            energies = self.get_energy_levels(molecule, iso, state)

            # only keep vibrational energies
            energies = energies.drop_duplicates("viblvl", inplace=False)
            # (work on a copy)

            # reindexing to get a direct access to level database (instead of using df.v1==v1 syntax)
            index = ["v1", "v2", "l2", "v3"]
            energies.set_index(index, inplace=True)
            Evib1_h_dict = dict(list(zip(energies.index, energies.Evib1_h)))
            Evib1_a_dict = dict(list(zip(energies.index, energies.Evib1_a)))
            Evib2_h_dict = dict(list(zip(energies.index, energies.Evib2_h)))
            Evib2_a_dict = dict(list(zip(energies.index, energies.Evib2_a)))
            Evib3_h_dict = dict(list(zip(energies.index, energies.Evib3_h)))
            Evib3_a_dict = dict(list(zip(energies.index, energies.Evib3_a)))

            # Add lower state energy
            df_v1v2l2v3 = df.set_index(["v1l", "v2l", "l2l", "v3l"])
            # the map below is crazy fast compared to above loop
            df["Evib1l_h"] = df_v1v2l2v3.index.map(Evib1_h_dict.get).values
            df["Evib1l_a"] = df_v1v2l2v3.index.map(Evib1_a_dict.get).values
            df["Evib2l_h"] = df_v1v2l2v3.index.map(Evib2_h_dict.get).values
            df["Evib2l_a"] = df_v1v2l2v3.index.map(Evib2_a_dict.get).values
            df["Evib3l_h"] = df_v1v2l2v3.index.map(Evib3_h_dict.get).values
            df["Evib3l_a"] = df_v1v2l2v3.index.map(Evib3_a_dict.get).values
            # TODO @dev # performance: try getting all 3 values at the same time?
            # with:  Evib123_dict = dict(list(zip(energies.index, (energies.Evib1, energies.Evib2, energies.Evib3))))

            # Add upper state energy
            df_v1v2l2v3 = df.set_index(["v1u", "v2u", "l2u", "v3u"])
            df["Evib1u_h"] = df_v1v2l2v3.index.map(Evib1_h_dict.get).values
            df["Evib1u_a"] = df_v1v2l2v3.index.map(Evib1_a_dict.get).values
            df["Evib2u_h"] = df_v1v2l2v3.index.map(Evib2_h_dict.get).values
            df["Evib2u_a"] = df_v1v2l2v3.index.map(Evib2_a_dict.get).values
            df["Evib3u_h"] = df_v1v2l2v3.index.map(Evib3_h_dict.get).values
            df["Evib3u_a"] = df_v1v2l2v3.index.map(Evib3_a_dict.get).values

            return df.loc[
                :,
                [
                    "Evib1l_h",
                    "Evib1l_a",
                    "Evib2l_h",
                    "Evib2l_a",
                    "Evib3l_h",
                    "Evib3l_a",
                    "Evib1u_h",
                    "Evib1u_a",
                    "Evib2u_h",
                    "Evib2u_a",
                    "Evib3u_h",
                    "Evib3u_a",
                ],
            ]

        # Slower than the version below:
        df["Evib1l_h"] = np.nan
        df["Evib1l_a"] = np.nan
        df["Evib2l_h"] = np.nan
        df["Evib2l_a"] = np.nan
        df["Evib3l_h"] = np.nan
        df["Evib3l_a"] = np.nan
        df["Evib1u_h"] = np.nan
        df["Evib1u_a"] = np.nan
        df["Evib2u_h"] = np.nan
        df["Evib2u_a"] = np.nan
        df["Evib3u_h"] = np.nan
        df["Evib3u_a"] = np.nan
        for iso, idx in df.groupby("iso").indices.items():
            df.loc[
                idx,
                [
                    "Evib1l_h",
                    "Evib1l_a",
                    "Evib2l_h",
                    "Evib2l_a",
                    "Evib3l_h",
                    "Evib3l_a",
                    "Evib1u_h",
                    "Evib1u_a",
                    "Evib2u_h",
                    "Evib2u_a",
                    "Evib3u_h",
                    "Evib3u_a",
                ],
            ] = get_Evib123_RADIS_cls5_1iso_ah(df.loc[idx], iso)

        # Add total vibrational energy too (doesnt cost much, and can plot populations in spectrum)
        df["Evibu_a"] = df.Evib1u_a + df.Evib2u_a + df.Evib3u_a
        df["Evibu_h"] = df.Evib1u_h + df.Evib2u_h + df.Evib3u_h
        df["Evibl_a"] = df.Evib1l_a + df.Evib2l_a + df.Evib3l_a
        df["Evibl_h"] = df.Evib1l_h + df.Evib2l_h + df.Evib3l_h
        df["Evib1u"] = df.Evib1u_h + df.Evib1u_a
        df["Evib1l"] = df.Evib1l_h + df.Evib1l_a
        df["Evib2u"] = df.Evib2u_h + df.Evib2u_a
        df["Evib2l"] = df.Evib2l_h + df.Evib2l_a
        df["Evib3u"] = df.Evib3u_h + df.Evib3u_a
        df["Evib3l"] = df.Evib3l_h + df.Evib3l_a
        df["Evibu"] = df.Evib1u + df.Evib2u + df.Evib3u
        df["Evibl"] = df.Evib1l + df.Evib2l + df.Evib3l

        # Get rotational energy: better recalculate than look up the database (much faster!)
        df["Erotu"] = df.Eu - df.Evibu
        df["Erotl"] = df.El - df.Evibl

        if __debug__:
            self.assert_no_nan(df, "Evib1u")
            self.assert_no_nan(df, "Evib2u")
            self.assert_no_nan(df, "Evib3u")
            self.assert_no_nan(df, "Evib1l")
            self.assert_no_nan(df, "Evib2l")
            self.assert_no_nan(df, "Evib3l")

        self.profiler.stop(
            "fetch_energy_7", "Fetched energies for all {0} transitions".format(len(df))
        )

        return df

    def _add_ju(self, df):
        """Calculate J'    (upper state)

        Returns
        -------
        None:
            df is updated automatically with column ``'ju'``

        Notes
        -----
        Reminder::

            P branch: J' - J'' = -1
            Q branch: J' - J'' = 0
            R branch: J' - J'' = 1

        P, Q, R are replaced by -1, 0, 1 in the DataFrame to ensure that all
        terms are numeric (improves performances)
        """
        if df.dtypes["branch"] != np.int64:
            raise DeprecationWarning(
                "For performance purpose, numeric (-1, 0, 1) "
                + "format for (P, Q, R) branch is now required. "
                + "If using cache files, regenerate them?"
            )
        # TODO @dev : switch to CategorialGroup ? (less memory)

        #        df['ju'] = df.jl
        #        df.loc[df.branch==-1,'ju'] -= 1    # branch P
        #        df.loc[df.branch==1,'ju'] += 1     # branch R

        #        # slightly less readable but ~ 20% faster than above:
        dgb = df.groupby("branch")
        df["ju"] = df.jl
        for branch, idx in dgb.indices.items():
            if branch == -1:  # 'P':
                df.loc[idx, "ju"] -= 1
            if branch == 1:  #'R':
                df.loc[idx, "ju"] += 1

        return None

    def _add_Eu(self, df):
        """Calculate upper state energy.

        Returns
        -------
        None:
            df is updated automatically with new column ``'Eu'``
        """

        # Get upper state energy
        df["Eu"] = df.El + df.wav

        return None

    def _calc_noneq_parameters(self, vib_distribution, singleTvibmode):
        """Make sure database has non equilibrium quantities (Evib, Erot, etc.)

        Notes
        -----

        This may be a bottleneck for a first calculation (has to calculate
        the nonequilibrium energies)
        """

        # Checks and loads Energy level database
        if self.misc.load_energies == False:
            self._init_rovibrational_energies(self.levels, self.params.levelsfmt)
            self.misc.load_energies = True

        self.profiler.start("check_non_eq_param", 2)

        df = self.df0
        if len(df) == 0:
            return  # no lines

        # Check spectroscopic parameters required for non-equilibrium (to identify lines)
        for k in ["branch"]:
            if k not in df:
                error_details = ""
                if "globu" in df:
                    error_details = ". However, it looks like `globu` is defined. Maybe HITRAN-like database wasn't fully parsed? See radis.io.hitran.hit2df"
                raise KeyError(
                    f"`{k}` not defined in database ({list(df.columns)})"
                    + error_details
                )

        # Make sure database has pre-computed non equilibrium quantities

        # ... Make sure upper J' is calculated  (needed to compute populations)
        if not "ju" in df:
            self._add_ju(df)

        # ... Make sure upper energy level is calculated (needed to compute populations)
        if not "Eu" in df:
            self._add_Eu(df)

        # (Evib, Erot, etc.)
        # This may be a bottleneck for a first calculation (has to calculate
        # the nonequilibrium energies)
        calc_Evib_harmonic_anharmonic = vib_distribution in ["treanor"]
        if calc_Evib_harmonic_anharmonic:
            if singleTvibmode:
                required_columns = ["Evibl_a", "Evibl_h"]
            else:
                required_columns = [
                    "Evib1l_a",
                    "Evib1l_h",
                    "Evib2l_a",
                    "Evib2l_h",
                    "Evib3l_a",
                    "Evib3l_h",
                ]
        else:
            if singleTvibmode:
                required_columns = ["Evibl"]
            else:
                required_columns = ["Evib1l", "Evib2l", "Evib3l"]

        if not all_in(required_columns, df):
            if singleTvibmode:
                self._add_EvibErot(
                    df,
                    calc_Evib_harmonic_anharmonic=calc_Evib_harmonic_anharmonic,
                )
            else:
                self._add_Evib123Erot(
                    df,
                    calc_Evib_harmonic_anharmonic=calc_Evib_harmonic_anharmonic,
                )
            assert all_in(required_columns, df)

        # ... Check no negative energies
        tol = -1e-4  # tolerance for negative energies (in cm-1)
        if not ((df.Erotu > tol).all() and (df.Erotl > tol).all()):
            self.warn(
                "There are negative rotational energies in the database",
                "NegativeEnergiesWarning",
            )

        # ... Make sure degeneracies are calculated
        if not all_in(["gju", "gjl", "gvibu", "gvibl", "gu", "gl"], df):
            self._calc_degeneracies(df)

        if not "Aul" in df:
            self.calc_weighted_trans_moment()
            self.calc_einstein_coefficients()

        self.profiler.stop("check_non_eq_param", "Checked nonequilibrium parameters")

    def _calc_degeneracies(self, df):
        """Calculate vibrational and rotational degeneracies.

        See Also
        --------
        :func:`~radis.db.degeneracies.gs`, :func:`~radis.db.degeneracies.gi`
        """
        from radis.db.degeneracies import gi, gs

        dbformat = self.params.dbformat

        # Rotational + state specific degeneracy (J + isotope dependant)
        df["gju"] = 2 * df.ju + 1
        df["gjl"] = 2 * df.jl + 1

        if "id" in df:
            id_set = df.id.unique()
            if len(id_set) > 1:
                raise NotImplementedError("> 1 molecules in same DataFrame")
            else:
                self.warn(
                    "There shouldn't be a Column 'id' with a unique value",
                    "PerformanceWarning",
                )
            df.attrs["id"] = int(id_set)
            if self.save_memory:
                del df["id"]

        if "iso" in df:  # multiple isotopes in database
            id = df.attrs["id"]
            dgb = df.groupby(by=["iso"])
            for (iso), idx in dgb.indices.items():
                _gs = gs(id, iso)
                if isinstance(_gs, tuple):
                    # Molecules that have alternating degeneracy.
                    if id not in [2]:  # CO2
                        raise NotImplementedError
                    # normally we should find whether the rovibrational level is symmetric
                    # or asymmetric. Here we just assume it's symmetric, because for
                    # symmetric isotopes such as CO2(626), CO2 asymmetric levels
                    # dont exist (gs=0) and they should not be in the line database.
                    _gs = _gs[0]

                dg = df.loc[idx]
                _gi = gi(id, iso)
                df.loc[idx, "grotu"] = dg.gju * _gs * _gi
                df.loc[idx, "grotl"] = dg.gjl * _gs * _gi

                if radis.config["DEBUG_MODE"]:
                    assert (df.loc[idx, "iso"] == iso).all()

        else:
            id = df.attrs["id"]
            isotope = df.attrs["iso"]
            _gs = gs(id, isotope)
            if isinstance(_gs, tuple):
                # Molecules that have alternating degeneracy.
                if id not in [2]:  # CO2
                    raise NotImplementedError
                # normally we should find whether the rovibrational level is symmetric
                # or asymmetric. Here we just assume it's symmetric, because for
                # symmetric isotopes such as CO2(626), CO2 asymmetric levels
                # dont exist (gs=0) and they should not be in the line database.
                _gs = _gs[0]

            dg = df
            _gi = gi(id, isotope)
            df.loc[:, "grotu"] = dg.gju * _gs * _gi
            df.loc[:, "grotl"] = dg.gjl * _gs * _gi

        # %%

        if dbformat in [
            "hitran",
            "hitemp",
            "hitemp-radisdb",
            "cdsd-hitemp",
            "cdsd-4000",
        ]:
            # In HITRAN, AFAIK all molecules have a complete assignment of rovibrational
            # levels hence gvib=1 for all vibrational levels.
            #
            # Complete rovibrational assignment would not be True, for instance, for
            # bending levels of CO2 if all levels are considered degenerated
            # (with a v2+1 degeneracy)
            df["gvibu"] = 1
            df["gvibl"] = 1
        else:
            raise NotImplementedError(
                "vibrational degeneracy assignation for dbformat={0}".format(dbformat)
            )

        # Total
        df["gu"] = df.gvibu * df.grotu
        df["gl"] = df.gvibl * df.grotl

        return None  # dataframe updated directly

    def get_lines_abundance(self, df):
        """Returns the isotopic abundance of each line in `df`

        Parameters
        ----------
        df: dataframe

        Returns
        -------
        float or dict: The abundance of all the isotopes in the dataframe
        """

        molpar = self.molparam

        if "id" in df.columns:
            id_set = df.id.unique()
            if len(id_set) > 1:
                raise NotImplementedError("> 1 molecules in same DataFrame")
            else:
                self.warn(
                    "There shouldn't be a Column 'id' with a unique value",
                    "PerformanceWarning",
                )
                df.attrs["id"] = int(id_set)

        if "iso" in df.columns:
            iso_set = df.iso.unique()
            if len(iso_set) == 1:
                self.warn(
                    "There shouldn't be a Column 'iso' with a unique value",
                    "PerformanceWarning",
                )
                iso = int(iso_set)
                return molpar.get(df.attrs["id"], iso, "abundance")
            else:
                abundance_dict = {}
                for iso in iso_set:
                    abundance_dict[iso] = molpar.get(df.attrs["id"], iso, "abundance")
                return df["iso"].map(abundance_dict)
        else:
            iso = df.attrs["iso"]
            return molpar.get(df.attrs["id"], iso, "abundance")

    def get_molar_mass(self, df):
        """Returns molar mass.

        Parameters
        ----------
        df: dataframe

        Returns
        -------
        The molar mass of all the isotopes in the dataframe
        """
        molpar = self.molparam

        if "id" in df.columns:
            raise NotImplementedError(">1 molecule")
        elif "id" in df.attrs:
            id = df.attrs["id"]
        else:
            # HARDCODED molar mass; for WIP ExoMol implementation, until MolParams
            # is an attribute and can be updated with definitions from ExoMol.
            # https://github.com/radis/radis/issues/321
            HARCODED_MOLAR_MASS = {"SiO": {1: 43.971842}}
            try:
                return HARCODED_MOLAR_MASS[df.attrs["molecule"]][df.attrs["iso"]]
            except KeyError:
                raise NotImplementedError

        if "iso" in df.columns:
            iso_set = df.iso.unique()
            molar_mass_dict = {}
            for iso in iso_set:
                molar_mass_dict[iso] = molpar.get(id, iso, "mol_mass")
            molar_mass = df["iso"].map(molar_mass_dict)
        else:
            iso = df.attrs["iso"]
            molar_mass = molpar.get(id, iso, "mol_mass")

        return molar_mass

        #

    def calc_weighted_trans_moment(self):
        """Calculate weighted transition-moment squared :math:`R_s^2` (in ``Debye^2``)

        Returns
        -------
        None:
            ``self.df0`` is updated directly with new column ``Rs2``  .
            R is in ``Debye^2``   (1e-36 ergs.cm3)

        References
        ----------
        Weighted transition-moment squared :math:`R_s^2` from linestrength :math:`S_0`
        at temperature :math:`T_ref`, derived from Eq.(A5) in [Rothman-1998]_

        .. math:
            R_s^2=10^{+36}\\frac{3h c}{8{\\pi}^3} \\frac{1}{n_u} \\frac{1}{\\frac{I_a g_l}{Q_{ref}} \\operatorname{exp}\\left(\\frac{-E_l}{T_{ref}}\\right)} \\frac{1}{1-\\operatorname{exp}\\left(\\frac{-n_u}{T_{ref}}\\right)} S_0
        """

        df = self.df0
        Tref = self.input.Tref

        self.profiler.start("calc_weight_trans", 2)

        if "id" in df:
            id_set = df.id.unique()
            if len(id_set) > 1:
                raise NotImplementedError("> 1 molecules in same DataFrame")
            else:
                self.warn(
                    "There shouldn't be a Column 'id' with a unique value",
                    "PerformanceWarning",
                )
            df.attrs["id"] = int(id_set)
            if self.save_memory:
                del df["id"]
        molecule = get_molecule(df.attrs["id"])

        if not "iso" in df:

            # Shortcut if only 1 isotope. We attribute molar_mass & abundance
            # as attributes of the line database, instead of columns. Much
            # faster!

            state = self.input.state
            parsum = self.get_partition_function_calculator(
                molecule, df.attrs["iso"], state
            )  # partition function
            df.attrs["Qref"] = parsum.at(
                Tref, update_populations=False
            )  # stored as attribute, not column
            assert "Qref" not in df.columns

            Qref = df.attrs["Qref"]

        else:
            iso_set = df.iso.unique()
            if len(iso_set) == 1:
                self.warn(
                    "There shouldn't be a Column 'iso' with a unique value",
                    "PerformanceWarning",
                )

            # normal method
            # still much faster than the groupby().apply() method (see radis<=0.9.19)
            # (tested + see https://stackoverflow.com/questions/44954514/efficient-way-to-conditionally-populate-elements-in-a-pandas-groupby-object-pos)

            Qref_dict = {}

            dgb = df.groupby(by=["iso"])
            for (iso), idx in dgb.indices.items():
                state = self.input.state
                parsum = self.get_partition_function_calculator(
                    molecule, iso, state
                )  # partition function
                Qref_dict[iso] = parsum.at(Tref, update_populations=False)
                # ... note: do not update the populations here, so populations in the
                # ... energy level list correspond to the one calculated for T and not Tref

                if radis.config["DEBUG_MODE"]:
                    if "id" in df:
                        assert (df.loc[idx, "id"] == id).all()
                    assert (df.loc[idx, "iso"] == iso).all()

            Qref = df["iso"].map(Qref_dict)

        # Get moment

        # get abundance
        abundance = self.get_lines_abundance(df)
        if not self.molparam.terrestrial_abundances:
            raise NotImplementedError(
                "Formula not corrected for non-terrestrial isotopic abundances"
            )

        gl = df.gl
        El = df.El
        nu = df.wav
        Ia = abundance
        h = h_CGS  # erg.s
        c = c_CGS
        S = (
            df.int
        )  # reference linestrength   ( computed with terrestrial isotopic abundances)

        weighted_trans_moment_sq = (
            (3 * h * c / 8 / pi ** 3)
            / nu
            / (Ia * gl / Qref * exp(-hc_k * El / Tref))
            / (1 - exp(-hc_k * nu / Tref))
            * 1e36
        ) * S

        df["Rs2"] = weighted_trans_moment_sq

        self.profiler.stop("calc_weight_trans", "calculated weighted transition moment")

        return

    def calc_reference_linestrength(self):
        """Calculate reference linestrength from Einstein coefficients"""

        df = self.df0
        Tref = self.input.Tref

        self.profiler.start("calc_ref_linestrength", 2)

        if "id" in df:
            id_set = df.id.unique()
            if len(id_set) > 1:
                raise NotImplementedError("> 1 molecules in same DataFrame")
            else:
                self.warn(
                    "There shouldn't be a Column 'id' with a unique value",
                    "PerformanceWarning",
                )
            df.attrs["id"] = int(id_set)
        molecule = get_molecule(df.attrs["id"])

        if not "iso" in df:

            # Shortcut if only 1 isotope. We attribute molar_mass & abundance
            # as attributes of the line database, instead of columns. Much
            # faster!

            state = self.input.state
            parsum = self.get_partition_function_calculator(
                molecule, df.attrs["iso"], state
            )  # partition function
            df.attrs["Qref"] = parsum.at(
                Tref, update_populations=False
            )  # stored as attribute, not column
            assert "Qref" not in df.columns
            Qref = df.attrs["Qref"]

        else:
            iso_set = df.iso.unique()
            if len(iso_set) == 1:
                self.warn(
                    "There shouldn't be a Column 'iso' with a unique value",
                    "PerformanceWarning",
                )

            # normal method
            # still much faster than the groupby().apply() method (see radis<=0.9.19)
            # (tested + see https://stackoverflow.com/questions/44954514/efficient-way-to-conditionally-populate-elements-in-a-pandas-groupby-object-pos)

            Qref_dict = {}

            dgb = df.groupby(by=["iso"])
            for (iso), idx in dgb.indices.items():
                state = self.input.state
                parsum = self.get_partition_function_calculator(
                    molecule, iso, state
                )  # partition function
                Qref_dict[iso] = parsum.at(Tref, update_populations=False)
                # ... note: do not update the populations here, so populations in the
                # ... energy level list correspond to the one calculated for T and not Tref

                if radis.config["DEBUG_MODE"]:
                    if "id" in df:
                        assert (df.loc[idx, "id"] == id).all()
                    assert (df.loc[idx, "iso"] == iso).all()

            Qref = df["iso"].map(Qref_dict)

        S0 = linestrength_from_Einstein(
            A=df.A, gu=df.gu, El=df.El, Ia=df.Ia, nu=df.wav, Q=Qref, T=Tref
        )

        self.profiler.stop("calc_ref_linestrength", "Calculated reference linestrength")

        return S0

    def calc_einstein_coefficients(self):
        """Calculate :math:`A_{ul}`, :math:`B_{lu}`, :math:`B_{ul}` Einstein coefficients from weighted
        transition moments squared :math:`R_s^2`.

        Returns
        -------
        None: ``self.df0`` is updated directly with new columns ``Aul``, ``Blu``, ``Bul``

        Notes
        -----
        Einstein A coefficient already in database under df0.A
        Difference between df0.A and df0.Aul < 0.5%

        References
        ----------
        Einstein induced absorption coefficient (in :math:`cm^3/J/s^2`)

        .. math::
            B_{lu}=10^{-36}\\cdot\\frac{8{\\pi}^3}{3h^2} R_s^2 \\cdot 10^{-7}

        Einstein induced emission coefficient (in :math:`cm^3/J/s^2`)

        .. math::
            B_{ul}=10^{-36}\\cdot\\frac{8{\\pi}^3}{3h^2} \\frac{gl}{gu} R_s^2 \\cdot 10^{-7}

        Einstein spontaneous emission coefficient (in :math:`s^{-1}`)

        .. math::
            A_{ul}=10^{-36}\\cdot\\frac{\\frac{64{\\pi}^4}{3h} {\\nu}^3 gl}{gu} R_s^2

        See (Eqs.(A7), (A8), (A9) in [Rothman-1998]_)

        """

        df = self.df0

        try:
            df["Rs2"]
        except KeyError:
            raise KeyError("Weighted transition moment squared not calculated")

        Rs2 = df.Rs2
        gl = df.gl
        gu = df.gu
        nu = df.wav
        h = h_CGS  # erg.s

        # Calculate coefficients
        df["Blu"] = 8 * pi ** 3 / (3 * h ** 2) * Rs2 * 1e-36 * 1e7  # cm3/(J.s^2)
        df["Bul"] = (
            8 * pi ** 3 / (3 * h ** 2) * (gl / gu) * Rs2 * 1e-36 * 1e7
        )  # cm3/(J.s^2)
        df["Aul"] = 64 * pi ** 4 / (3 * h) * nu ** 3 * gl / gu * Rs2 * 1e-36  # s-1

        return None  # dataframe updated directly

    # %% ======================================================================
    # PRIVATE METHODS - APPLY ENVIRONMENT PARAMETERS
    # (all functions that depends upon T or P)
    # (calculates populations, linestrength & radiance, lineshift)
    # (computation: work on df1, called by or after eq_spectrum() )
    # ---------------------------------
    # calc_lineshift
    # calc_linestrength_eq
    # calc_populations_eq
    # calc_populations_noneq
    # calc_linestrength_noneq
    # calc_emission_integral
    # _cutoff_linestrength

    # XXX =====================================================================

    def calc_lineshift(self):
        """Calculate lineshift due to pressure.

        Returns
        -------
        None: ``self.df1`` is updated directly with new column ``shiftwav``

        References
        ----------
        Shifted line center based on pressure shift coefficient :math:`lambda_{shift}`
        and pressure :math:`P`.

        .. math::
            \\omega_{shift}=\\omega_0+\\lambda_{shift} P

        See Eq.(A13) in [Rothman-1998]_
        """

        self.profiler.start("calc_lineshift", 2)

        df = self.df1

        # Calculate
        air_pressure = self.input.pressure_mbar / 1013.25  # convert from mbar to atm
        if "Pshft" in df.columns:
            df["shiftwav"] = df.wav + (df.Pshft * air_pressure)
        else:
            self.warn(
                "Pressure-shift coefficient not given in database: assumed 0 pressure shift",
                "MissingPressureShiftWarning",
            )
            df["shiftwav"] = df.wav

        self.profiler.stop("calc_lineshift", "Calculated lineshift")

        return

    def calc_linestrength_eq(self, Tgas):
        """Calculate linestrength at temperature Tgas correcting the database
        linestrength tabulated at temperature :math:`T_{ref}`.

        Parameters
        ----------
        Tgas: float (K)
            gas temperature

        Returns
        -------
        None: ``self.df1`` is updated directly with new column ``S``

        References
        ----------

        .. math::
            S(T) = S_0 \\frac{Q_{ref}}{Q_{gas}} \\operatorname{exp}\\left(-E_l \\left(\\frac{1}{T_{gas}}-\\frac{1}{T_{ref}}\\right)\\right) \\frac{1-\\operatorname{exp}\\left(\\frac{-\\omega_0}{Tgas}\\right)}{1-\\operatorname{exp}\\left(\\frac{-\\omega_0}{T_{ref}}\\right)}

        See Eq.(A11) in [Rothman-1998]_

        Notes
        -----
        Internals:

        (some more informations about what this function does)

        Starts with df1 which is still a copy of df0 loaded by
        :meth:`~radis.lbl.loader.DatabankLoader.load_databank`
        Updates linestrength in df1. Cutoff criteria is applied afterwards.

        .. minigallery:: radis.lbl.base.BaseFactory.calc_linestrength_eq
            :add-heading:

        See Also
        --------
        :py:func:`~radis.lbl.base.linestrength_from_Einstein`
        """

        Tref = self.input.Tref
        df1 = self.df1

        if len(df1) == 0:
            return  # no lines

        self.profiler.start(
            "scaled_eq_linestrength", 2, "... Scaling equilibrium linestrength"
        )

        # %% Load partition function values

        def _calc_Q(molecule, iso, state):
            """Get partition function from tabulated values, try with
            calculated one if Out of Bounds.

            Returns
            -------
            Qref, Qgas: float
                partition functions at reference temperature and gas temperature
            """

            try:
                parsum = self.get_partition_function_interpolator(molecule, iso, state)
                Qref = parsum.at(Tref)
                Qgas = parsum.at(Tgas)
            except OutOfBoundError as err:
                # Try to calculate
                try:
                    parsum = self.get_partition_function_calculator(
                        molecule, iso, state
                    )
                    Qref = parsum.at(Tref)
                    Qgas = parsum.at(Tgas)
                except:  # if an error occur, raise the initial error
                    raise err
                else:
                    self.warn(
                        "Error with tabulated partition function"
                        + "({0}). Using calculated one instead".format(err.args[0]),
                        "OutOfBoundWarning",
                    )
            df1.attrs["Qgas"] = Qgas
            return Qref, Qgas

        if "id" in df1.columns:
            id_set = df1.id.unique()
            if len(id_set) > 1:
                raise NotImplementedError(">1 molecule.")
            else:
                self.warn(
                    "There shouldn't be a Column 'id' with a unique value",
                    "PerformanceWarning",
                )
                df1.attrs["id"] = int(id_set)

        if "molecule" in df1.attrs:
            molecule = df1.attrs["molecule"]  # used for ExoMol, which has no HITRAN-id
        else:
            molecule = get_molecule(df1.attrs["id"])
        state = self.input.state

        # Partition functions
        def Qgas(Tgas):
            """Aggregate the values of Qgas

            Parameters
            ----------
            Tgas: float (K)
                gas temperature

            Returns
            -------
            float or dict: Returns Qgas as a dictionary with isotope values as its keys

            """
            if "iso" in df1:
                iso_set = df1.iso.unique()
                if len(iso_set) == 1:
                    self.warn(
                        "There shouldn't be a Column 'iso' with a unique value",
                        "PerformanceWarning",
                    )
                    iso = int(iso_set)
                    parsum = self.get_partition_function_interpolator(
                        molecule, iso, state
                    )
                    # TODO : use _calc_Q instead ? (which switches to partition function calculator if possible?)
                    Q = parsum.at(Tgas)
                    df1.attrs["Q"] = Q
                    return Q
                else:
                    Qgas_dict = {}
                    for iso in iso_set:
                        parsum = self.get_partition_function_interpolator(
                            molecule, iso, state
                        )
                        Qgas_dict[iso] = parsum.at(Tgas)
                    return df1["iso"].map(Qgas_dict)

            else:  # "iso" not in df:
                iso = df1.attrs["iso"]
                parsum = self.get_partition_function_interpolator(molecule, iso, state)
                Q = parsum.at(Tgas)
                df1.attrs["Q"] = Q
                return Q

        def Qref_Qgas_ratio():

            if "iso" in df1:
                iso_set = df1.iso.unique()
                if len(iso_set) == 1:
                    self.warn(
                        "There shouldn't be a Column 'iso' with a unique value",
                        "PerformanceWarning",
                    )
                    iso = int(iso_set)
                    Qref, Qgas = _calc_Q(molecule, iso, state)
                    Qref_Qgas = Qref / Qgas

                else:
                    Qref_Qgas_ratio = {}
                    for iso in iso_set:
                        Qref, Qgas = _calc_Q(molecule, iso, state)
                        Qref_Qgas_ratio[iso] = Qref / Qgas
                    Qref_Qgas = df1["iso"].map(Qref_Qgas_ratio)

            else:
                iso = df1.attrs["iso"]
                Qref, Qgas = _calc_Q(molecule, iso, state)
                Qref_Qgas = Qref / Qgas
            return Qref_Qgas

        # %% Calculate line strength at desired temperature
        # -------------------------------------------------

        if self.molparam.terrestrial_abundances:

            # This calculation is based on equation (A11) in Rothman 1998: "JQSRT, vol.
            # 60, No. 5, pp. 665-710"

            # correct for Partition Function
            df1["S"] = (
                df1.int
                * Qref_Qgas_ratio()
                *
                # ratio of Boltzman populations
                exp(-hc_k * df1.El * (1 / Tgas - 1 / Tref))
                *
                # effect of stimulated emission
                (1 - exp(-hc_k * df1.wav / Tgas))
                / (1 - exp(-hc_k * df1.wav / Tref))
            )  # [cm-1/(molecules/cm-2)]

        else:
            # An alternative strategy is to calculate the linestrength from the
            # Einstein A coefficient and the populations (see Klarenaar 2017 Eqn. 12)

            if not "gu" in df1:
                if not "ju" in df1:
                    self._add_ju(df1)
                self._calc_degeneracies(df1)

            Ia = self.get_lines_abundance(df1)
            df1["S"] = linestrength_from_Einstein(
                df1.A, df1.gu, df1.El, Ia, df1.wav, Qgas(Tgas), Tgas
            )

        assert "S" in self.df1

        self.profiler.stop("scaled_eq_linestrength", "Scaled equilibrium linestrength")

        return

    # %%
    def calc_populations_eq(self, Tgas):
        """Calculate upper state population for all active transitions in
        equilibrium case (only used in total power calculation)

        Parameters
        ----------
        Tgas: float (K)
            temperature

        Returns
        -------
        None:
            `nu` is stored in self.df1

        Notes
        -----
        Isotopes: these populations are not corrected for the isotopic abundance,
        i.e, abundance has to be accounted for if used for emission density
        calculations (based on Einstein A coefficient), but not for linestrengths
        (that include the abundance dependency already)

        References
        ----------
        Population of upper state follows a Boltzmann distribution:

        .. math::
            n_u = g_u \\frac{\\operatorname{exp}\\left(\\frac{-E_u}{T_{gas}}\\right)}{Q_{gas}}

        See Also
        --------
        :meth:`~radis.lbl.base.BaseFactory.calc_populations_noneq`,
        :meth:`~radis.lbl.base.BaseFactory._calc_populations_noneq_multiTvib`,
        :meth:`~radis.levels.partfunc.RovibPartitionFunction.at`
        """

        df1 = self.df1

        self.profiler.start("calc_eq_population", 2)

        # Partition functions
        def Qgas(Tgas):
            """Aggregate the values of Qgas

            Parameters
            ----------
            Tgas: float (K)
                gas temperature

            Returns
            -------
            float or dict: Returns Qgas as a dictionary with isotope values as its keys

            """
            if "id" in df1:
                id_set = df1.id.unique()
                if len(id_set) > 1:
                    raise NotImplementedError("> 1 molecules in same DataFrame")
                else:
                    self.warn(
                        "There shouldn't be a Column 'id' with a unique value",
                        "PerformanceWarning",
                    )
                    df1.attrs["id"] = int(id_set)

            molecule = get_molecule(df1.attrs["id"])
            state = self.input.state

            if "iso" in df1:
                iso_set = df1.iso.unique()
                if len(iso_set) == 1:
                    self.warn(
                        "There shouldn't be a Column 'iso' with a unique value",
                        "PerformanceWarning",
                    )
                    iso = int(iso_set)
                    parsum = self.get_partition_function_interpolator(
                        molecule, iso, state
                    )
                    # TODO : use _calc_Q instead ? (which switches to partition function calculator if possible?)
                    Q = parsum.at(Tgas)
                    df1.attrs["Q"] = Q
                else:
                    Qgas_dict = {}
                    for iso in iso_set:
                        parsum = self.get_partition_function_interpolator(
                            molecule, iso, state
                        )
                        Qgas_dict[iso] = parsum.at(Tgas)
                    Q = df1["iso"].map(Qgas_dict)

            else:  # "iso" not in df:
                iso = df1.attrs["iso"]
                parsum = self.get_partition_function_interpolator(molecule, iso, state)
                Q = parsum.at(Tgas)
                df1.attrs["Q"] = Q
            return Q

        # Calculate degeneracies
        # ----------------------------------------------------------------------

        if not "ju" in df1:
            self._add_ju(df1)

        if not "gu" in df1:
            self._calc_degeneracies(df1)

        # ... Make sure upper energy level is calculated (needed to compute populations)
        if not "Eu" in df1:
            self._add_Eu(df1)

        # Calculate population
        # ----------------------------------------------------------------------
        # equilibrium: Boltzmann in any case
        df1["nu"] = df1.gu.values * exp(-hc_k * df1.Eu.values / Tgas) / Qgas(Tgas)

        assert "nu" in self.df1

        self.profiler.stop("calc_eq_population", "Calculated equilibrium populations")

        return

    # %%
    def calc_populations_noneq(
        self,
        Tvib,
        Trot,
        vib_distribution="boltzmann",
        rot_distribution="boltzmann",
        overpopulation=None,
    ):
        """Calculate upper and lower state population for all active
        transitions, as well as all levels (through
        :meth:`~radis.levels.partfunc.RovibPartitionFunction.at_noneq`)

        Parameters
        ----------
        Tvib, Trot: float (K)
            temperatures
        vib_distribution: ``'boltzmann'``, ``'treanor'``
            vibrational level distribution
        rot_distribution: ``'boltzmann'``
            rotational level distribution
        overpopulation: dict, or ``None``
            dictionary of overpopulation factors for vibrational levels

        Returns
        -------
        None: `nu`, `nl`, `nu_vib`, `nl_vib` are stored in self.df1

        Notes
        -----
        Isotopic abundance:

        Note that these populations are not corrected for the isotopic abundance,
        i.e, abundance has to be accounted for if used for emission density
        calculations (based on Einstein A coefficient), but not for linestrengths
        (that include the abundance dependency already)

        All populations:

        This method calculates populations of emitting and absorbing levels.
        Populations of all levels (even the one not active on the spectral
        range considered) are calculated during the Partition function calculation.
        See: :meth:`~radis.levels.partfunc.RovibPartitionFunction.at_noneq`

        References
        ----------
        Boltzmann vibrational distributions

        .. math::

            n_{vib}=\\frac{g_{vib}}{Q_{vib}} \\operatorname{exp}\\left(\\frac{-E_{vib}}{T_{vib}}\\right)

        or Treanor vibrational distributions

        .. math::

            n_{vib}=\\frac{g_{vib}}{Qvib} \\operatorname{exp}\\left(-\\left(\\frac{E_{vib,harm}}{T_{vib}}+\\frac{E_{vib,anharm}}{T_{rot}}\\right)\\right)

        Overpopulation of vibrational levels

        .. math::

            n_{vib}=\\alpha n_{vib}

        Boltzmann rotational distributions

        .. math::

            n_{rot}=\\frac{g_{rot}}{Q_{rot}} \\operatorname{exp}\\left(\\frac{-E_{rot}}{T_{rot}}\\right)

        Final rovibrational population of one level

        .. math::

            n=n_{vib} n_{rot} \\frac{Q_{rot} Q_{vib}}{Q}

        See Also
        --------
        :meth:`~radis.lbl.base.BaseFactory.calc_populations_eq`,
        :meth:`~radis.lbl.base.BaseFactory._calc_populations_noneq_multiTvib`,
        :meth:`~radis.levels.partfunc.RovibPartitionFunction.at_noneq`
        """

        # Check inputs
        if overpopulation is None:
            overpopulation = {}

        df = self.df1

        self.profiler.start("calc_noneq_population", 2)

        if len(df) == 0:
            return  # no lines in database, no need to go further

        # Get vibrational levels for both upper and lower states
        if not ("viblvl_u" in df and not "viblvl_l" in df):
            from radis.lbl.bands import add_bands

            add_bands(
                df,
                dbformat=self.params.dbformat,
                lvlformat=self.params.levelsfmt,
                verbose=self.verbose,
            )
            assert "viblvl_u" in df
            assert "viblvl_l" in df

        # partition function
        # ... unlike the (tabulated) equilibrium case, here we recalculate it from
        # scratch
        # %%

        if "id" in df:
            id_set = df.id.unique()
            if len(id_set) > 1:
                raise NotImplementedError("> 1 molecules in same DataFrame")
            else:
                self.warn(
                    "There shouldn't be a Column 'id' with a unique value",
                    "PerformanceWarning",
                )
                df.attrs["id"] = int(id_set)
        molecule = get_molecule(df.attrs["id"])
        state = self.input.state

        def Q(Tvib, Trot):
            """Nonequilibrium partition function

            Returns
            -------
            column or float: depending if there are many isotopes or one"""
            self.profiler.start("part_function", 3)
            if "iso" in df:
                Q_dict = {}
                iso_set = df.iso.unique()
                if len(iso_set) == 1:
                    self.warn(
                        "There shouldn't be a Column 'iso' with a unique value",
                        "PerformanceWarning",
                    )
                for iso in iso_set:
                    parsum = self.get_partition_function_calculator(
                        molecule, iso, state
                    )
                    Q_dict[iso] = parsum.at_noneq(
                        Tvib,
                        Trot,
                        vib_distribution=vib_distribution,
                        rot_distribution=rot_distribution,
                        overpopulation=overpopulation,
                        update_populations=self.misc.export_populations,
                    )
                Q = df["iso"].map(Q_dict)

            else:  # "iso" not in df:
                iso = df.attrs["iso"]
                parsum = self.get_partition_function_calculator(molecule, iso, state)
                Q = parsum.at_noneq(
                    Tvib,
                    Trot,
                    vib_distribution=vib_distribution,
                    rot_distribution=rot_distribution,
                    overpopulation=overpopulation,
                    update_populations=self.misc.export_populations,
                )
                df.attrs["Q"] = Q
            self.profiler.stop("part_function", "partition functions")
            return Q

        def Q_Qvib_Qrotu_Qrotl(Tvib, Trot):
            """Nonequilibrium partition function; with the detail of
            vibrational partition function and rotational partition functions"""
            # TODO @ dev : implement the map(dict) approach to fill Q Qvib Qrotu Qrotl
            # note : Qrot already use a map(dict) so we need a map with 2 keys. Is it worth it?
            self.profiler.start("part_function", 3)
            if "iso" in df:  #  multiple isotopes
                iso_set = df.iso.unique()
                if len(iso_set) == 1:
                    self.warn(
                        "There shouldn't be a Column 'iso' with a unique value",
                        "PerformanceWarning",
                    )

                dgb = df.groupby(by=["iso"])
                for (iso), idx in dgb.indices.items():

                    # Get partition function for all lines
                    parsum = self.get_partition_function_calculator(
                        molecule, iso, state
                    )

                    Q, Qvib, dfQrot = parsum.at_noneq(
                        Tvib,
                        Trot,
                        vib_distribution=vib_distribution,
                        rot_distribution=rot_distribution,
                        overpopulation=overpopulation,
                        returnQvibQrot=True,
                        update_populations=self.misc.export_populations,
                    )

                    # ... make sure PartitionFunction above is calculated with the same
                    # ... temperatures, rovibrational distributions and overpopulations
                    # ... as the populations of active levels (somewhere below)
                    df.at[idx, "Qvib"] = Qvib
                    df.at[idx, "Q"] = Q

                    # reindexing to get a direct access to Qrot database
                    # create the lookup dictionary
                    # dfQrot index is already 'viblvl'
                    dfQrot_dict = dict(list(zip(dfQrot.index, dfQrot.Qrot)))

                    dg = df.loc[idx]

                    # Add lower state Qrot
                    dg_sorted = dg.set_index(["viblvl_l"], inplace=False)
                    df.loc[idx, "Qrotl"] = dg_sorted.index.map(dfQrot_dict.get).values
                    # Add upper state energy
                    dg_sorted = dg.set_index(["viblvl_u"], inplace=False)
                    df.loc[idx, "Qrotu"] = dg_sorted.index.map(dfQrot_dict.get).values

                    if radis.config["DEBUG_MODE"]:
                        assert (df.loc[idx, "iso"] == iso).all()

                Q, Qvib, Qrotu, Qrotl = df.Q, df.Qvib, df.Qrotu, df.Qrotl

            else:
                iso = df.attrs["iso"]

                parsum = self.get_partition_function_calculator(molecule, iso, state)

                Q, Qvib, dfQrot = parsum.at_noneq(
                    Tvib,
                    Trot,
                    vib_distribution=vib_distribution,
                    rot_distribution=rot_distribution,
                    overpopulation=overpopulation,
                    returnQvibQrot=True,
                    update_populations=self.misc.export_populations,
                )
                # ... make sure PartitionFunction above is calculated with the same
                # ... temperatures, rovibrational distributions and overpopulations
                # ... as the populations of active levels (somewhere below)
                df.attrs["Qvib"] = Qvib
                df.attrs["Q"] = Q
                assert "Qvib" not in df.columns
                assert "Q" not in df.columns

                # reindexing to get a direct access to Qrot database
                # create the lookup dictionary
                # dfQrot index is already 'viblvl'
                dfQrot_dict = dict(list(zip(dfQrot.index, dfQrot.Qrot)))

                dg = df.loc[:]

                # Add lower state Qrot
                dg_sorted = dg.set_index(["viblvl_l"], inplace=False)
                df.loc[:, "Qrotl"] = dg_sorted.index.map(dfQrot_dict.get).values
                # Add upper state energy
                dg_sorted = dg.set_index(["viblvl_u"], inplace=False)
                df.loc[:, "Qrotu"] = dg_sorted.index.map(dfQrot_dict.get).values

                Q, Qvib, Qrotu, Qrotl = Q, Qvib, df.Qrotu, df.Qrotl

            self.profiler.stop("part_function", "partition functions")
            return Q, Qvib, Qrotu, Qrotl

        # %%

        #  Derive populations
        if not self.misc.export_rovib_fraction:
            if overpopulation != {}:
                raise NotImplementedError(
                    "Overpopulation not implemented in multi-Tvib mode"
                )
            # ... vibrational distribution
            if vib_distribution == "boltzmann":
                df["nu_vib_x_Qvib"] = df.gvibu * exp(-hc_k * df.Evibu / Tvib)
                df["nl_vib_x_Qvib"] = df.gvibl * exp(-hc_k * df.Evibl / Tvib)
            elif vib_distribution == "treanor":
                raise NotImplementedError("TO DO!")  #!!!TODO
            else:
                raise ValueError(
                    "Unknown vibrational distribution: {0}".format(vib_distribution)
                )

            # ... Rotational distributions
            if rot_distribution == "boltzmann":
                df["nu_rot_x_Qrot"] = df.grotu * exp(-df.Erotu * hc_k / Trot)
                df["nl_rot_x_Qrot"] = df.grotl * exp(-df.Erotl * hc_k / Trot)
            else:
                raise ValueError(
                    "Unknown rotational distribution: {0}".format(rot_distribution)
                )

            # ... Total
            df["nu"] = df.nu_vib_x_Qvib * df.nu_rot_x_Qrot / Q(Tvib, Trot)
            df["nl"] = df.nl_vib_x_Qvib * df.nl_rot_x_Qrot / Q(Tvib, Trot)

        else:  # self.misc.export_rovib_fraction:
            # ... Partition functions
            Q, Qvib, Qrotu, Qrotl = Q_Qvib_Qrotu_Qrotl(Tvib, Trot)

            # ... vibrational distribution
            if vib_distribution == "boltzmann":
                # equation generated with @pytexit.py2tex > see docstrings.
                df["nu_vib"] = df.gvibu / Qvib * exp(-hc_k * df.Evibu / Tvib)
                df["nl_vib"] = df.gvibl / Qvib * exp(-hc_k * df.Evibl / Tvib)
            elif vib_distribution == "treanor":
                df["nu_vib"] = (
                    df.gvibu
                    / Qvib
                    * exp(-hc_k * (df.Evibu_h / Tvib + df.Evibu_a / Trot))
                )
                df["nl_vib"] = (
                    df.gvibl
                    / Qvib
                    * exp(-hc_k * (df.Evibl_h / Tvib + df.Evibl_a / Trot))
                )
            else:
                raise ValueError(
                    "Unknown vibrational distribution: {0}".format(vib_distribution)
                )

            # ... Add vibrational-specific overpopulation factors
            if overpopulation != {}:
                for viblvl, ov in overpopulation.items():
                    if ov != 1:
                        df.loc[df.viblvl_u == viblvl, "nu_vib"] *= ov
                        df.loc[df.viblvl_l == viblvl, "nl_vib"] *= ov

            # ... Rotational distributions
            if rot_distribution == "boltzmann":
                df["nu_rot"] = df.grotu / df.Qrotu * exp(-df.Erotu * hc_k / Trot)
                df["nl_rot"] = df.grotl / df.Qrotl * exp(-df.Erotl * hc_k / Trot)
            else:
                raise ValueError(
                    "Unknown rotational distribution: {0}".format(rot_distribution)
                )

            # ... Total
            df["nu"] = df.nu_vib * df.nu_rot * (Qrotu * Qvib / Q)
            df["nl"] = df.nl_vib * df.nl_rot * (Qrotl * Qvib / Q)

        if __debug__:
            assert "nu" in self.df1
            assert "nl" in self.df1
            self.assert_no_nan(self.df1, "nu")
            self.assert_no_nan(self.df1, "nl")

        self.profiler.stop(
            "calc_noneq_population", "Calculated nonequilibrium populations"
        )

        return

    # %%
    def _calc_populations_noneq_multiTvib(
        self,
        Tvib,
        Trot,
        vib_distribution="boltzmann",
        rot_distribution="boltzmann",
        overpopulation=None,
    ):
        """Calculate upper and lower state population for all active
        transitions, as well as all levels (through
        :meth:`~radis.levels.partfunc.RovibPartitionFunction.at_noneq`)

        Parameters
        ----------
        Tvib, Trot: float (K)
            temperatures
        vib_distribution: ``'boltzmann'``, ``'treanor'``
            vibrational level distribution
        rot_distribution: ``'boltzmann'``
            rotational level distribution
        overpopulation: dict, or ``None``
            dictionary of overpopulation factors for vibrational levels

        Notes
        -----
        Isotopic abundance:

        Note that these populations are not corrected for the isotopic abundance,
        i.e, abundance has to be accounted for if used for emission density
        calculations (based on Einstein A coefficient), but not for linestrengths
        (that include the abundance dependency already)

        All populations:

        This method calculates populations of emitting and absorbing levels.
        Populations of all levels (even the one not active on the spectral
        range considered) are calculated during the Partition function calculation.
        :meth:`~radis.levels.partfunc.RovibPartitionFunction.at_noneq`

        Todo someday:

        - so far it's a 3 Tvib model, hardcoded. make it a N-vibrational model,
          with lists / dictionary?

        See Also
        --------
        :meth:`~radis.lbl.base.BaseFactory.calc_populations_eq`,
        :meth:`~radis.lbl.base.BaseFactory.calc_populations_noneq`,
        :meth:`~radis.levels.partfunc.RovibPartitionFunction.at_noneq_3Tvib`
        """

        # Check inputs
        if overpopulation is None:
            raise NotImplementedError(
                "Overpopulation not implemented in multi-Tvib mode"
            )
        Tvib1, Tvib2, Tvib3 = Tvib

        df = self.df1

        self.profiler.start("calc_noneq_population_multiTvib", 2)

        if len(df) == 0:
            return  # no lines in database, no need to go further

        # partition function
        # ... unlike the (tabulated) equilibrium case, here we recalculate it from
        # scratch

        if "id" in df:
            id_set = df.id.unique()
            if len(id_set) > 1:
                raise NotImplementedError("> 1 molecules in same DataFrame")
            else:
                self.warn(
                    "There shouldn't be a Column 'id' with a unique value",
                    "PerformanceWarning",
                )
                df.attrs["id"] = int(id_set)
        molecule = get_molecule(df.attrs["id"])
        state = self.input.state

        def Q(Tvib, Trot):
            """Nonequilibrium partition function

            Returns
            -------
            column or float: depending if there are many isotopes or one"""
            self.profiler.start("part_function", 3)
            if "iso" in df:
                Q_dict = {}
                iso_set = df.iso.unique()
                if len(iso_set) == 1:
                    self.warn(
                        "There shouldn't be a Column 'iso' with a unique value",
                        "PerformanceWarning",
                    )
                for iso in iso_set:
                    parsum = self.get_partition_function_calculator(
                        molecule, iso, state
                    )
                    Q_dict[iso] = parsum.at_noneq_3Tvib(
                        Tvib,
                        Trot,
                        vib_distribution=vib_distribution,
                        rot_distribution=rot_distribution,
                        overpopulation=overpopulation,
                        update_populations=self.misc.export_populations,
                    )
                Q_Tvib_Trot = df["iso"].map(Q_dict)

            else:  # "iso" not in df:
                iso = df.attrs["iso"]
                parsum = self.get_partition_function_calculator(molecule, iso, state)
                Q_Tvib_Trot = parsum.at_noneq_3Tvib(
                    Tvib,
                    Trot,
                    vib_distribution=vib_distribution,
                    rot_distribution=rot_distribution,
                    overpopulation=overpopulation,
                    update_populations=self.misc.export_populations,
                )

            self.profiler.stop("part_function", "partition functions")
            return Q_Tvib_Trot

        #  Derive populations
        # ... vibrational distribution
        if vib_distribution == "boltzmann":
            nu_vib1Qvib1 = df.gvibu * exp(-hc_k * df.Evib1u / Tvib1)
            nl_vib1Qvib1 = df.gvibl * exp(-hc_k * df.Evib1l / Tvib1)
            nu_vib2Qvib2 = df.gvibu * exp(-hc_k * df.Evib2u / Tvib2)
            nl_vib2Qvib2 = df.gvibl * exp(-hc_k * df.Evib2l / Tvib2)
            nu_vib3Qvib3 = df.gvibu * exp(-hc_k * df.Evib3u / Tvib3)
            nl_vib3Qvib3 = df.gvibl * exp(-hc_k * df.Evib3l / Tvib3)
        elif vib_distribution == "treanor":
            nu_vib1Qvib1 = df.gvibu * exp(
                -hc_k * (df.Evib1u_h / Tvib1 + df.Evib1u_a / Trot)
            )
            nl_vib1Qvib1 = df.gvibl * exp(
                -hc_k * (df.Evib1l_h / Tvib1 + df.Evib1l_a / Trot)
            )
            nu_vib2Qvib2 = df.gvibu * exp(
                -hc_k * (df.Evib2u_h / Tvib2 + df.Evib2u_a / Trot)
            )
            nl_vib2Qvib2 = df.gvibl * exp(
                -hc_k * (df.Evib2l_h / Tvib2 + df.Evib2l_a / Trot)
            )
            nu_vib3Qvib3 = df.gvibu * exp(
                -hc_k * (df.Evib3u_h / Tvib3 + df.Evib3u_a / Trot)
            )
            nl_vib3Qvib3 = df.gvibl * exp(
                -hc_k * (df.Evib3l_h / Tvib3 + df.Evib3l_a / Trot)
            )
        else:
            raise ValueError(
                "Unknown vibrational distribution: {0}".format(vib_distribution)
            )

        if overpopulation != {}:
            raise NotImplementedError(overpopulation)
        # Not Implemented:
        #        if overpopulation != {}:
        #            if not ('viblvl_u' in df and not 'viblvl_l' in df):
        #                from radis.lbl.bands import add_bands
        #                df = add_bands(df, dbformat=self.params.dbformat, verbose=self.verbose)
        #                assert 'viblvl_u' in df
        #                assert 'viblvl_l' in df
        #
        #            for viblvl, ov in overpopulation.items():
        #                if ov != 1:
        #                    df.loc[df.viblvl_u==viblvl, 'nu_vib'] *= ov
        #                    df.loc[df.viblvl_l==viblvl, 'nl_vib'] *= ov

        # ... Rotational distributions
        # that would require Qrot, which we dont have (NotImplemented
        # for 3 temperatures). Let's just get the total

        # ... Total
        if rot_distribution == "boltzmann":
            # ... total

            df["nu"] = (
                nu_vib1Qvib1
                * nu_vib2Qvib2
                * nu_vib3Qvib3
                * df.grotu
                * exp(-df.Erotu * hc_k / Trot)
                / Q(Tvib, Trot)
            )
            df["nl"] = (
                nl_vib1Qvib1
                * nl_vib2Qvib2
                * nl_vib3Qvib3
                * df.grotl
                * exp(-df.Erotl * hc_k / Trot)
                / Q(Tvib, Trot)
            )

        else:
            raise ValueError(
                "Unknown rotational distribution: {0}".format(rot_distribution)
            )

        assert "nu" in self.df1
        assert "nl" in self.df1

        self.profiler.stop(
            "calc_noneq_population_multiTvib",
            "Calculated nonequilibrium populations (multiTvib)",
        )

        return

    def get_lines(self):
        """Return lines if self.misc.export_lines is True, else get None."""

        if self.misc.export_lines:
            return self.df1
        else:
            return None

    # %% Get populations
    def get_populations(self, levels="vib"):
        """For all molecules / isotopes / electronic states, lookup energy
        levels as calculated in partition function calculators, and (if
        calculated) populations, and returns as a dictionary.

        Parameters
        ----------

        levels: ``'vib'``, ``'rovib'``, list of these, or ``None``
            what levels to get. Note that ``'rovib'`` can yield large Spectrum objects.

        Returns
        -------

        pops: dict
            Structure::

                {molecule: {isotope: {electronic_state: {'vib': pandas Dataframe,    # (copy of) vib levels
                                                         'rovib': pandas Dataframe,  # (copy of) rovib levels
                                                         'Ia': float    # isotopic abundance
                                                         }}}}

        See Also
        --------

        :meth:`~radis.lbl.base.BaseFactory.get_energy_levels`
        """

        # Check input
        if levels is None or levels is False:
            return {}
        if isinstance(levels, str):
            levels = [levels]
        for l in levels:
            EXPECTED = ["vib", "rovib"]
            if l not in EXPECTED:
                raise ValueError(
                    "Unexpect type of levels to return {0}. Expected one of {1}".format(
                        l, EXPECTED
                    )
                )

        # To get isotopic abundance
        # placeholder # TODO: replace with attributes of Isotope>ElectronicState objects
        molpar = self.molparam

        pops = {}
        # Loop over molecules, isotopes, electronic states
        for molecule in [self.input.molecule]:
            pops[molecule] = {}

            for isotope in self._get_isotope_list(molecule):
                pops[molecule][isotope] = {}

                id = get_molecule_identifier(molecule)
                # fetch all table directly
                params = molpar.df.loc[(id, isotope)]
                # placeholder # TODO: replace with attributes of Isotope>ElectronicState objects
                Ia = params.abundance

                for electronic_state in list(self.input.state):
                    pops[molecule][isotope][electronic_state] = {}

                    # Add vib or rovib levels
                    energies = self.get_energy_levels(
                        molecule, isotope, electronic_state
                    )
                    for level_type in levels:

                        if level_type == "vib":
                            assert "viblvl" in list(energies.keys())
                            # only get one entry per vibrational level
                            pop = energies.drop_duplicates("viblvl")  # is a copy
                            # remove unecessary keys (all rotational specific)
                            for k in ["E", "j", "gj", "Erot", "grot", "n"]:
                                try:
                                    del pop[k]
                                except KeyError:
                                    pass

                        elif level_type == "rovib":
                            pop = energies.copy()  # is a copy

                        else:
                            raise ValueError(
                                "Unknown level type: {0}".format(level_type)
                            )

                        # Store
                        pops[molecule][isotope][electronic_state][level_type] = pop

                    # Add extra information (isotope - electronic state specific)
                    pops[molecule][isotope][electronic_state]["Ia"] = Ia

        # Note: all dataframes should be copies, else it gets dangerous if
        # exported in a Spectrum but still connected to the Factory
        return pops

    def calc_linestrength_noneq(self):
        """Calculate linestrengths at non-LTE

        Parameters
        ----------
        Pre-requisite:

            lower state population `nl` has already been calculated by
            :meth:`~radis.lbl.base.BaseFactory.calc_populations_noneq`


        Returns
        -------
        None
            Linestrength `S` added in self.df


        Notes
        -----

        Internals:

        (some more informations about what this function does)

        Starts with df1 which is was a copy of df0 loaded by load_databank(),
        with non-equilibrium quantities added and populations already calculated.
        Updates linestrength in df1. Cutoff criteria is applied afterwards.

        See Also
        --------

        :py:meth:`~radis.lbl.base.BaseFactory.calc_populations_noneq`,
        :py:meth:`~radis.lbl.base.BaseFactory.calc_emission_integral`,
        :py:func:`~radis.lbl.base.linestrength_from_Einstein`

        """

        df = self.df1
        Tref = self.input.Tref

        if len(df) == 0:
            return  # no lines in database, no need to go further

        self.profiler.start("scaled_non_eq_linestrength", 2)

        try:
            df["nl"]
        except KeyError:
            raise KeyError("Calculate populations first")

        # %% Calculation
        self.profiler.start("map_part_func", 3)

        if "id" in df:
            id_set = df.id.unique()
            if len(id_set) > 0:
                raise NotImplementedError("> 1 molecules in same DataFrame")
            else:
                self.warn(
                    "There shouldn't be a Column 'id' with a unique value",
                    "PerformanceWarning",
                )
                df.attrs["id"] = int(id_set)
        molecule = get_molecule(df.attrs["id"])
        state = self.input.state

        # Partition functions
        def Qgas(Tref):
            """Aggregate the values of Qgas

            Parameters
            ----------
            Tref: float (K)
                reference gas temperature of database

            Returns
            -------
            float or dict: Returns Qgas as a dictionary with isotope values as its keys

            """
            self.profiler.start("corrected_population_se", 3)
            if "iso" in df:
                iso_set = df.iso.unique()
                if len(iso_set) == 1:
                    self.warn(
                        "There shouldn't be a Column 'iso' with a unique value",
                        "PerformanceWarning",
                    )
                    iso = int(iso_set)
                    parsum = self.get_partition_function_interpolator(
                        molecule, iso, state
                    )
                    Q = parsum.at(Tref, update_populations=False)
                    df.attrs["Q"] = Q
                else:
                    Qref_dict = {}
                    for iso in iso_set:
                        parsum = self.get_partition_function_interpolator(
                            molecule, iso, state
                        )
                        Qref_dict[iso] = parsum.at(Tref, update_populations=False)
                    Q = df["iso"].map(Qref_dict)

            else:  # "iso" not in df:
                iso = df.attrs["iso"]
                parsum = self.get_partition_function_interpolator(molecule, iso, state)
                Q = parsum.at(Tref, update_populations=False)
                df.attrs["Q"] = Q
            self.profiler.stop("map_part_func", "map partition functions")
            return Q

        # Correct linestrength

        # ... populations without abundance dependance (already in linestrength)
        nu = df.nu  # Note: populations are not corrected for abundance
        nl = df.nl
        # ... remove Qref, nref, etc.
        # start from for tabulated linestrength
        line_strength = df.int.copy()  # TODO: savememory; replace the "int" column
        if not self.molparam.terrestrial_abundances:
            raise NotImplementedError(
                "Formula not corrected for non-terrestrial isotopic abundances"
            )

        # ... correct for lower state population
        line_strength /= df.gl * exp(-hc_k * df.El / Tref) / Qgas(Tref)
        line_strength *= nl

        # ... correct effect of stimulated emission
        line_strength /= 1 - exp(-hc_k * df.wav / Tref)
        line_strength *= 1 - df.gl / df.gu * nu / nl
        df["S"] = line_strength

        self.profiler.stop(
            "corrected_population_se",
            "corrected for populations and stimulated emission",
        )
        self.profiler.stop(
            "scaled_non_eq_linestrength", "scaled nonequilibrium linestrength"
        )

        return  # df1 automatically updated

    # %%
    def calc_emission_integral(self):
        r"""Calculate Emission Integral.

        .. math::
            Ei=\frac{n_u A_{ul}}{4} \pi \Delta E_{ul}

        Emission Integral is a non usual quantity introduced here to have an
        equivalent of Linestrength in emission calculation

        Returns
        -------
        None
            Emission integral `Ei` added in self.df

        Notes
        -----

        emission_integral: (mW/sr)
            emission integral is defined as::

            Ei = n_u * A_ul / 4π * DeltaE_ul
                  :      :     :      :
                (#/#)  (s-1) (sr)    (mJ)

            So that the radiance ϵ is:

                ϵ(λ)   =      Ei  *   Phi(λ)  * ntot   * path_length
                 :             :         :       :          :
            mW/cm2/sr/nm    (mW/sr)   (1/nm)   (cm-3)      (cm)

        See Also
        --------
        :py:meth:`~radis.lbl.base.BaseFactory.calc_linestrength_noneq`
        """

        df = self.df1

        self.profiler.start("calc_emission_integral", 2)

        if len(df) == 0:
            return  # no lines in database, no need to go further

        try:
            df["nu"]
        except KeyError:
            raise KeyError("Calculate populations first")

        # Calculation

        # adim. (#/#) (multiplied by n_tot later)
        n_u = df["nu"]
        # correct for abundance
        n_ua = n_u * self.get_lines_abundance(df)

        A_ul = df["Aul"]  # (s-1)

        DeltaE = cm2J(df.wav)  # (cm-1) -> (J)
        Ei = n_ua * A_ul / 4 / pi * DeltaE  # (W/sr)

        Ei *= 1e3  # (W/sr) -> (mW/sr)
        df["Ei"] = Ei

        self.profiler.stop("calc_emission_integral", "calculated emission integral")

        return

    # %%
    def _cutoff_linestrength(self, cutoff=None):
        """Discard linestrengths that are lower that this, to reduce
        calculation times. Set the number of lines cut in
        ``self._Nlines_cutoff``

        Parameters
        ----------

        cutoff: float (unit of linestrength:  cm-1/(molecule.cm-2))
            discard linestrengths that are lower that this, to reduce calculation
            times. If 0, no cutoff. Default 0

        Notes
        -----

        # TODO:

        turn linestrength cutoff criteria in 'auto' mode that adjusts linestrength
        calculations based an error percentage criteria
        """

        # Update defaults
        if cutoff is not None:
            self.params.cutoff = cutoff

        # Load variables
        cutoff = self.params.cutoff
        verbose = self.verbose
        df = self.df1

        if len(df) == 0:  # no lines
            self._Nlines_cutoff = None
            return

        if cutoff <= 0:
            self._Nlines_cutoff = 0
            return  # dont update self.df1

        self.profiler.start("applied_linestrength_cutoff", 2)

        # Cutoff:
        b = df.S <= cutoff
        Nlines_cutoff = b.sum()

        # Estimate time gained
        # TODO: Add a better formula to estimate time gained during broadening process
        """ Previous method used was:
            expected_broadening_time_gain = (
                self._broadening_time_ruleofthumb * Nlines_cutoff * len(self.wbroad_centered)
            )
        """

        # Estimate error being made:
        if self.warnings["LinestrengthCutoffWarning"] != "ignore":

            error = df.S[b].sum() / df.S.sum() * 100

            if verbose >= 2:
                print(
                    "Discarded {0:.2f}% of lines (linestrength<{1}cm-1/(#.cm-2))".format(
                        Nlines_cutoff / len(df.S) * 100, cutoff
                    )
                    + " Estimated error: {0:.2f}%".format(error)
                )
            if error > self.misc.warning_linestrength_cutoff:
                self.warn(
                    "Estimated error after discarding lines is large: {0:.2f}%".format(
                        error
                    )
                    + ". Consider reducing cutoff",
                    "LinestrengthCutoffWarning",
                )

        try:
            assert sum(~b) > 0
        except AssertionError as err:
            self.plot_linestrength_hist()
            raise AssertionError(
                "All lines discarded! Please increase cutoff. "
                + "In your case: (min,max,mean)=({0:.2e},{1:.2e},{2:.2e}".format(
                    df.S.min(), df.S.max(), df.S.mean()
                )
                + "cm-1/(#.cm-2)). See histogram"
            ) from err

        # update df1:
        self.df1 = pd.DataFrame(df[~b])
        #        df.drop(b.index, inplace=True)   # performance: was not faster
        # ... @dev performance: quite long to select here, but I couldn't find a faster
        # ... alternative
        # TODO: remove useless columns in df1 to save memory
        # Note @EP : with Vaex; the selection should be updated here

        # Ensures abundance, molar mass and partition functions are transfered
        # (needed if they are attributes and not isotopes)
        transfer_metadata(df, self.df1, [k for k in df_metadata if k in df.attrs])
        # assert len(self.df1.attrs) > 0

        # Store number of lines cut (for information)
        self._Nlines_cutoff = Nlines_cutoff

        self.profiler.stop("applied_linestrength_cutoff", "Applied linestrength cutoff")

        return

    # %% ======================================================================
    # PRIVATE METHODS - UTILS
    # (cleaning)
    # ---------------------------------
    # _reinitialize_factory
    # _check_inputs
    # plot_populations()

    # XXX =====================================================================

    def _reinitialize(self):
        """Reinitialize Factory before a new spectrum is calculated. It does:

        - create new line Dataframe ``df1`` that will be scaled later with new populations
        - clean some objects if needed to save memory
        - delete populations from RovibrationalPartitionFunction objects

        If in save_memory mode, removes the line database (``self.df0``). This
        function is called after the scaled line database (``self.df1``) has been
        created.
        It saves a lot of memory but prevents the user from calculating a new
        spectrum without reloading the database.

        Returns
        -------

        None:
            but creates ``self.df1`` from ``self.df0``
        """
        if __debug__:
            printdbg("called ._clean_factory()")

        self.profiler.start("reinitialize", 2)

        keep_initial_database = not self.save_memory

        self.profiler.start("copy_database", 3)

        if keep_initial_database:

            # Create new line Dataframe
            # ... Operate on a duplicate dataframe to make it possible to do different
            # ... runs without reloading database
            self.df1 = self.df0.copy()

            # abundance and molar_mass should have been copied even if they are attributes
            # (only 1 molecule, 1 isotope) and not a column (line specific) in the database
            # @dev: this brings a lot of performance improvement, but sometimes fail.
            # | here we ensure that the DataFrame has the values:
            transfer_metadata(
                self.df0, self.df1, [k for k in df_metadata if hasattr(self.df0, k)]
            )

        else:
            self.df1 = self.df0  # self.df0 will be deleted
            del self.df0  # delete attribute name
        self.profiler.stop("copy_database", "Copying database")

        self.profiler.start("memory_usage_warning", 3)
        # Check memory size
        try:
            # Retrieving total user RAM
            mem = virtual_memory()
            mem = mem.total  # total physical memory available
            # Checking if object type column exists
            if "O" in self.df1.dtypes.unique():
                limit = mem / 25  # 4% of user RAM
                self.warn(
                    "'object' type column found in database, calculations and "
                    + "memory usage would be faster with a numeric type. Possible "
                    + "solution is to not use 'save_memory' and convert the columns to dtype.",
                    "PerformanceWarning",
                )
            else:
                limit = mem / 2  # 50 % of user RAM

            # Note: the difference between deep=True and deep=False is around 4 times

            df_size = self.df1.memory_usage(deep=False).sum()

            if df_size > limit:
                self.warn(
                    "Line database is large: {0:.0f} Mb".format(df_size * 1e-6)
                    + ". Consider using save_memory "
                    + "option, if you don't need to reuse this factory to calculate new spectra",
                    "MemoryUsageWarning",
                )
        except ValueError:  # had some unexplained ValueError: __sizeof__() should return >= 0
            pass

        self.profiler.stop("memory_usage_warning", "Check Memory usage of database")

        self.profiler.start("reset_population", 3)
        # Reset populations from RovibrationalPartitionFunctions objects
        molecule = self.input.molecule
        state = self.input.state
        for isotope in self._get_isotope_list(molecule):
            # ... Get partition function calculator
            try:
                parsum = self.get_partition_function_calculator(
                    molecule, isotope, state
                )
            except KeyError:
                # Partition function calculator not defined but maybe it wont
                # be needed (ex: only equilibrium calculations). Continue
                if __debug__:
                    printdbg(
                        "parsum[{0}][{1}][{2}]".format(molecule, isotope, state)
                        + " not defined."
                    )
            else:
                # ... Reset it
                parsum.reset_populations()
        self.profiler.stop("reset_population", "Reset populations")

        self.profiler.stop("reinitialize", "Reinitialize database")

    def _check_inputs(self, mole_fraction, Tmax):
        """Check spectrum inputs, add warnings if suspicious values.

        Also check that line databases look appropriate for the temperature Tmax
        considered

        Parameters
        ----------

        Tmax: float
            Tgas at equilibrium, or max(Tgas, Tvib, Trot) at nonequilibrium
        """

        # Check mole fractions
        if mole_fraction is None:
            raise ValueError("Set mole_fraction")
        if mole_fraction > 1:
            self.warn("mole_fraction is > 1", "InputConditionsWarning")

        # Check temperature range
        if Tmax > 700 and self.params.dbformat in ["hitran"]:
            self.warn(
                "HITRAN is valid for low temperatures (typically < 700 K). "
                + "For higher temperatures you may need HITEMP or CDSD. See the "
                + "'databank=' parameter",
                "HighTemperatureWarning",
            )

        # Also check some computation parameters:

        # Checks there if there is change in wstep value if initial wstep != "auto"
        if self.wstep != "auto":
            assert self.wstep == self.params.wstep
<<<<<<< HEAD
        # assert self._broadening_max_width == self.params.broadening_max_width
=======

        # Checks there if there is change in truncation value
        # (except in the case where truncation is None, where we set it to be the full range)
        if self.params.truncation is not None:
            assert self.truncation == self.params.truncation

        # Check neighbour lines wasn't changed since first initialisation
        # (can create problems if database is not reloaded
        if self._neighbour_lines != self.params.neighbour_lines:
            raise AssertionError(
                f"neighbour_lines value changed from {self._neighbour_lines} to "
                + f"{self.params.neighbour_lines}. Did you reset it manually ? This is currently forbidden as new "
                + "lines won't be retrieved from the database"
            )
            # note @dev:  could be implemented; i.e. send `neighbour_lines` to load_databank instead of SpectrumFactory initialisation
>>>>>>> 4c3afe0f

    def _get_parsum(self, molecule, iso, state):
        """Get function that calculates the partition function.

        By default, try to get the tabulated version. If does not exist,
        returns the direct summation version
        """
        try:
            return self.get_partition_function_interpolator(molecule, iso, state)
        except KeyError:
            return self.get_partition_function_calculator(molecule, iso, state)

    def plot_populations(self, what="vib", isotope=None, nfig=None):
        """Plot populations currently calculated in factory.

        Plot populations of all levels that participate in the partition function.
        Output is different from the
        Spectrum :py:meth:`~radis.spectrum.spectrum.Spectrum.plot_populations` method,
        where only the levels that directly contribute to the spectrum are shown

        Note: only valid after calculating non_eq spectrum as it uses the
        partition function calculator object

        Parameters
        ----------

        what: 'vib', 'rovib'
            what levels to plot

        isotope: int, or ``None``
            which isotope to plot. If ``None`` and if there are more than one isotope,
            raises an error.

        Other Parameters
        ----------------

        nfig: int, or str
            on which Figure to plot. Default ``None``
        """

        import matplotlib.pyplot as plt

        # Check inputs
        assert what in ["vib", "rovib"]
        if isotope is None:
            if type(self.input.isotope) is int:  # only one isotope. Use it.
                isotope = self.input.isotope
            else:
                raise ValueError("isotope number is needed")

        # Get levels
        molecule = self.input.molecule
        state = self.input.state
        levels = self.get_partition_function_calculator(molecule, isotope, state).df
        if what == "vib":
            E, n, g = levels["Evib"], levels["nvib"], levels["gvib"]
        elif what == "rovib":
            E, n = levels["E"], levels["n"]
            if "g" in list(levels.keys()):
                g = levels["g"]
            elif all_in(["gvib", "grot"], list(levels.keys())):
                g = levels["gvib"] * levels["grot"]
            else:
                raise ValueError(
                    "either g, or gvib+grot must be defined to "
                    + "calculate total degeneracy. Got: {0}".format(list(levels.keys()))
                )

        # Plot
        set_style()
        plt.figure(num=nfig)
        plt.plot(E, n / g, "ok")
        plt.xlabel("Energy (cm-1)")
        plt.ylabel("Population (n / g)")
        plt.yscale("log")
        fix_style()


def get_waverange(
    wmin=None,
    wmax=None,
    wunit=Default("cm-1"),
    wavenum_min=None,
    wavenum_max=None,
    wavelength_min=None,
    wavelength_max=None,
    medium="air",
):
    """Returns wavenumber based on whatever input was given: either ν_min,
    ν_max directly, or λ_min, λ_max  in the given propagation ``medium``.

    Parameters
    ----------
    medium: ``'air'``, ``'vacuum'``
        propagation medium
    wmin, wmax: float, or `~astropy.units.quantity.Quantity` or ``None``
        hybrid parameters that can serve as both wavenumbers or wavelength depending on the unit accompanying them.
        If unitless, wunit is assumed as the accompanying unit.
    wunit: string
        The unit accompanying wmin and wmax. Cannot be passed without passing values for wmin and wmax.
        Default: cm-1
    wavenum_min, wavenum_max: float, or `~astropy.units.quantity.Quantity` or ``None``
        wavenumbers
    wavelength_min, wavelength_max: float, or `~astropy.units.quantity.Quantity` or ``None``
        wavelengths in given ``medium``
    Returns
    -------
    wavenum_min, wavenum_max,: float
        wavenumbers
    """

    # Checking consistency of all input variables

    if (
        wmin is None
        and wmax is None
        and wavelength_min is None
        and wavelength_max is None
        and wavenum_min is None
        and wavenum_max is None
    ):
        raise ValueError("Give wavenumber or wavelength")
    w_present = wmin is not None and wmax is not None
    wavenum_present = wavenum_min is not None and wavenum_max is not None
    wavelength_present = wavelength_min is not None and wavelength_max is not None
    if w_present + wavenum_present + wavelength_present != 1:
        raise ValueError(
            "Please pass exactly one set of values as input: "
            "choose either wmin/wmax (with astropy.units), "
            "wavenum_min/wavenum_max, or wavelength_min/wavelength_max"
        )

    if not isinstance(wunit, Default):
        if not u.Unit(wunit).is_equivalent(u.m) and not u.Unit(wunit).is_equivalent(
            1 / u.m
        ):
            raise ValueError("Wunit dimensions should be either [length] or 1/[length]")

    if wavelength_min is not None or wavelength_max is not None:
        assert wavelength_min is not None and wavelength_max is not None
        assert wavelength_min < wavelength_max
        if not isinstance(wunit, Default):
            raise ValueError("Please use wmin/wmax when passing wunit")
        if isinstance(wavelength_min, u.Quantity):
            assert isinstance(wavelength_min, u.Quantity) and isinstance(
                wavelength_max, u.Quantity
            )
            assert wavelength_min.unit.is_equivalent(u.m)
            assert wavelength_max.unit.is_equivalent(u.m)

    if wavenum_min is not None or wavenum_max is not None:
        assert wavenum_min is not None and wavenum_max is not None
        assert wavenum_min < wavenum_max
        if not isinstance(wunit, Default):
            raise ValueError("Please use wmin/wmax when passing wunit")
        if isinstance(wavenum_min, u.Quantity) or isinstance(wavenum_max, u.Quantity):
            assert isinstance(wavenum_min, u.Quantity) and isinstance(
                wavenum_max, u.Quantity
            )
            assert wavenum_min.unit.is_equivalent(1 / u.cm)
            assert wavenum_max.unit.is_equivalent(1 / u.cm)

    if isinstance(wmin, u.Quantity) or isinstance(wmax, u.Quantity):
        assert wmin is not None and wmax is not None
        assert isinstance(wmin, u.Quantity) and isinstance(wmax, u.Quantity)
        assert wmin.unit.is_equivalent(u.m) or wmin.unit.is_equivalent(1 / u.m)
        assert wmax.unit.is_equivalent(u.m) or wmax.unit.is_equivalent(1 / u.m)
        assert wmin.unit.is_equivalent(wmax.unit)
        if not isinstance(wunit, Default):
            if not wmin.unit.is_equivalent(u.Unit(wunit)):
                raise ValueError("Conflicting units passed for wmin/wmax and wunit")
            # Should I keep this in?
            # Deals with cases like: calc_spectrum(wmin=10*u.cm, wmax=1.u.m, wunit="cm")
    #             else:
    #                 if wmin.unit != wmax.unit and (wmin.unit != u.Unit(wunit.value) or wmax.unit != u.Unit(wunit.value)):
    #                     raise Warning("Ambiguous units passed, ignoring wunit")

    # Conversion to base units
    if wmin is not None:
        if isinstance(wmin, u.Quantity) or isinstance(wmax, u.Quantity):
            if wmin.unit.is_equivalent(u.m):
                wavelength_min = wmin
                wavelength_max = wmax
            else:
                wavenum_min = wmin
                wavenum_max = wmax
        else:
            if isinstance(wunit, Default):
                wavenum_min = wmin * u.Unit(wunit.value)
                wavenum_max = wmax * u.Unit(wunit.value)
            else:
                if u.Unit(wunit).is_equivalent(u.m):
                    wavelength_min = wmin * u.Unit(wunit)
                    wavelength_max = wmax * u.Unit(wunit)
                else:
                    wavenum_min = wmin * u.Unit(wunit)
                    wavenum_max = wmax * u.Unit(wunit)

    # We now have wavenum_min/max, or wavelength_min/max defined. Let's convert these to cm-1 (warning: propagating medium is required if we start from wavelengths!)
    if wavenum_min is not None or wavenum_max is not None:
        wavenum_min = convert_and_strip_units(wavenum_min, 1 / u.cm)
        wavenum_max = convert_and_strip_units(wavenum_max, 1 / u.cm)

    if wavelength_min is not None or wavelength_max is not None:
        assert medium in ["air", "vacuum"]
        wavelength_min = convert_and_strip_units(wavelength_min, u.nm)
        wavelength_max = convert_and_strip_units(wavelength_max, u.nm)
        if medium == "air":
            wavenum_min = nm_air2cm(wavelength_max)
            wavenum_max = nm_air2cm(wavelength_min)
        else:  # medium == 'vacuum':
            wavenum_min = nm2cm(wavelength_max)
            wavenum_max = nm2cm(wavelength_min)

    return wavenum_min, wavenum_max


def linestrength_from_Einstein(A, gu, El, Ia, nu, Q, T):
    r"""Calculate linestrength at temperature ``T`` from Einstein coefficients.

    Parameters
    ----------
    A : float, s-1
        Einstein emission coefficients
    gu : int
        upper state degeneracy
    El : float, cm-1
        lower state energy
    Ia : float
        isotope abundance
    nu : cm-1
        transition wavenumber
    Q : float
        partition function at temperature ``T``
    T : float
        temperature

    Returns
    -------
    S : float
        linestrength at temperature ``T``.

    References
    ----------

    .. math::
        S(T) =\frac{1}{8\pi c_{CGS} {n_u}^2} A \frac{I_a g_u \operatorname{exp}\left(\frac{-c_2 E_l}{T}\right)}{Q(T)} \left(1-\operatorname{exp}\left(\frac{-c_2 n_u}{T}\right)\right)

    Combine Eq.(A.5), (A.9) in [Rothman-1998]_

    See Also
    --------
    :py:meth:`~radis.lbl.base.BaseFactory.calc_linestrength_eq`

    """

    return (
        (1 / (8 * np.pi * c_CGS * nu ** 2))
        * A
        * ((Ia * gu * np.exp(-hc_k * El / T)) / Q)
        * (1 - np.exp(-hc_k * nu / T))
    )


if __name__ == "__main__":
    from radis.test.lbl.test_base import _run_testcases

    _run_testcases()<|MERGE_RESOLUTION|>--- conflicted
+++ resolved
@@ -132,10 +132,6 @@
         "path_length": "cm",
         #        'slit_function_FWHM':   'nm',
         "cutoff": "cm-1/(#.cm-2)",
-<<<<<<< HEAD
-        "broadening_max_width": "cm-1",
-=======
->>>>>>> 4c3afe0f
         "truncation": "cm-1",
         "neighbour_lines": "cm-1",
         # The later is never stored in Factory, but exported in Spectrum at the end of the calculation
@@ -3469,9 +3465,6 @@
         # Checks there if there is change in wstep value if initial wstep != "auto"
         if self.wstep != "auto":
             assert self.wstep == self.params.wstep
-<<<<<<< HEAD
-        # assert self._broadening_max_width == self.params.broadening_max_width
-=======
 
         # Checks there if there is change in truncation value
         # (except in the case where truncation is None, where we set it to be the full range)
@@ -3487,7 +3480,6 @@
                 + "lines won't be retrieved from the database"
             )
             # note @dev:  could be implemented; i.e. send `neighbour_lines` to load_databank instead of SpectrumFactory initialisation
->>>>>>> 4c3afe0f
 
     def _get_parsum(self, molecule, iso, state):
         """Get function that calculates the partition function.
