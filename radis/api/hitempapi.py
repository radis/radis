# -*- coding: utf-8 -*-
"""
Created on Tue Jan 26 22:40:51 2021

@author: erwan


https://stackoverflow.com/questions/55610891/numpy-load-from-io-bytesio-stream
https://stupidpythonideas.blogspot.com/2014/07/three-ways-to-read-files.html

"""
import json
import os
import re
import time
import urllib.request
import warnings
from os.path import basename, commonpath, join
from typing import Union

import numpy as np
import pandas as pd
import requests
from bs4 import BeautifulSoup
from cryptography.fernet import Fernet
from tqdm import tqdm

from radis.api.hdf5 import update_pytables_to_vaex
from radis.db.hitemp_co2 import partial_download_co2_chunk
from radis.misc.config import CONFIG_PATH_JSON, getDatabankEntries
from radis.misc.warning import DatabaseAlreadyExists
<<<<<<< HEAD
from radis.tools.read_wav_index import key_pairs
=======
from radis.tools.read_wav_index import get_key_pairs
>>>>>>> 7bb5baca

try:
    from .dbmanager import DatabaseManager
    from .hdf5 import DataFileManager
    from .hitranapi import (
        columns_2004,
<<<<<<< HEAD
        get_molecule,
=======
>>>>>>> 7bb5baca
        parse_global_quanta,
        parse_hitran_file,
        parse_local_quanta,
        post_process_hitran_data,
    )
    from .tools import (
        _create_dtype,
        _get_linereturnformat,
        _ndarray2df,
        replace_PQR_with_m101,
    )

    # Import SIMD parser if available
    try:
        from ..gpu.vulkan.bin.simd_parser import (
            compile_simd_parser_if_needed,
            parse_hitran_simd,
        )

        SIMD_PARSER_AVAILABLE = True
    except ImportError:
        SIMD_PARSER_AVAILABLE = False
except ImportError:  # ran from here
    if __name__ == "__main__":  # running from this file, as a script
        from radis.api.dbmanager import DatabaseManager
        from radis.api.hdf5 import DataFileManager
        from radis.api.hitranapi import (
            columns_2004,
            parse_global_quanta,
            parse_local_quanta,
        )
        from radis.io.tools import (
            _create_dtype,
            _get_linereturnformat,
            _ndarray2df,
            replace_PQR_with_m101,
        )
    else:
        raise

from radis.db import MOLECULES_LIST_NONEQUILIBRIUM
from radis.misc.progress_bar import ProgressBar

HITEMP_MOLECULES = ["H2O", "CO2", "N2O", "CO", "CH4", "NO", "NO2", "OH"]


def read_config():
    """
    Load the RADIS configuration from the JSON file.

    Returns
    -------
    dict
        The configuration dictionary loaded from CONFIG_PATH_JSON,
        or an empty dictionary if the file does not exist.
    """
    if os.path.exists(CONFIG_PATH_JSON):
        with open(CONFIG_PATH_JSON, "r") as f:
            config = json.load(f)
    else:
        config = {}
    return config


def keep_only_relevant(
    inputfiles, wavenum_min=None, wavenum_max=None, verbose=True
) -> Union[list, float, float]:
    """Parser file names for ``wavenum_format`` (min and max) and only keep
    relevant files if the requested range is ``[wavenum_min, wavenum_max]``

    Returns
    -------
    relevant: list of relevant files
    files_wmin, files_wmax: (float, float) : wavenum min & max of relevant range
    """
    wavenum_format = r"\d{5}"
    relevantfiles = []
    files_wmin = np.inf
    files_wmax = 0
    for filepath in inputfiles:
        file = basename(filepath)
        fname_wmin, fname_wmax = re.findall(wavenum_format, file)
        relevant = False
        if wavenum_min is not None and wavenum_max is not None:
            if (float(fname_wmax) > wavenum_min) and (float(fname_wmin) < wavenum_max):
                # strict '>' :  we exclude "CO2-02_02250-02500_HITEMP2010.h5'" if calculating 2500 - 3000 cm-1
                # strict '<' :  we exclude "CO2-02_03000-03250_HITEMP2010.h5" if calculating 2500 - 3000 cm-1
                relevant = True
        elif wavenum_min is not None:
            if float(fname_wmax) > wavenum_min:
                # strict '>' :  we exclude "CO2-02_02250-02500_HITEMP2010.h5'" if calculating 2500 - 3000 cm-1
                relevant = True
        elif wavenum_max is not None:
            if float(fname_wmin) < wavenum_max:
                # strict '<' :  we exclude "CO2-02_03000-03250_HITEMP2010.h5" if calculating 2500 - 3000 cm-1
                relevant = True
        else:
            relevant = True
        if relevant:
            relevantfiles.append(filepath)
            files_wmin = min(float(fname_wmin), files_wmin)
            files_wmax = max(float(fname_wmax), files_wmax)

    if verbose and relevantfiles != []:
        if len(relevantfiles) > 1:
            folder = commonpath(relevantfiles)
            # file_list = [x.replace(folder+'\\', '') for x in relevantfiles]
            # print(f"In {folder} keep only relevant input files: {file_list}")
            print(f"In ``{folder}`` keep only relevant input files:")
            for file in relevantfiles:
                print(file.replace(folder + "\\", ""))
        else:
            print(f"Keep only relevant input file: {relevantfiles}")

    return relevantfiles, files_wmin, files_wmax


def get_recent_hitemp_database_year(molecule):
    """Retrieve the most recent available database year from the hitran website.

    Parameters
    ----------
    molecule: str

    Returns
    -------
    str
        The year of the latest available database.

    Examples
    --------
    Get the latest database year for CO2 from HITEMP :
    ::

        year = get_recent_hitemp_database_year("CO2")
        >>> "2024"
    """

    response = urllib.request.urlopen("https://hitran.org/hitemp/")

    text = response.read().decode()
    text = text[
        text.find(
            '<table id="hitemp-molecules-table" class="selectable-table list-table">'
        ) : text.find("</table>")
    ]
    text = re.sub(r"<!--.+?-->\s*\n", "", text)
    html_molecule = re.sub(r"(\d{1})", r"(<sub>\1</sub>)", molecule)
    text = text[
        re.search(
            "<td>(?:<strong>)?" + html_molecule + "(?:</strong>)?</td>", text
        ).start() :
    ]
    lines = text.splitlines()

    recent_database = str(
        re.findall(r"<td[^>]*>\s*(?:<strong>)?(\d{4})(?:</strong>)?\s*</td>", lines[6])[
            0
        ]
    )

    return recent_database


# %%
def get_last(b):
    """Get non-empty lines of a chunk b, parsing the bytes."""
    element_length = np.vectorize(lambda x: len(x.__str__()))(b)
    non_zero = element_length > element_length[-1]
    threshold = non_zero.argmin() - 1
    assert (non_zero[: threshold + 1] == 1).all()
    assert (non_zero[threshold + 1 :] == 0).all()
    return b[non_zero]


def running_in_spyder():
    """Check if the console is running within Spyder."""
    return "SPYDER_ARGS" in os.environ


def _prompt_password(user):
    """
    Prompts the user for a password securely and handels input if spyder is used.

    Parameters
    ----------
    user : str
        Email.

    Returns
    -------
    text : str
        User input password.
    """
    if running_in_spyder():
        try:
            from PyQt5.QtCore import QCoreApplication
            from PyQt5.QtWidgets import QApplication, QInputDialog, QLineEdit

            app = QCoreApplication.instance()
            if app is None:
                app = QApplication([])

            text, ok = QInputDialog.getText(
                None, "Credential", f"User {user}:", QLineEdit.Password
            )
            if ok and text:
                return text
            raise ValueError(
                "The dialog window was probably closed or left empty. Please enter a valid password."
            )
        except ModuleNotFoundError:
            raise ImportError(
                "You are using Spyder; please install PyQt5 with `pip install PyQt5` to use the password prompt."
            )
    else:
        # If not using spyder use getpass
        from getpass4 import getpass

        return getpass(f"Enter password for {user}: ")


def setup_credentials():
    """Set up HITRAN credentials and store them in .env file."""
    # Check if running on ReadTheDocs or Travis CI environment
    is_rtd = os.environ.get("READTHEDOCS", "").lower() == "true"
    is_travis = os.environ.get("TRAVIS", "").lower() == "true"
    is_github_action = os.environ.get("GITHUB_ACTIONS", "").lower() == "true"

    # compatibly with old versions
    email = os.environ.get("HITRAN_EMAIL")
    password = os.environ.get("HITRAN_PASSWORD")

    if (is_rtd or is_travis or is_github_action) and not email:
        # In CI/CD environments, only use environment variables
        warnings.warn(
            "Warning: HITRAN_EMAIL not set in environment variables",
            UserWarning,
        )
    if (is_rtd or is_travis or is_github_action) and not password:
        # In CI/CD environments, only use environment variables
        warnings.warn(
            "Warning: HITRAN_PASSWORD not set in environment variables",
            UserWarning,
        )

    if (not email or not password) and not (is_rtd or is_travis or is_github_action):
        # In normal usage, fall back to prompt if environment variables not set
        email = input("Enter HITRAN email: ")
        password = _prompt_password(email)

    return email, password


def get_encryption_key():
    """Get or create encryption key for HITRAN credentials"""
    # Read existing radis.json
    config = read_config()

    # Check if encryption key exists
    if "credentials" in config and "ENCRYPTION_KEY" in config["credentials"]:
        return config["credentials"]["ENCRYPTION_KEY"].encode()
    else:
        # Generate a new key
        key = Fernet.generate_key()

        # Add credentials section if it doesn't exist
        if "credentials" not in config:
            config["credentials"] = {}

        # Store the key
        config["credentials"]["ENCRYPTION_KEY"] = key.decode()

        # Write back to radis.json
        with open(CONFIG_PATH_JSON, "w") as f:
            json.dump(config, f, indent=4)

        # Set restrictive permissions
        os.chmod(CONFIG_PATH_JSON, 0o600)

        return key


def encrypt_password(password):
    """Encrypt password using Fernet symmetric encryption"""
    key = get_encryption_key()
    f = Fernet(key)
    return f.encrypt(password.encode()).decode()


def decrypt_password(encrypted_password):
    """Decrypt password using Fernet symmetric encryption"""
    key = get_encryption_key()
    f = Fernet(key)
    return f.decrypt(encrypted_password.encode()).decode()


def store_credentials(email, password):
    """Store HITRAN credentials in radis.json file with encrypted email and password"""
    # Encrypt both email and password before storing
    encrypted_email = encrypt_password(email)  # reuse same encryption function
    encrypted_password = encrypt_password(password)

    # Read existing radis.json
    config = read_config()

    # Add credentials section if it doesn't exist
    if "credentials" not in config:
        config["credentials"] = {}

    # Store encrypted credentials
    config["credentials"]["HITRAN_EMAIL"] = encrypted_email
    config["credentials"]["HITRAN_PASSWORD"] = encrypted_password

    print(
        f"Your HITRAN credentials will be saved securely in {CONFIG_PATH_JSON}. You can delete the credentials section if you wish but you will have to prompt your credentials at next download."
    )

    # Write back to radis.json
    with open(CONFIG_PATH_JSON, "w") as f:
        json.dump(config, f, indent=4)

    # Set restrictive permissions
    os.chmod(CONFIG_PATH_JSON, 0o600)


def login_to_hitran(verbose=False):
    """Login to HITRAN using stored credentials from radis.json or prompt if not available"""
    login_url = "https://hitran.org/login/"
    session = requests.Session()

    class LoginError(Exception):
        """Custom exception for login errors"""

        pass

    def attempt_login(email, password):
        """Attempt to login with provided credentials"""
        max_retries = 3
        retry_codes = [429, 500, 502, 503, 504]  # common retryable status codes
        retry_delay = 1  # initial retry delay in seconds

        for attempt in range(max_retries):
            try:
                # Get CSRF token
                response = session.get(login_url)
                response.raise_for_status()  # Raise an exception for 4xx or 5xx status codes
                break  # everything worked well, moving on
            except requests.exceptions.HTTPError as exc:
                code = exc.response.status_code
                if code in retry_codes:
                    # retry after a delay
                    warning_msg = (
                        f"HITRAN login failed due to {exc} (status code {code}). "
                        f"Waiting {retry_delay} seconds and trying again (attempt {attempt + 1}/{max_retries})."
                    )
                    if attempt == max_retries - 1:
                        warning_msg += "\nLAST ATTEMPT"
                    print(warning_msg)
                    time.sleep(retry_delay)
                    retry_delay *= 2  # exponential backoff
                else:
                    # raise a more explicit error
                    raise LoginError(
                        f"HITRAN login failed due to {exc} (status code {code}). "
                        "Please check your credentials and try again."
                    )
            except requests.exceptions.RequestException as exc:
                # raise a more explicit error
                raise LoginError(
                    f"HITRAN login failed due to a request error: {exc}. "
                    "Please check your network connection and try again."
                )

        soup = BeautifulSoup(response.text, "html.parser")
        csrf = soup.find("input", {"name": "csrfmiddlewaretoken"})["value"]

        login_data = {
            "csrfmiddlewaretoken": csrf,
            "email": email,
            "password": password,
        }

        headers = {
            "Referer": login_url,
            "Origin": "https://hitran.org",
            "Cookie": f"csrftoken={csrf}",
        }

        login_response = session.post(
            login_url, data=login_data, headers=headers, allow_redirects=False
        )
        login_response.raise_for_status()  # Raise an exception for 4xx or 5xx status codes

        return login_response, session

    def is_login_successful(response):
        """Check if login was successful by looking for specific elements"""
        return response.status_code == 302 or "Logout" in response.text

    # Check if credentials exist in radis.json
    config = read_config()
    if config:
        # compatiplty with old versions
        if "credentials" in config:
            if config["credentials"].get("HITRAN_EMAIL"):
                encrypted_email = config["credentials"].get("HITRAN_EMAIL")
                config["credentials"]["HITRAN_EMAIL"] = encrypted_email
                # Save
                with open(CONFIG_PATH_JSON, "w") as f:
                    json.dump(config, f, indent=4)
            else:
                encrypted_email = config["credentials"].get("HITRAN_EMAIL")
            encrypted_password = config["credentials"].get("HITRAN_PASSWORD")

            if encrypted_email and encrypted_password:
                try:
                    # Decrypt both email and password
                    email = decrypt_password(encrypted_email)
                    password = decrypt_password(encrypted_password)

                    login_response, session = attempt_login(email, password)
                    if is_login_successful(login_response):
                        if verbose:
                            print("Login successful.")
                        return session
                except Exception as e:
                    if verbose:
                        print(f"Error decrypting credentials: {str(e)}")
                    # Remove invalid credentials from radis.json
                    if "credentials" in config:
                        del config["credentials"]
                        with open(CONFIG_PATH_JSON, "w") as f:
                            json.dump(config, f, indent=4)
                    print(
                        "Invalid stored credentials. Please enter your HITRAN credentials again."
                    )
                    # Continue to new user flow

    # First time use or no stored credentials
    email, password = setup_credentials()
    login_response, session = attempt_login(email, password)

    # TO-DO: the function is_login_successful is likely not needed anymore due to definition of attempt_login. Still, let's keep it to make sure to fail in case of problems.
    if is_login_successful(login_response):
        if verbose:
            print("Login successful.")
        store_credentials(email, password)
        return session
    else:
        raise OSError(  # Status code guide: https://www.geeksforgeeks.org/computer-networks/http-status-codes-successful-responses/
            f"HITRAN login failed.\nStatus_code of the login attempt: {login_response.status_code} \nA common mistake: please ensure you entered correct credentials from https://hitran.org/login/"
        )


def download_hitemp_file(session, file_url, output_filename, verbose=False):
    if verbose:
        print(f"Starting download from {file_url}")
    file_response = session.get(file_url, stream=True)
    if file_response.status_code == 200:
        total_size = int(file_response.headers.get("content-length", 0))
        file_size_in_GB = total_size / (1024**3)
        from radis import config

        MAX_SIZE_GB = config["WARN_LARGE_DOWNLOAD_ABOVE_X_GB"]

        if file_size_in_GB > MAX_SIZE_GB:
            warning_msg = (
                f"The total download size is {file_size_in_GB:.2f} GB, which will take time and potential a significant portion of your disk memory."
                "To prevent this warning, you can increase the limit using `radis.config['WARN_LARGE_DOWNLOAD_ABOVE_X_GB'] =  1`."
            )
            warnings.warn(warning_msg, UserWarning)

        with open(output_filename, "wb") as f:
            with tqdm(
                total=total_size,
                unit="B",
                unit_scale=True,
                unit_divisor=1024,
                desc="Downloading",
            ) as pbar:
                for chunk in file_response.iter_content(chunk_size=8192):
                    f.write(chunk)
                    pbar.update(len(chunk))

        if verbose:
            print("Download complete")
        return output_filename
    else:
        if verbose:
            print(f"Download failed: {file_response.status_code}")
        raise Warning(
            f"Failed to download {file_url}. Please download manually and place it in the following location:"
        )


def _fcache_file_name(fname, engine):

    fcache = DataFileManager(engine).cache_file(fname)

    return fcache


def _load_cache_file(fcache, engine="pytables", columns=None):
    """Load cache file if it exists and is valid."""
    # Check if cache file exists
    if not os.path.exists(fcache):
        return None

    # Start reading the cache file
    manager = DataFileManager(engine)
    df = manager.read(fcache, columns=columns, key="default")

    return df


def parse_one_CO2_block(
    fname,
    cache=True,
    verbose=True,
    columns=None,
    engine="pytables",
    output="pandas",
    parse_quanta=True,
    wav_range=None,
<<<<<<< HEAD
    use_simd=None,
=======
>>>>>>> 7bb5baca
):
    """
    Parse a CO2 .par file block into a DataFrame with caching support.

    Parameters
    ----------
    fname : str
        Path to the .par file
    cache : bool
        Whether to use/save cached version. Setting `cache = True` will convert and save the .par file to a .h5 or .hdf5 cache file (default True).
    verbose : bool
        Print progress messages (default True)
    engine : str
        Cache format: 'pytables' (.h5) or 'vaex' (.hdf5) (default 'pytables')
    output : str
        Output format: 'pandas' or 'vaex' (default 'pandas')
    parse_quanta : bool
        Parse quantum numbers for non-LTE calculations (default True)
<<<<<<< HEAD
    use_simd : bool or None, optional
        Whether to use the SIMD-accelerated parser for improved performance.
        If None (default), automatically detects and uses SIMD parser if available.
        If True, forces SIMD parser (raises error if not available).
        If False, uses standard Python parser.

    Returns
    -------
    DataFrame or other specified output
        The parsed data from the `.par` file, in the format specified by `output`.
    """
    fcache = _fcache_file_name(fname, engine)

    if cache and os.path.exists(fcache):
        # Start reading the cache file
        df = _load_cache_file(fcache, engine=engine, columns=columns)
        if df is not None:
            if verbose:
                print(f"Loaded cached file {fcache}")
            return df

    # Detect the molecule by reading the start of the file
    with open(fname) as f:
        mol = get_molecule(int(f.read(2)))

    # Set default columns if None provided
    columns = columns_2004

    use_simd_for_file = use_simd
    if use_simd_for_file is None:
        use_simd_for_file = SIMD_PARSER_AVAILABLE

    if use_simd_for_file:
        if not SIMD_PARSER_AVAILABLE:
            if use_simd is True:  # User explicitly requested SIMD
                raise RuntimeError("SIMD parser requested but not available")
            use_simd_for_file = False

    if use_simd_for_file and verbose:
        print(f"Using SIMD-accelerated parser for {fname}")

    if use_simd_for_file:
        compile_simd_parser_if_needed()
        df = parse_hitran_simd(fname, verbose=verbose)
    else:
        df = parse_hitran_file(fname, columns, output=output, molecule=mol)

    df = post_process_hitran_data(
        df,
        molecule=mol,
=======

    Returns
    -------
    DataFrame
        Parsed spectroscopic data
    """
    # Set default columns if None provided
    columns = columns_2004

    df = parse_hitran_file(fname, columns, output=output, molecule="CO2")

    df["iso"] = (
        df["iso"].replace({"0": 10, "A": 11, "B": 12}).astype(int)
    )  # in HITEMP2024, isotopologue 10, 11, 12 are 0, A, B. See Table 4 of Hargreaves et al. (2024)

    df = post_process_hitran_data(
        df,
        molecule="CO2",
>>>>>>> 7bb5baca
        dataframe_type=output,
        parse_quanta=parse_quanta,
    )
    if wav_range:
        wav_min, wav_max = wav_range
        df = df[(df["wav"] >= wav_min) & (df["wav"] <= wav_max)]

    # cached file mode but cached file doesn't exist yet (else we had returned)
    if cache:
        fcache = _fcache_file_name(fname, engine)
        if verbose:
            print(f"Generating cache file {fcache}")
        try:
            manager = DataFileManager(engine)
            manager.write(fcache, df, key="default", append=False)
<<<<<<< HEAD
        except PermissionError:
            if verbose:
                print("An error occurred in cache file generation. Check access rights")
=======
        except PermissionError as e:
            warnings.warn(
                f"Insufficient access rights to write to cache file: {e}. Please check file permissions. Continuing without saving to {fcache}.",
                UserWarning,
            )
>>>>>>> 7bb5baca
            pass

    return df


def read_and_write_chunked_for_CO2(
    load_wavenum_max,
    load_wavenum_min,
    columns=None,
    isotope=None,
    engine="pytables",
    output="pandas",
    verbose=True,
    local_databases=None,
<<<<<<< HEAD
    use_simd=True,
):
    """
    Download, Parse and Cache CO2 data chunks for specified wavenumber range.

    Parameters
    ----------
    load_wavenum_min, load_wavenum_max : float
        Wavenumber range to load (cm⁻¹)
=======
):
    """
    Download, parse and cache CO2 data chunks for specified wavenumber range.
    Parameters
    ----------
    load_wavenum_min, load_wavenum_max : float
        Wavenumber range to load (cm-1)
>>>>>>> 7bb5baca
    columns : list, optional
        Columns to include in output
    isotope : str, optional
        Isotope filter (e.g., "1", "2", "1,2")
    engine : str
        Cache format: 'pytables' or 'vaex' (default 'pytables')
    output : str
        Output format: 'pandas' or 'vaex' (default 'pandas')
    verbose : bool
        Print progress messages (default True)
    local_databases : str, optional
        Custom cache directory
<<<<<<< HEAD
    use_simd : bool
        Whether to use the SIMD-accelerated C++ parser (default True)
    keep_par_files : bool
        Whether to keep the downloaded .par files after parsing (default False)
=======
>>>>>>> 7bb5baca

    Returns
    -------
    tuple
        (DataFrame, list of local file paths)
    """

    config = read_config()
    default_download_path = os.path.expanduser(config["DEFAULT_DOWNLOAD_PATH"])

    if local_databases:
        hitemp_CO2_download_path = local_databases
    else:
<<<<<<< HEAD
        hitemp_CO2_download_path = join(default_download_path, "hitemp", "co2")

    def _append_dataframe(df_to_append):
        """Filter isotopes and append dataframe to results."""
        if isotope is not None:
            df_to_append = df_to_append[df_to_append["iso"].isin(isotope)]
        dataframes.append(df_to_append)

    local_paths = []  # to store local paths of relevant decompressed files
    dataframes = []

    wav_pairs = key_pairs(load_wavenum_min, load_wavenum_max)
    session = login_to_hitran()

    # Download and decompress chunks
    if verbose:
        print(
            f"Processing {len(wav_pairs)} chunks for range {load_wavenum_min}-{load_wavenum_max} cm⁻¹"
        )

    with tqdm(
        total=len(wav_pairs), desc="Downloading chunks", disable=not verbose
    ) as pbar:
        for start_wavno, end_wavno in wav_pairs:
            fname = f"CO2_02_{int(start_wavno):05d}-{int(end_wavno):05d}_HITEMP2024.par"
            out_decompressed_file = join(hitemp_CO2_download_path, fname)
            fcache = _fcache_file_name(out_decompressed_file, engine)

            if engine == "vaex":
                # Convert Path object to string before string operations
=======
        hitemp_CO2_download_path = join(
            default_download_path, "hitemp", "CO2_HITEMP2024"
        )

    def _append_dataframe(df_to_append):
        """Filter isotopes and append dataframe to results."""
        if isotope is not None:
            df_to_append = df_to_append[df_to_append["iso"].isin(isotope)]
        dataframes.append(df_to_append)

    local_paths = []  # to store local paths of relevant decompressed files
    dataframes = []

    wav_pairs = get_key_pairs(load_wavenum_min, load_wavenum_max)
    session = login_to_hitran()

    # Check which files need to be downloaded
    files_to_download = []
    for start_wavno, end_wavno in wav_pairs:
        fname = f"CO2_02_{int(start_wavno):05d}-{int(end_wavno):05d}_HITEMP2024.par"
        out_decompressed_file = join(hitemp_CO2_download_path, fname)
        fcache = _fcache_file_name(out_decompressed_file, engine)

        local_paths.append(out_decompressed_file)

        if not (os.path.exists(fcache) or os.path.exists(out_decompressed_file)):
            files_to_download.append((start_wavno, end_wavno, out_decompressed_file))

    if verbose:
        print("-" * 80)
        print(
            f"CO2 - HITEMP 2024 - Downloading and processing {len(wav_pairs)} chunks for range {load_wavenum_min}-{load_wavenum_max} cm⁻¹"
        )
        print("-" * 80)

    # Download section
    if files_to_download:
        if verbose:
            print(f"\n\x1B[4mDownload:\x1B[0m")
            print(
                f"- Download {len(files_to_download)} file(s) missing out of {len(wav_pairs)}."
            )

        # Download each chunk with individual progress
        for i, (start_wavno, end_wavno, out_decompressed_file) in enumerate(
            files_to_download
        ):
            if engine == "vaex":
                fcache = _fcache_file_name(out_decompressed_file, engine)
>>>>>>> 7bb5baca
                fcache_str = str(fcache)
                if os.path.exists(fcache_str.replace(".hdf5", ".h5")):
                    update_pytables_to_vaex(fcache_str.replace(".hdf5", ".h5"))

<<<<<<< HEAD
            local_paths.append(out_decompressed_file)

            if os.path.exists(fcache) or os.path.exists(out_decompressed_file):
                pbar.set_postfix_str("cached")
            else:
                pbar.set_postfix_str("downloading")
                partial_download_co2_chunk(
                    start_wavno,
                    end_wavno,
                    session,
                    out_decompressed_file,
                    verbose=verbose,
                )

            pbar.update(1)

    # Parse or cache the chunks
=======
            if verbose:
                print(
                    f"\nDownloading chunk {i+1}/{len(files_to_download)}: {start_wavno:.0f}-{end_wavno:.0f} cm⁻¹"
                )

            partial_download_co2_chunk(
                start_wavno,
                end_wavno,
                session,
                out_decompressed_file,
                verbose=verbose,  # Show internal download progress
            )
    else:
        if verbose:
            print(
                f"\nAll files already downloaded. Loading from `.h5` or `.hdf5` files."
            )

>>>>>>> 7bb5baca
    with tqdm(
        total=len(local_paths), desc="Processing chunks", disable=not verbose
    ) as pbar:
        for i, file in enumerate(local_paths):
            file_name = _fcache_file_name(file, engine)
            cached_df = _load_cache_file(file_name, engine=engine, columns=columns)

            if cached_df is not None:
                _append_dataframe(cached_df)
                pbar.set_postfix_str("from cache")
            else:
                pbar.set_postfix_str("parsing")
<<<<<<< HEAD
                import time

                t = time.time()
=======
>>>>>>> 7bb5baca
                df = parse_one_CO2_block(
                    file,
                    columns=columns,
                    engine=engine,
                    output=output,
                    wav_range=wav_pairs[i],
<<<<<<< HEAD
                    use_simd=use_simd,  # Use the parameter passed to this function
                )
                if verbose:
                    print(
                        f"Time taken to parse chunk {i}: {time.time() - t:.2f} seconds"
                    )
                _append_dataframe(df)
=======
                    verbose=False,
                )
                _append_dataframe(df)

            # Always remove .par file after processing
            if os.path.exists(file):
>>>>>>> 7bb5baca
                os.remove(file)

            pbar.update(1)

    # Combine DataFrames
    if dataframes:
        if verbose:
            print("Combining parsed data from all chunks...")

        if output == "vaex":
            import vaex

            vaex_dataframes = []
            for df in dataframes:
                if hasattr(df, "to_pandas_df"):
                    vaex_dataframes.append(df)
                else:
                    vaex_dataframes.append(vaex.from_pandas(df))
            combined_df = vaex.concat(vaex_dataframes)
        else:
            pandas_dataframes = []
            for df in dataframes:
                if hasattr(df, "to_pandas_df"):
                    pandas_dataframes.append(df.to_pandas_df())
                else:
                    pandas_dataframes.append(df)
            combined_df = pd.concat(pandas_dataframes, ignore_index=True)
    else:
        combined_df = pd.DataFrame()

    return combined_df, local_paths


def download_and_decompress_CO2_into_df(
    local_databases=None,
    load_wavenum_min=None,
    load_wavenum_max=None,
    isotope=None,
    columns=None,
    verbose=True,
    engine="pytables",
    output="pandas",
<<<<<<< HEAD
    use_simd=True,
=======
>>>>>>> 7bb5baca
):
    """
    This function handles downloading the HITEMP CO2 database. The full 2024 database is downloaded in smaller files of approximately 50-70 MB (500 MB decompressed chunks in h5 format), locating the appropriate data chunk based on the provided wavenumber range and reading the relevant data into a DataFrame.

    Parameters
    ----------
    load_wavenum_min : float or None, optional
        Minimum wavenumber to load from the database. If None, loads from the beginning.
    load_wavenum_max : float or None, optional
        Maximum wavenumber to load from the database. If None, loads to the end.
    verbose : bool, default True
        If True, prints progress and status messages.
    isotope: str, int or None
        load only certain isotopes : ``'2'``, ``'1,2'``, etc. If ``None``, loads everything. Default ``None``.
    columns: list of str or None
        List of columns to load from the database. If None, loads all columns. Default ``None``.
    engine : str, default "pytables"
        Engine to use for reading and writing data. Options may include "pytables".
    output : str, default "pandas"
        Output format for the data. Default is "pandas" DataFrame.
    local_databases : str or None, optional
        Directory to store/read local database files. If None, uses the default directory.
<<<<<<< HEAD
    use_simd : bool, default True
        Whether to use the SIMD-accelerated C++ parser for improved performance.
=======
>>>>>>> 7bb5baca
    Returns
    -------
    DataFrame or object
        The loaded data in the specified output format (default: pandas DataFrame).

    Notes
    -----
    - Requires the HITEMP CO2 database to be accessible or downloadable.
    """

    # Convert "default" engine to "pytables" for consistent caching
    if engine == "default":
        engine = "pytables"

    if isotope is not None:
        isotope = [int(i) for i in isotope.split(",")]

    original_columns = columns
    if columns is not None and "iso" not in columns:
        columns = columns + ["iso"]

    combined_df, local_files = read_and_write_chunked_for_CO2(
        load_wavenum_max,
        load_wavenum_min,
        columns=columns,
        isotope=isotope,
        engine=engine,
        output=output,
        verbose=verbose,
        local_databases=local_databases,
<<<<<<< HEAD
        use_simd=use_simd,
=======
>>>>>>> 7bb5baca
    )
    combined_df = combined_df[
        (combined_df["wav"] >= load_wavenum_min)
        & (combined_df["wav"] <= load_wavenum_max)
    ]

    if original_columns is not None and "iso" not in original_columns:
        combined_df = combined_df.drop(columns=["iso"])

    return combined_df, local_files


class HITEMPDatabaseManager(DatabaseManager):
    def __init__(
        self,
        name,
        molecule,
        local_databases,
        engine="default",
        verbose=True,
        chunksize=100000,
        parallel=True,
        database="most_recent",
    ):
        r"""
        See Also
        --------
        HITEMPDatabaseManager is compatible with Exojax :py:class:`exojax.spec.api.MdbHitemp`

        """
        super().__init__(
            name,
            molecule,
            local_databases,
            engine,
            verbose=verbose,
            parallel=parallel,
        )
        self.chunksize = chunksize
        self.downloadable = True
        self.base_url = None
        self.Nlines = None
        self.wmin = None  # available on HITEMP website. See HITEMPDatabaseManager.fetch_url_Nlines_wmin_wmax
        self.wmax = None  # available on HITEMP website. See HITEMPDatabaseManager.fetch_url_Nlines_wmin_wmax
        self.urlnames = None
        self.database = database

    def fetch_url_Nlines_wmin_wmax(self, session=None, hitemp_url="https://hitran.org"):
        r"""requires connexion"""

        molecule = self.molecule

        if (
            self.base_url is not None
            and self.Nlines is not None
            and self.wmin is not None
            and self.wmax is not None
        ):
            return self.base_url, self.Nlines, self.wmin, self.wmax
        elif self.database == "2010":
            if session is None:
                return self.base_url, 0, self.wmin, self.wmax
            base_url = (
                hitemp_url
                + "/files/HITEMP/HITEMP-2010/"
                + self.molecule
                + "_line_list/"
            )
            file_response = session.get(base_url)
            text = file_response.text

            # Parse the HTML then Extract valid file URLs
            soup = BeautifulSoup(text, "html.parser")
            table = soup.find("table")
            links = table.find_all("a", href=True)
            zip_urls = [
                hitemp_url + link["href"]
                for link in links
                if link["href"].endswith(".zip")
            ]

            # Since wmin and wmax for the 2010 version are not available on the website, we will retrieve them from the file itself.
            self.base_url, self.Nlines, self.wmin, self.wmax = (
                zip_urls[0],
                None,
                None,
                None,
            )
            return zip_urls[0], None, None, None
        else:

            response = urllib.request.urlopen(hitemp_url + "/hitemp/")

            # Alternative to return a Pandas Dataframe :
            # ... Doesnt work because missing <tr> in HITEMP website table for N2O

            # soup = BeautifulSoup(
            #         response, features="lxml"
            #     )
            # table = soup.find(lambda tag: tag.name=='table' and tag.has_attr('id') and tag['id']=="hitemp-molecules-table")

            # def tableDataText(table):
            #     """Parses a html segment started with tag <table> followed
            #     by multiple <tr> (table rows) and inner <td> (table data) tags.
            #     It returns a list of rows with inner columns.
            #     Accepts only one <th> (table header/data) in the first row.

            #     From https://stackoverflow.com/a/58274853/5622825
            #     """

            #

            #     def rowgetDataText(tr, coltag='td'): # td (data) or th (header)
            #         return [td.get_text(strip=True) for td in tr.find_all(coltag)]
            #     rows = []
            #     trs = table.find_all('tr')
            #     headerrow = rowgetDataText(trs[0], 'th')
            #     if headerrow: # if there is a header row include first
            #         rows.append(headerrow)
            #         trs = trs[1:]
            #     for tr in trs: # for every table row
            #         rows.append(rowgetDataText(tr, 'td') ) # data row

            #     df = pd.DataFrame(rows[1:], columns=rows[0])
            #     df.index = df.Formula

            #     return df

            # df = tableDataText(table)

            text = response.read().decode()
            text = text[
                text.find(
                    '<table id="hitemp-molecules-table" class="selectable-table list-table">'
                ) : text.find("</table>")
            ]
            text = re.sub(r"<!--.+?-->\s*\n", "", text)  # remove commented lines
            html_molecule = re.sub(r"(\d{1})", r"(<sub>\1</sub>)", molecule)
            text = text[
                re.search(
                    "<td>(?:<strong>)?" + html_molecule + "(?:</strong>)?</td>", text
                ).start() :
            ]
            lines = text.splitlines()

            Nlines = int(re.findall(r"(\d+)", lines[3].replace("&nbsp;", ""))[0])
            wmin = int(re.findall(r"(\d+)", lines[4].replace("&nbsp;", ""))[0])
            wmax = int(re.findall(r"(\d+)", lines[5].replace("&nbsp;", ""))[0])
            url = "https://hitran.org" + re.findall(r'href="(.+?)"', lines[7])[0]

            self.base_url, self.Nlines, self.wmin, self.wmax = url, Nlines, wmin, wmax

        return url, Nlines, wmin, wmax

    def fetch_urlnames(self):
        r"""requires connection"""

        if self.urlnames is not None:
            return self.urlnames

        molecule = self.molecule

        if molecule == "H2O" or (molecule == "CO2" and self.database == "2010"):

            base_url, Ntotal_lines_expected, _, _ = self.fetch_url_Nlines_wmin_wmax()

            # response = urllib.request.urlopen(base_url)
            # response_string = response.read().decode()
            # inputfiles = re.findall(r'href="(\S+.zip)"', response_string)
            # urlnames = [join(base_url, f) for f in inputfiles]

            from radis.misc.utils import getProjectRoot

            with open(
                join(getProjectRoot(), "db", molecule, "HITRANpage_january2025.htm")
            ) as file:
                response_string = file.read()

            inputfiles = re.findall(r'href="(\S+.zip)"', response_string)
            base_url = "https://hitran.org"
            urlnames = [f"{base_url}{f}" for f in inputfiles]

        elif molecule in HITEMP_MOLECULES:
            session = login_to_hitran(verbose=self.verbose)
            if session:
                url, Ntotal_lines_expected, _, _ = self.fetch_url_Nlines_wmin_wmax(
                    session
                )
                download_hitemp_file(session, url, basename(url))
                urlnames = [url]
            else:
                return []  # Exit if login failed
        else:
            raise KeyError(
                f"Please choose one of HITEMP molecules : {HITEMP_MOLECULES}. Got '{molecule}'"
            )

        self.urlnames = urlnames

        return urlnames

    def keep_only_relevant(
        self, inputfiles, wavenum_min=None, wavenum_max=None, verbose=True
    ) -> list:
        r"""For H2O, return only relevant files for given wavenumber range.

        If other molecule, return the file anyway.
        see :py:func:`radis.api.hitempapi.keep_only_relevant`"""
        if self.molecule == "H2O" or (
            self.molecule == "CO2" and self.database == "2010"
        ):
            inputfiles, _, _ = keep_only_relevant(
                inputfiles, wavenum_min, wavenum_max, verbose
            )
        return inputfiles

    def get_linereturn_format(self, opener, urlname, columns):

        with opener.open(urlname) as gfile:  # locally downloaded file
            dt = _create_dtype(
                columns, "a2"
            )  # 'a2' allocates space to get \n or \n\r for linereturn character
            b = np.zeros(1, dtype=dt)
            try:
                gfile.readinto(b)
            except EOFError as err:
                raise ValueError(
                    f"End of file while parsing file {opener.abspath(urlname)}. May be due to download error. Delete file ?"
                ) from err
            linereturnformat = _get_linereturnformat(b, columns)

        return linereturnformat

    def parse_to_local_file(
        self,
        opener,
        urlname,
        local_file,
        pbar_active=True,
        pbar_t0=0,
        pbar_Ntot_estimate_factor=None,
        pbar_Nlines_already=0,
        pbar_last=True,
    ):
        r"""Uncompress ``urlname`` into ``local_file``.
        Also add metadata

        Parameters
        ----------
        opener: an opener with an .open() command
        gfile : file handler. Filename: for info"""

        # Get linereturn (depends on OS, but file may also have been generated
        # on a different OS. Here we simply read the file to find out)
        columns = columns_2004
        chunksize = self.chunksize
        verbose = self.verbose
        molecule = self.molecule

        if not verbose:
            pbar_active = False

        linereturnformat = self.get_linereturn_format(opener, urlname, columns)

        Nlines = 0
        Nlines_raw = 0
        Nlines_tot = Nlines + pbar_Nlines_already
        _, Ntotal_lines_expected, _, _ = self.fetch_url_Nlines_wmin_wmax()
        if pbar_Ntot_estimate_factor:
            # multiply Ntotal_lines_expected by pbar_Ntot_estimate_factor
            # (accounts for total lines divided in number of files, and
            # not all files downloaded)
            Ntotal_lines_expected = int(
                Ntotal_lines_expected * pbar_Ntot_estimate_factor
            )
        pb = ProgressBar(N=Ntotal_lines_expected, active=pbar_active, t0=pbar_t0)
        wmin = np.inf
        wmax = 0

        writer = self.get_datafile_manager()

        with opener.open(urlname) as gfile:  # locally downloaded file

            dt = _create_dtype(columns, linereturnformat)

            if verbose:
                print(f"Download complete. Parsing {molecule} database to {local_file}")
                print(
                    "The parsing/conversion is usually very fast (e.g., HITEMP OH takes only a few seconds) but can be slightly longer in some cases (e.g., a single HITEMP 2010 CO₂ file takes about 1 minute)."
                )

            # assert not(exists(local_file))

            b = np.zeros(chunksize, dtype=dt)  # receives the HITRAN 160-character data.

            for nbytes in iter(lambda: gfile.readinto(b), 0):

                if not b[-1]:
                    # End of file flag within the chunk (but does not start
                    # with End of file flag) so nbytes != 0
                    b = get_last(b)

                df = _ndarray2df(b, columns, linereturnformat, molecule=self.molecule)

                # Post-processing :
                # ... Add local quanta attributes, based on the HITRAN group
                df = parse_local_quanta(df, molecule, verbose=verbose)

                # ... Add global quanta attributes, based on the HITRAN class
                df = parse_global_quanta(df, molecule, verbose=verbose)

                # Switch 'P', 'Q', 'R' to -1, 0, 1
                if "branch" in df:
                    replace_PQR_with_m101(df)

                writer.write(local_file, df, append=True)

                wmin = np.min((wmin, df.wav.min()))
                wmax = np.max((wmax, df.wav.max()))

                # Cause wmin and wmax for 2010 version is not avalible on website
                if self.wmin is None or self.wmax is None:
                    self.wmin = wmin
                    self.wmax = wmax

                Nlines += len(df)
                Nlines_tot += len(df)
                Nlines_raw += len(b)
                if pbar_Ntot_estimate_factor is None:
                    pbar_Ntot_message = f"{Ntotal_lines_expected:,} lines"
                else:
                    pbar_Ntot_message = f"~{Ntotal_lines_expected:,} lines (estimate)"
                pb.update(
                    Nlines_tot,
                    message=f"  Parsed {Nlines_tot:,} / {pbar_Ntot_message}. Wavenumber range {wmin:.2f}-{wmax:.2f} cm-1 is complete.",
                )
                # Reinitialize for next read
                b = np.zeros(
                    chunksize, dtype=dt
                )  # receives the HITRAN 160-character data.
        writer.combine_temp_batch_files(local_file)  # used for vaex mode only
        if pbar_last:
            pb.update(
                Nlines_tot,
                message=f"  Parsed {Nlines_tot:,} / {Nlines_tot:,} lines. Wavenumber range {wmin:.2f}-{wmax:.2f} cm-1 is complete.",
            )
            pb.done()
        else:
            print("")

        # Check number of lines is consistent
        assert Nlines == Nlines_raw

        # Add metadata
        from radis import __version__

        writer.add_metadata(
            local_file,
            {
                "wavenumber_min": wmin,
                "wavenumber_max": wmax,
                "download_date": self.get_today(),
                "download_url": urlname,
                "total_lines": Nlines_raw,
                "version": __version__,
            },
        )

        return Nlines

    def register(self, download):
        r"""register in ~/radis.json"""
        if self.is_registered():
            dict_entries = getDatabankEntries(
                self.name
            )  # just update previous register details
        else:
            dict_entries = {}

        # The "not registered" condition is included here because hitemp avoids re-downloading files if they already exist in a different format.
        if download or not self.is_registered():
            local_files, urlnames = self.get_filenames()
            info = f"HITEMP {self.molecule} lines ({self.wmin:.1f}-{self.wmax:.1f} cm-1) with TIPS-2017 (through HAPI) for partition functions"

            if self.molecule in ["CO2", "H2O"]:
                info = (
                    "(registered files will be downloaded only when required) " + info
                )

            dict_entries.update(
                {
                    "info": info,
                    "path": local_files,
                    "format": "hitemp-radisdb",
                    "parfuncfmt": "hapi",
                    "wavenumber_min": self.wmin,
                    "wavenumber_max": self.wmax,
                    "download_date": self.get_today(),
                    "download_url": urlnames,
                }
            )

            # Add energy level calculation
            if self.molecule in MOLECULES_LIST_NONEQUILIBRIUM:
                dict_entries[
                    "info"
                ] += " and RADIS spectroscopic constants for rovibrational energies (nonequilibrium)"
                dict_entries["levelsfmt"] = "radis"

        try:
            super().register(dict_entries)
        except DatabaseAlreadyExists as e:
            raise Exception(
                'If you want RADIS to overwrite the existing entry for a registered databank, set the config option "ALLOW_OVERWRITE" to True.'
            ) from e


# %%

if __name__ == "__main__":

    import pytest

    print("Testing factory:", pytest.main(["../test/io/test_hitemp.py"]))<|MERGE_RESOLUTION|>--- conflicted
+++ resolved
@@ -29,21 +29,13 @@
 from radis.db.hitemp_co2 import partial_download_co2_chunk
 from radis.misc.config import CONFIG_PATH_JSON, getDatabankEntries
 from radis.misc.warning import DatabaseAlreadyExists
-<<<<<<< HEAD
-from radis.tools.read_wav_index import key_pairs
-=======
 from radis.tools.read_wav_index import get_key_pairs
->>>>>>> 7bb5baca
 
 try:
     from .dbmanager import DatabaseManager
     from .hdf5 import DataFileManager
     from .hitranapi import (
         columns_2004,
-<<<<<<< HEAD
-        get_molecule,
-=======
->>>>>>> 7bb5baca
         parse_global_quanta,
         parse_hitran_file,
         parse_local_quanta,
@@ -569,10 +561,6 @@
     output="pandas",
     parse_quanta=True,
     wav_range=None,
-<<<<<<< HEAD
-    use_simd=None,
-=======
->>>>>>> 7bb5baca
 ):
     """
     Parse a CO2 .par file block into a DataFrame with caching support.
@@ -591,58 +579,6 @@
         Output format: 'pandas' or 'vaex' (default 'pandas')
     parse_quanta : bool
         Parse quantum numbers for non-LTE calculations (default True)
-<<<<<<< HEAD
-    use_simd : bool or None, optional
-        Whether to use the SIMD-accelerated parser for improved performance.
-        If None (default), automatically detects and uses SIMD parser if available.
-        If True, forces SIMD parser (raises error if not available).
-        If False, uses standard Python parser.
-
-    Returns
-    -------
-    DataFrame or other specified output
-        The parsed data from the `.par` file, in the format specified by `output`.
-    """
-    fcache = _fcache_file_name(fname, engine)
-
-    if cache and os.path.exists(fcache):
-        # Start reading the cache file
-        df = _load_cache_file(fcache, engine=engine, columns=columns)
-        if df is not None:
-            if verbose:
-                print(f"Loaded cached file {fcache}")
-            return df
-
-    # Detect the molecule by reading the start of the file
-    with open(fname) as f:
-        mol = get_molecule(int(f.read(2)))
-
-    # Set default columns if None provided
-    columns = columns_2004
-
-    use_simd_for_file = use_simd
-    if use_simd_for_file is None:
-        use_simd_for_file = SIMD_PARSER_AVAILABLE
-
-    if use_simd_for_file:
-        if not SIMD_PARSER_AVAILABLE:
-            if use_simd is True:  # User explicitly requested SIMD
-                raise RuntimeError("SIMD parser requested but not available")
-            use_simd_for_file = False
-
-    if use_simd_for_file and verbose:
-        print(f"Using SIMD-accelerated parser for {fname}")
-
-    if use_simd_for_file:
-        compile_simd_parser_if_needed()
-        df = parse_hitran_simd(fname, verbose=verbose)
-    else:
-        df = parse_hitran_file(fname, columns, output=output, molecule=mol)
-
-    df = post_process_hitran_data(
-        df,
-        molecule=mol,
-=======
 
     Returns
     -------
@@ -661,7 +597,6 @@
     df = post_process_hitran_data(
         df,
         molecule="CO2",
->>>>>>> 7bb5baca
         dataframe_type=output,
         parse_quanta=parse_quanta,
     )
@@ -677,17 +612,11 @@
         try:
             manager = DataFileManager(engine)
             manager.write(fcache, df, key="default", append=False)
-<<<<<<< HEAD
-        except PermissionError:
-            if verbose:
-                print("An error occurred in cache file generation. Check access rights")
-=======
         except PermissionError as e:
             warnings.warn(
                 f"Insufficient access rights to write to cache file: {e}. Please check file permissions. Continuing without saving to {fcache}.",
                 UserWarning,
             )
->>>>>>> 7bb5baca
             pass
 
     return df
@@ -702,17 +631,6 @@
     output="pandas",
     verbose=True,
     local_databases=None,
-<<<<<<< HEAD
-    use_simd=True,
-):
-    """
-    Download, Parse and Cache CO2 data chunks for specified wavenumber range.
-
-    Parameters
-    ----------
-    load_wavenum_min, load_wavenum_max : float
-        Wavenumber range to load (cm⁻¹)
-=======
 ):
     """
     Download, parse and cache CO2 data chunks for specified wavenumber range.
@@ -720,7 +638,6 @@
     ----------
     load_wavenum_min, load_wavenum_max : float
         Wavenumber range to load (cm-1)
->>>>>>> 7bb5baca
     columns : list, optional
         Columns to include in output
     isotope : str, optional
@@ -733,13 +650,6 @@
         Print progress messages (default True)
     local_databases : str, optional
         Custom cache directory
-<<<<<<< HEAD
-    use_simd : bool
-        Whether to use the SIMD-accelerated C++ parser (default True)
-    keep_par_files : bool
-        Whether to keep the downloaded .par files after parsing (default False)
-=======
->>>>>>> 7bb5baca
 
     Returns
     -------
@@ -753,38 +663,6 @@
     if local_databases:
         hitemp_CO2_download_path = local_databases
     else:
-<<<<<<< HEAD
-        hitemp_CO2_download_path = join(default_download_path, "hitemp", "co2")
-
-    def _append_dataframe(df_to_append):
-        """Filter isotopes and append dataframe to results."""
-        if isotope is not None:
-            df_to_append = df_to_append[df_to_append["iso"].isin(isotope)]
-        dataframes.append(df_to_append)
-
-    local_paths = []  # to store local paths of relevant decompressed files
-    dataframes = []
-
-    wav_pairs = key_pairs(load_wavenum_min, load_wavenum_max)
-    session = login_to_hitran()
-
-    # Download and decompress chunks
-    if verbose:
-        print(
-            f"Processing {len(wav_pairs)} chunks for range {load_wavenum_min}-{load_wavenum_max} cm⁻¹"
-        )
-
-    with tqdm(
-        total=len(wav_pairs), desc="Downloading chunks", disable=not verbose
-    ) as pbar:
-        for start_wavno, end_wavno in wav_pairs:
-            fname = f"CO2_02_{int(start_wavno):05d}-{int(end_wavno):05d}_HITEMP2024.par"
-            out_decompressed_file = join(hitemp_CO2_download_path, fname)
-            fcache = _fcache_file_name(out_decompressed_file, engine)
-
-            if engine == "vaex":
-                # Convert Path object to string before string operations
-=======
         hitemp_CO2_download_path = join(
             default_download_path, "hitemp", "CO2_HITEMP2024"
         )
@@ -834,30 +712,10 @@
         ):
             if engine == "vaex":
                 fcache = _fcache_file_name(out_decompressed_file, engine)
->>>>>>> 7bb5baca
                 fcache_str = str(fcache)
                 if os.path.exists(fcache_str.replace(".hdf5", ".h5")):
                     update_pytables_to_vaex(fcache_str.replace(".hdf5", ".h5"))
 
-<<<<<<< HEAD
-            local_paths.append(out_decompressed_file)
-
-            if os.path.exists(fcache) or os.path.exists(out_decompressed_file):
-                pbar.set_postfix_str("cached")
-            else:
-                pbar.set_postfix_str("downloading")
-                partial_download_co2_chunk(
-                    start_wavno,
-                    end_wavno,
-                    session,
-                    out_decompressed_file,
-                    verbose=verbose,
-                )
-
-            pbar.update(1)
-
-    # Parse or cache the chunks
-=======
             if verbose:
                 print(
                     f"\nDownloading chunk {i+1}/{len(files_to_download)}: {start_wavno:.0f}-{end_wavno:.0f} cm⁻¹"
@@ -876,7 +734,6 @@
                 f"\nAll files already downloaded. Loading from `.h5` or `.hdf5` files."
             )
 
->>>>>>> 7bb5baca
     with tqdm(
         total=len(local_paths), desc="Processing chunks", disable=not verbose
     ) as pbar:
@@ -889,34 +746,18 @@
                 pbar.set_postfix_str("from cache")
             else:
                 pbar.set_postfix_str("parsing")
-<<<<<<< HEAD
-                import time
-
-                t = time.time()
-=======
->>>>>>> 7bb5baca
                 df = parse_one_CO2_block(
                     file,
                     columns=columns,
                     engine=engine,
                     output=output,
                     wav_range=wav_pairs[i],
-<<<<<<< HEAD
-                    use_simd=use_simd,  # Use the parameter passed to this function
-                )
-                if verbose:
-                    print(
-                        f"Time taken to parse chunk {i}: {time.time() - t:.2f} seconds"
-                    )
-                _append_dataframe(df)
-=======
                     verbose=False,
                 )
                 _append_dataframe(df)
 
             # Always remove .par file after processing
             if os.path.exists(file):
->>>>>>> 7bb5baca
                 os.remove(file)
 
             pbar.update(1)
@@ -959,10 +800,6 @@
     verbose=True,
     engine="pytables",
     output="pandas",
-<<<<<<< HEAD
-    use_simd=True,
-=======
->>>>>>> 7bb5baca
 ):
     """
     This function handles downloading the HITEMP CO2 database. The full 2024 database is downloaded in smaller files of approximately 50-70 MB (500 MB decompressed chunks in h5 format), locating the appropriate data chunk based on the provided wavenumber range and reading the relevant data into a DataFrame.
@@ -985,11 +822,6 @@
         Output format for the data. Default is "pandas" DataFrame.
     local_databases : str or None, optional
         Directory to store/read local database files. If None, uses the default directory.
-<<<<<<< HEAD
-    use_simd : bool, default True
-        Whether to use the SIMD-accelerated C++ parser for improved performance.
-=======
->>>>>>> 7bb5baca
     Returns
     -------
     DataFrame or object
@@ -1020,10 +852,6 @@
         output=output,
         verbose=verbose,
         local_databases=local_databases,
-<<<<<<< HEAD
-        use_simd=use_simd,
-=======
->>>>>>> 7bb5baca
     )
     combined_df = combined_df[
         (combined_df["wav"] >= load_wavenum_min)
