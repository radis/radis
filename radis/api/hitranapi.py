# -*- coding: utf-8 -*-
"""
Summary
-------

HITRAN database parser


Routine Listing
---------------

- :func:`~radis.api.hitranapi.hit2df`
- :func:`~radis.api.hitranapi.parse_local_quanta`
- :func:`~radis.api.hitranapi.parse_global_quanta`


-------------------------------------------------------------------------------


"""


import os
import sys

# from radis.test.utils import getTestFile
import time
from collections import OrderedDict
from os.path import abspath, exists, expanduser, getmtime, join, split

import pandas as pd
from numpy import int64

from radis.db.classes import (  # get_molecule_identifier,
    HITRAN_CLASS1,
    HITRAN_CLASS2,
    HITRAN_CLASS3,
    HITRAN_CLASS4,
    HITRAN_CLASS5,
    HITRAN_CLASS6,
    HITRAN_CLASS7,
    HITRAN_CLASS8,
    HITRAN_CLASS9,
    HITRAN_CLASS10,
    HITRAN_GROUP1,
    HITRAN_GROUP2,
    HITRAN_GROUP3,
    HITRAN_GROUP4,
    HITRAN_GROUP5,
    HITRAN_GROUP6,
    get_molecule,
)

try:
    from .cache_files import load_h5_cache_file, save_to_hdf
    from .dbmanager import DatabaseManager
    from .hdf5 import DataFileManager
    from .tools import (
        drop_object_format_columns,
        parse_hitran_file,
        replace_PQR_with_m101,
    )
except ImportError:
    if __name__ == "__main__":  # running from this file, as a script
        from radis.api.cache_files import load_h5_cache_file, save_to_hdf
        from radis.api.dbmanager import DatabaseManager
        from radis.api.hdf5 import DataFileManager
        from radis.api.tools import (
            drop_object_format_columns,
            parse_hitran_file,
            replace_PQR_with_m101,
        )
    else:
        raise

# %% Parsing functions

# General case : HITRAN 2004
# fmt: off
columns_2004 = OrderedDict(
    [
        # name    # format # type  # description                                 # unit
        ("id", ("a2", int, "Molecular number", "")),
        ("iso", ("a1", int, "isotope number", "")),
        ("wav", ("a12", float, "vacuum wavenumber", "cm-1")),
        ("int", ("a10", float, "intensity at 296K", "cm-1/(molecule/cm-2)")),
        ("A", ("a10", float, "Einstein A coefficient", "s-1")),
        ("airbrd", ("a5", float, "air-broadened half-width at 296K", "cm-1.atm-1")),
        ("selbrd", ("a5", float, "self-broadened half-width at 296K", "cm-1.atm-1")),
        ("El", ("a10", float, "lower-state energy", "cm-1")),
        ("Tdpair", ("a4", float, "temperature-dependance exponent for Gamma air", "")),
        ("Pshft", ("a8", float, "air pressure-induced line shift at 296K", "cm-1.atm-1")),
        ("globu", ("a15", str, "electronic and vibrational global upper quanta", "")),
        ("globl", ("a15", str, "electronic and vibrational global lower quanta", "")),
        ("locu", ("a15", str, "electronic and vibrational local upper quanta", "")),
        ("locl", ("a15", str, "electronic and vibrational local lower quanta", "")),
        ("ierr", ("a6", str, "ordered list of indices corresponding to uncertainty estimates of transition parameters", "")),
        ("iref", ("a12", str, "ordered list of reference identifiers for transition parameters", "")),
        ("lmix", ("a1", str, "flag indicating the presence of additional data and code relating to line-mixing", "")),
        ("gp", ("a7", float, "upper state degeneracy", "")),
        ("gpp", ("a7", float, "lower state degeneracy", "")),
    ]
)
""" OrderedDict: parsing order of HITRAN 2004 format """
# fmt: on


PARAMETER_GROUPS_HITRAN = {
    "par_line": "PARLIST_DOTPAR",
    "id": "PARLIST_ID",
    "standard": "PARLIST_STANDARD",
    "labels": "PARLIST_LABELS",
    "voigt": "PARLIST_VOIGT_ALL",
    "ht": "PARLIST_HT_ALL",
}


def cast_to_int64_with_missing_values(dg, keys, dataframe_type="pandas"):
    """replace missing values of int64 columns with -1"""
    for c in keys:
<<<<<<< HEAD
        if dataframe_type == "pandas":
            dtype = dg.dtypes[c]
        elif dataframe_type == "vaex":
            dtype = dg.data_type(c)

        if dtype != int64:
            if dataframe_type == "pandas":
                dg[c].replace(
                    r"^\s+$", -1, regex=True, inplace=True
                )  # replace empty strings by -1, e.g. HCN
                # Warning: -1 may be a valid non-equilibirum quantum number for some
                # molecules, e.g. H2O, see https://github.com/radis/radis/issues/280#issuecomment-896120510
                dg[c] = dg[c].fillna(-1).astype(int64)  # replace nans with -1
            elif dataframe_type == "vaex":
                dg[c] = dg[c].str.replace(
                    r"^\s+$", "-1", regex=True
                )  # replace empty strings by -1, e.g. HCN
                # Warning: -1 may be a valid non-equilibirum quantum number for some
                # molecules, e.g. H2O, see https://github.com/radis/radis/issues/280#issuecomment-896120510
                # dg[c] = dg[c].apply(lambda x : int(x))
            else:
                raise NotImplementedError(dataframe_type)


def cast_all_to_int64(df, keys):
    """converts string to int64"""
    for key in keys:
        df[key] = df[key].apply(lambda x: int(x) if (x.strip()).isdigit() else x)


def extract_columns(df, extracted_values, columns):
    """extracts column from extracted_values"""
    for column in columns:
        df[column] = extracted_values.apply(lambda x: x.get(column))

    cast_all_to_int64(df, columns)

    for column in columns:
        df[column] = df.evaluate(df[column])
=======
        if dg.dtypes[c] != int64:
            dg[c].replace(
                r"^\s+$", -1, regex=True, inplace=True
            )  # replace empty strings by -1, e.g. HCN
            # Warning: -1 may be a valid non-equilibrium quantum number for some
            # molecules, e.g. H2O, see https://github.com/radis/radis/issues/280#issuecomment-896120510
            dg[c] = dg[c].fillna(-1).astype(int64)  # replace nans with -1
>>>>>>> b7dcd81d


def hit2df(
    fname,
    cache=True,
    verbose=True,
    drop_non_numeric=True,
    load_wavenum_min=None,
    load_wavenum_max=None,
    engine="pytables",
    output="pandas",
    parse_quanta=True,
):
    """Convert a HITRAN/HITEMP [1]_ file to a Pandas dataframe

    Parameters
    ----------
    fname: str
        HITRAN-HITEMP file name
    cache: boolean, or ``'regen'`` or ``'force'``
        if ``True``, a pandas-readable HDF5 file is generated on first access,
        and later used. This saves on the datatype cast and conversion and
        improves performances a lot (but changes in the database are not
        taken into account). If False, no database is used. If ``'regen'``, temp
        file are reconstructed. Default ``True``.

    Other Parameters
    ----------------
    drop_non_numeric: boolean
        if ``True``, non numeric columns are dropped. This improves performances,
        but make sure all the columns you need are converted to numeric formats
        before hand. Default ``True``. Note that if a cache file is loaded it
        will be left untouched.
    load_wavenum_min, load_wavenum_max: float
        if not ``'None'``, only load the cached file if it contains data for
        wavenumbers above/below the specified value. See :py:func`~radis.api.cache_files.load_h5_cache_file`.
        Default ``'None'``.
    engine: 'pytables', 'vaex'
        format for Hdf5 cache file. Default `pytables`
    parse_quanta: bool
        if ``True``, parse local & global quanta (required to identify lines
        for non-LTE calculations ; but sometimes lines are not labelled.)
    output : str
        output format of data as pandas Dataformat or vaex Dataformat

    Returns
    -------
    df: pandas Dataframe or Vaex Dataframe
        dataframe containing all lines and parameters


    References
    ----------

    .. [1] `HITRAN 1996, Rothman et al., 1998 <https://www.sciencedirect.com/science/article/pii/S0022407398000788>`__



    Notes
    -----

    Performances: see CDSD-HITEMP parser


    See Also
    --------

    :func:`~radis.api.cdsdapi.cdsd2df`
    """
    metadata = {}
    # Last modification time of the original file :
    metadata["last_modification"] = time.ctime(getmtime(fname))
    if verbose >= 2:
        print("Opening file {0} (cache={1})".format(fname, cache))
        print("Last modification time: {0}".format(metadata["last_modification"]))
    if load_wavenum_min and load_wavenum_max:
        assert load_wavenum_min < load_wavenum_max

    columns = columns_2004

    # Use cache file if possible
    fcache = DataFileManager(engine).cache_file(fname)
    if cache and exists(fcache):
        relevant_if_metadata_above = (
            {"wavenum_max": load_wavenum_min} if load_wavenum_min else {}
        )  # not relevant if wavenum_max of file is < wavenum min required
        relevant_if_metadata_below = (
            {"wavenum_min": load_wavenum_max} if load_wavenum_max else {}
        )  # not relevant if wavenum_min of file is > wavenum max required
        from radis import __version__, config

        df = load_h5_cache_file(
            fcache,
            cache,
            valid_if_metadata_is=metadata,
            relevant_if_metadata_above=relevant_if_metadata_above,
            relevant_if_metadata_below=relevant_if_metadata_below,
            current_version=__version__,
            last_compatible_version=config["OLDEST_COMPATIBLE_VERSION"],
            verbose=verbose,
            engine=engine,
        )
        if df is not None:
            return df

    #  %% Start reading the full file

    # Detect the molecule by reading the start of the file
    try:
        with open(fname) as f:
            mol = get_molecule(int(f.read(2)))
    except UnicodeDecodeError as err:
        raise ValueError(
            "You're trying to read a binary file {0} ".format(fname)
            + "instead of an HITRAN file"
        ) from err

    df = parse_hitran_file(fname, columns, output=output)
    df = post_process_hitran_data(
        df,
        molecule=mol,
        dataframe_type=output,
        parse_quanta=parse_quanta,
    )
    # cached file mode but cached file doesn't exist yet (else we had returned)
    if cache:
        new_metadata = {
            # Last modification time of the original file :
            "last_modification": time.ctime(getmtime(fname)),
            "wavenum_min": df.wav.min(),
            "wavenum_max": df.wav.max(),
        }
        if verbose:
            print(
                "Generating cache file {0} with metadata :\n{1}".format(
                    fcache, new_metadata
                )
            )
        from radis import __version__

        try:
            save_to_hdf(
                df,
                fcache,
                metadata=new_metadata,
                version=__version__,
                overwrite=True,
                verbose=verbose,
                engine=engine,
            )
        except PermissionError:
            if verbose:
                print(sys.exc_info())
                print(
                    "An error occurred in cache file generation. Lookup access rights"
                )
            pass

    # TODO : get only wavenum above/below 'load_wavenum_min', 'load_wavenum_max'
    # by parsing df.wav.   Completely irrelevant files are discarded in 'load_h5_cache_file'
    # but files that have partly relevant lines are fully loaded.
    # Note : cache file is generated with the full line list.

    return df


def post_process_hitran_data(
    df,
    molecule,
    verbose=True,
    drop_non_numeric=True,
    parse_quanta=True,
    add_HITRAN_uncertainty_code=False,
    dataframe_type="pandas",
):
    """Parsing non-equilibrium parameters in HITRAN/HITEMP [1]_ file to and return final Pandas Dataframe

    Parameters
    ----------
    df: pandas Dataframe
      dataframe containing generic parameters

    molecule: str
       molecule name

    Other Parameters
    ----------------
    drop_non_numeric: boolean
        if ``True``, non numeric columns are dropped. This improves performances,
        but make sure all the columns you need are converted to numeric formats
        before hand. Default ``True``. Note that if a cache file is loaded it
        will be left untouched.
    parse_quanta: bool
        if ``True``, parse local & global quanta (required to identify lines
        for non-LTE calculations ; but sometimes lines are not labelled.)
    add_HITRAN_uncertainty_code: bool
        if ``True``, a column which contains HITRAN uncertainty code is converted to integer and not dropped.
    engine: str
        pandas or vaex

    Returns
    -------
    df: pandas Dataframe or vaex Dataframe
        dataframe containing all lines and parameters


    References
    ----------

    .. [1] `HITRAN 1996, Rothman et al., 1998 <https://www.sciencedirect.com/science/article/pii/S0022407398000788>`__



    Notes
    -----

    Performances: see CDSD-HITEMP parser


    See Also
    --------

    :func:`~radis.io.cdsd.cdsd2df`
    """

    # %% Post processing

    # assert one molecule per database only. Else the groupbase data reading
    # above doesnt make sense
    nmol = len(df["id"].unique())
    if nmol == 0:
        raise ValueError("Databank looks empty")
    elif nmol != 1:
        # Crash, give explicitly error messages
        try:
            if dataframe_type == "pandas":
                secondline = df.iloc[1]
            elif dataframe_type == "vaex":
                secondline = df.values[1]
            else:
                raise NotImplementedError(dataframe_type)
        except IndexError:
            secondline = ""
        raise ValueError(
            "Multiple molecules in database ({0} : {1}). Current ".format(
                nmol, [get_molecule(idi) for idi in df["id"].unique()]
            )
            + "spectral code only computes 1 species at the time. Use MergeSlabs. "
            + "Verify the parsing was correct by looking at the first row below: "
            + "\n{0}".format(df.iloc[0])
            + "\n----------------\nand the second row "
            + "below: \n{0}".format(secondline)
        )

    if parse_quanta:
        # Add local quanta attributes, based on the HITRAN group
        try:
            df = parse_local_quanta(
                df, molecule, verbose=verbose, dataframe_type=dataframe_type
            )
        except ValueError as err:
            # Empty strings (unlabelled lines) have been reported for HITEMP2010-H2O.
            # In this case, do not parse (makes non-equilibrium calculations impossible).
            # see https://github.com/radis/radis/issues/211
            if verbose:
                print(str(err))
                print("-" * 10)
                print(
                    f"Impossible to parse local quanta in {molecule}, probably an unlabelled line. Ignoring, but nonequilibrium calculations will not be possible. See details above."
                )

        # Add global quanta attributes, based on the HITRAN class
        try:
            df = parse_global_quanta(
                df, molecule, verbose=verbose, dataframe_type=dataframe_type
            )
        except ValueError as err:
            # Empty strings (unlabelled lines) have been reported for HITEMP2010-H2O.
            # In this case, do not parse (makes non-equilibrium calculations impossible).
            # see https://github.com/radis/radis/issues/211
            if verbose:
                print(str(err))
                print("-" * 10)
                print(
                    f"Impossible to parse global quanta in {molecule}, probably an unlabelled line. Ignoring, but nonequilibrium calculations will not be possible. See details above."
                )

    # Remove non numerical attributes
    if drop_non_numeric:
        if "branch" in df:
            replace_PQR_with_m101(df)
        if ("ierr" in df) and add_HITRAN_uncertainty_code:
            df["ierr"] = df["ierr"].astype(int64)
        df = drop_object_format_columns(df, verbose=verbose)

    return df


# %% Hitran global quanta classes


def _parse_HITRAN_class1(df, verbose=True, dataframe_type="pandas"):
    r"""Diatomic molecules: CO, HF, HCl, HBr, HI, N2, NO+


    Parameters
    ----------
    df: pandas Dataframe
        lines read from a HITRAN-like database
    dataframe_type : str
        pandas or vaex

    Returns
    -------
        pandas Dataframe or Vaex Dataframe

    Notes
    -----
    HITRAN syntax [1]_ :

    >>>       v
    >>>  13x I2

    References
    ----------

    .. [1] `Table 3 of Rothman et al. HITRAN 2004 <https://www.cfa.harvard.edu/hitran/Download/HITRAN04paper.pdf>`__


    """

    if dataframe_type == "vaex":
        # 1. Parse

        extracted_values = df["globu"].str.extract_regex(
            pattern=r"[ ]{13}(?P<vu>[\d ]{2})"
        )

        extract_columns(df, extracted_values, ["vu"])

        extracted_values = df["globl"].str.extract_regex(
            pattern=r"[ ]{13}(?P<vl>[\d ]{2})"
        )

        extract_columns(df, extracted_values, ["vl"])

        # # 2. Convert to numeric
        # cast_to_int64_with_missing_values(
        #     df, ["vu", "vl"], dataframe_type=dataframe_type
        # )

        # 3. Clean
        df.drop("globu", inplace=True)
        df.drop("globl", inplace=True)

        return df
    elif dataframe_type == "pandas":
        # 1. Parse
        dgu = (
            df["globu"].astype(str).str.extract(r"[ ]{13}(?P<vu>[\d ]{2})", expand=True)
        )
        dgl = (
            df["globl"].astype(str).str.extract(r"[ ]{13}(?P<vl>[\d ]{2})", expand=True)
        )

        # 2. Convert to numeric
        cast_to_int64_with_missing_values(dgu, ["vu"], dataframe_type=dataframe_type)
        cast_to_int64_with_missing_values(dgl, ["vl"], dataframe_type=dataframe_type)

        # 3. Clean
        del df["globu"]
        del df["globl"]

        return pd.concat([df, dgu, dgl], axis=1)
    else:
        raise NotImplementedError(dataframe_type)


def _parse_HITRAN_class2(df, verbose=True):
    r"""Diatomic molecules with different electronic levels: O2


    Parameters
    ----------

    df: pandas Dataframe
        lines read from a HITRAN-like database


    Notes
    -----

    HITRAN syntax [1]_ :

    >>>      X   v
    >>>  12x A1 I2

    References
    ----------

    .. [1] `Table 3 of Rothman et al. HITRAN 2004 <https://www.cfa.harvard.edu/hitran/Download/HITRAN04paper.pdf>`__

    """
    if verbose > 2:
        print(
            f"parse_global_quanta not implemented for molecules of HITRAN class 2 ({HITRAN_CLASS2}). Non-LTE calculations will not be possible."
        )
    return df


def _parse_HITRAN_class3(df, verbose=True):
    r"""Diatomic molecules with doublet-Pi electronic state: NO, OH, ClO


    Parameters
    ----------

    df: pandas Dataframe
        lines read from a HITRAN-like database


    Notes
    -------

    HITRAN syntax [1]_:

    >>>      X i     v1
    >>>  7x A1 A3 2x I2

    References
    ----------

    .. [1] `Table 3 of Rothman et al. HITRAN 2004 <https://www.cfa.harvard.edu/hitran/Download/HITRAN04paper.pdf>`__

    """
    if verbose > 2:
        print(
            "parse_global_quanta not implemented for molecules of HITRAN class 3 ({HITRAN_CLASS3}). Non-LTE calculations will not be possible."
        )
    return df


def _parse_HITRAN_class4(df, verbose=True, dataframe_type="pandas"):
    r"""Parse linear triatomic class in HITRAN [1]_: N2O, OCS, HCN

    Parameters
    ----------

    df: pandas Dataframe
        lines read from a HITRAN-like database
    dataframe_type : str
        pandas or vaex

    Returns
    -------
        pandas Dataframe or Vaex Dataframe

    Notes
    -----

    HITRAN syntax:

    >>>     v1 v2 l2 v3
    >>>  7x I2 I2 I2 I2

    Note: I2 in regexp: [\d ]{2}

    References
    ----------

    .. [1] `Table 3 of Rothman et al. HITRAN 2004 <https://www.cfa.harvard.edu/hitran/Download/HITRAN04paper.pdf>`__

    """
    if dataframe_type == "pandas":
        # 1. Parse
        dgu = (
            df["globu"]
            .astype(str)
            .str.extract(
                r"[ ]{7}(?P<v1u>[\d ]{2})(?P<v2u>[\d ]{2})(?P<l2u>[\d ]{2})(?P<v3u>[\d ]{2})",
                expand=True,
            )
        )
        dgl = (
            df["globl"]
            .astype(str)
            .str.extract(
                r"[ ]{7}(?P<v1l>[\d ]{2})(?P<v2l>[\d ]{2})(?P<l2l>[\d ]{2})(?P<v3l>[\d ]{2})",
                expand=True,
            )
        )

        # 2. Convert to numeric
        cast_to_int64_with_missing_values(dgu, ["v1u", "v2u", "l2u", "v3u"])
        cast_to_int64_with_missing_values(dgl, ["v1l", "v2l", "l2l", "v3l"])

        # 3. Clean
        del df["globu"]
        del df["globl"]

        return pd.concat([df, dgu, dgl], axis=1)
    elif dataframe_type == "vaex":
        # 1. Parse
        extracted_values = df["globu"].str.extract_regex(
            pattern=r"[ ]{7}(?P<v1u>[\d ]{2})(?P<v2u>[\d ]{2})(?P<l2u>[\d ]{2})(?P<v3u>[\d ]{2})"
        )

        extract_columns(df, extracted_values, ["v1u", "v2u", "l2u", "v3u"])

        extracted_values = df["globl"].str.extract_regex(
            pattern=r"[ ]{7}(?P<v1l>[\d ]{2})(?P<v2l>[\d ]{2})(?P<l2l>[\d ]{2})(?P<v3l>[\d ]{2})"
        )

        extract_columns(df, extracted_values, ["v1l", "v2l", "l2l", "v3l"])

        # # 2. Convert to numeric
        # cast_to_int64_with_missing_values(
        #     df,
        #     ["v1u", "v2u", "l2u", "v3u", "v1l", "v2l", "l2l", "v3l"],
        #     dataframe_type=dataframe_type,
        # )

        # 3. Clean
        df.drop("globu", inplace=True)

        return df
    else:
        raise NotImplementedError(dataframe_type)


def _parse_HITRAN_class5(df, verbose=True, dataframe_type="pandas"):
    r"""Parse linear triatomic with large Fermi resonance in HITRAN [1]_: CO2

    Parameters
    ----------

    df: pandas Dataframe
        lines read from a HITRAN-like database
    dataframe_type : str
        pandas or vaex

    Returns
    -------
        pandas Dataframe or Vaex Dataframe

    Notes
    -----

    HITRAN syntax:

    >>>     v1 v2 l2 v3 r
    >>>  6x I2 I2 I2 I2 I1

    Note: I2 in regexp: [\d ]{2}

    References
    ----------

    .. [1] `Table 3 of Rothman et al. HITRAN 2004 <https://www.cfa.harvard.edu/hitran/Download/HITRAN04paper.pdf>`__

    """

    if dataframe_type == "pandas":
        # 1. Parse
        dgu = (
            df["globu"]
            .astype(str)
            .str.extract(
                r"[ ]{6}(?P<v1u>[\d ]{2})(?P<v2u>[\d ]{2})(?P<l2u>[\d ]{2})(?P<v3u>[\d ]{2})(?P<ru>\d)",
                expand=True,
            )
        )
        dgl = (
            df["globl"]
            .astype(str)
            .str.extract(
                r"[ ]{6}(?P<v1l>[\d ]{2})(?P<v2l>[\d ]{2})(?P<l2l>[\d ]{2})(?P<v3l>[\d ]{2})(?P<rl>\d)",
                expand=True,
            )
        )

        # 2. Convert to numeric
        cast_to_int64_with_missing_values(dgu, ["v1u", "v2u", "l2u", "v3u", "ru"])
        cast_to_int64_with_missing_values(dgl, ["v1l", "v2l", "l2l", "v3l", "rl"])

        # 3. Clean
        del df["globu"]
        del df["globl"]

        return pd.concat([df, dgu, dgl], axis=1)
    elif dataframe_type == "vaex":
        # 1. Parse
        extracted_values = df["globu"].str.extract_regex(
            pattern=r"[ ]{6}(?P<v1u>[\d ]{2})(?P<v2u>[\d ]{2})(?P<l2u>[\d ]{2})(?P<v3u>[\d ]{2})(?P<ru>\d)"
        )

        extract_columns(df, extracted_values, ["v1u", "v2u", "l2u", "v3u", "ru"])

        extracted_values = df["globl"].str.extract_regex(
            pattern=r"[ ]{6}(?P<v1l>[\d ]{2})(?P<v2l>[\d ]{2})(?P<l2l>[\d ]{2})(?P<v3l>[\d ]{2})(?P<rl>\d)"
        )

        extract_columns(df, extracted_values, ["v1l", "v2l", "l2l", "v3l", "rl"])

        # # 2. Convert to numeric
        # cast_to_int64_with_missing_values(
        #     df,
        #     ["v1u", "v2u", "l2u", "v3u", "ru", "v1l", "v2l", "l2l", "v3l", "rl"],
        #     dataframe_type=dataframe_type,
        # )

        # 3. Clean
        df.drop("globu", inplace=True)
        df.drop("globl", inplace=True)

        return df


def _parse_HITRAN_class6(df, verbose=True, dataframe_type="pandas"):
    r"""Parse non-linear triatomic in HITRAN [1]_: H2O, O3, SO2, NO2, HOCl, H2S, HO2, HOBr

    Parameters
    ----------

    df: pandas Dataframe
        lines read from a HITRAN-like database
    dataframe_type : str
        pandas or vaex

    Returns
    -------
        pandas Dataframe or Vaex Dataframe
    Notes
    -----

    HITRAN syntax:

    >>>     v1 v2 v3
    >>>  9x I2 I2 I2

    Note: I2 in regexp: [\d ]{2}

    References
    ----------

    .. [1] `Table 3 of Rothman et al. HITRAN 2004 <https://www.cfa.harvard.edu/hitran/Download/HITRAN04paper.pdf>`__

    """
    if dataframe_type == "pandas":
        # 1. Parse
        dgu = (
            df["globu"]
            .astype(str)
            .str.extract(
                #        '[ ]{9}(?P<v1u>[\d ]{2})(?P<v2u>[\d ]{2})(?P<v3u>[\d ]{2})',
                r"[ ]{9}(?P<v1u>[\-\d ]{2})(?P<v2u>[\-\d ]{2})(?P<v3u>[\-\d ]{2})",
                expand=True,
            )
        )
        dgl = (
            df["globl"]
            .astype(str)
            .str.extract(
                #        '[ ]{9}(?P<v1l>[\d ]{2})(?P<v2l>[\d ]{2})(?P<v3l>[\d ]{2})',
                r"[ ]{9}(?P<v1l>[\-\d ]{2})(?P<v2l>[\-\d ]{2})(?P<v3l>[\-\d ]{2})",
                expand=True,
            )
        )
        # ... note @EP: in HITRAN H2O files, for iso=2, vibrational levels are
        # ... somehow negative. The regex above is adapted to catch negation signs with \-

        # 2. Convert to numeric
        cast_to_int64_with_missing_values(
            dgu,
            [
                "v1u",
                "v2u",
                "v3u",
            ],
        )
        cast_to_int64_with_missing_values(dgl, ["v1l", "v2l", "v3l"])

        # 3. Clean
        del df["globu"]
        del df["globl"]

        return pd.concat([df, dgu, dgl], axis=1)
    elif dataframe_type == "vaex":
        # 1. Parse

        # ... note @EP: in HITRAN H2O files, for iso=2, vibrational levels are
        # ... somehow negative. The regex below is adapted to catch negation signs with \-
        extracted_values = df["globu"].str.extract_regex(
            pattern=r"[ ]{9}(?P<v1u>[\-\d ]{2})(?P<v2u>[\-\d ]{2})(?P<v3u>[\-\d ]{2})"
        )

        extract_columns(df, extracted_values, ["v1u", "v2u", "v3u"])

        extracted_values = df["globl"].str.extract_regex(
            pattern=r"[ ]{9}(?P<v1l>[\-\d ]{2})(?P<v2l>[\-\d ]{2})(?P<v3l>[\-\d ]{2})"
        )

        extract_columns(df, extracted_values, ["v1l", "v2l", "v3l"])

        # # 2. Convert to numeric
        # cast_to_int64_with_missing_values(
        #     df, ["v1l", "v2l", "v3l", "v1u", "v2u", "v3u"]
        # )

        # 3. Clean
        df.drop("globu", inplace=True)
        df.drop("globl", inplace=True)

        return df
    else:
        raise NotImplementedError(dataframe_type)


def _parse_HITRAN_class7(df, verbose=True):
    r"""Parse linear tetratomic in HITRAN [1]_: C2H2

    Parameters
    ----------

    df: pandas Dataframe
        lines read from a HITRAN-like database

    Notes
    -----

    HITRAN syntax:

    >>>

    References
    ----------

    .. [1] `Table 3 of Rothman et al. HITRAN 2004 <https://www.cfa.harvard.edu/hitran/Download/HITRAN04paper.pdf>`__

    """
    if verbose > 2:
        print(
            "parse_global_quanta not implemented for molecules of HITRAN class 7 ({HITRAN_CLASS7}). Non-LTE calculations will not be possible."
        )
    return df


def _parse_HITRAN_class8(df, verbose=True):
    r"""Pyramidal tetratomic in HITRAN [1]_: NH3, PH3


    Parameters
    ----------

    df: pandas Dataframe
        lines read from a HITRAN-like database


    Notes
    -----

    HITRAN syntax:

    >>>

    References
    ----------

    .. [1] `Table 3 of Rothman et al. HITRAN 2004 <https://www.cfa.harvard.edu/hitran/Download/HITRAN04paper.pdf>`__

    """
    if verbose > 2:
        print(
            "parse_global_quanta not implemented for molecules of HITRAN class 8 ({HITRAN_CLASS8}). Non-LTE calculations will not be possible."
        )
    return df


def _parse_HITRAN_class9(df, verbose=True):
    r"""Non-linear tetratomic in HITRAN [1]_: H2CO, H2O2, COF2


    Parameters
    ----------

    df: pandas Dataframe
        lines read from a HITRAN-like database


    Notes
    -----

    HITRAN syntax:

    >>>

    References
    ----------

    .. [1] `Table 3 of Rothman et al. HITRAN 2004 <https://www.cfa.harvard.edu/hitran/Download/HITRAN04paper.pdf>`__

    """
    if verbose > 2:
        print(
            "parse_global_quanta not implemented for molecules of HITRAN class 9 ({HITRAN_CLASS9}). Non-LTE calculations will not be possible."
        )
    return df


def _parse_HITRAN_class10(df, verbose=True):
    r"""Pentatomic or greater polyatomic in HITRAN [1]_


    Parameters
    ----------

    df: pandas Dataframe
        lines read from a HITRAN-like database


    Notes
    -----

    HITRAN syntax:

    >>>

    References
    ----------

    .. [1] `Table 3 of Rothman et al. HITRAN 2004 <https://www.cfa.harvard.edu/hitran/Download/HITRAN04paper.pdf>`__

    """
    if verbose > 2:
        print(
            "parse_global_quanta not implemented for molecules of HITRAN class 10. Non-LTE calculations will not be possible."
        )
    return df


# %% HITRAN Local quanta


def _parse_HITRAN_group1(df, verbose=True, dataframe_type="pandas"):
    r"""Parse asymmetric rotors (:py:attr:`~radis.db.classes.HITRAN_GROUP1` ):
    H2O, O3, SO2, NO2, HNO3, H2CO, HOCl, H2O2, COF2, H2S, HO2, HCOOH, ClONO2, HOBr, C2H4

    Parameters
    ----------

    df: pandas Dataframe
        lines read from a HITRAN-like database
    dataframe_type : str
        pandas or vaex

    Returns
    -------
        pandas Dataframe or Vaex Dataframe


    Notes
    -----

    HITRAN syntax: [1]_


    References
    ----------

    .. [1] `Table 4 of Rothman et al. HITRAN 2004 <https://www.cfa.harvard.edu/hitran/Download/HITRAN04paper.pdf>`__


    """

    if dataframe_type == "vaex":
        # 1. Parse

        # Ref [1] : locu
        # --------------
        # J'  | Ka' | Kc' | F'  | Sym'
        # I3  | I3  | I3  | A5  | A1

        extracted_values = df["locu"].str.extract_regex(
            pattern=r"(?P<ju>[\d ]{3})(?P<Kau>[\-\d ]{3})(?P<Kcu>[\-\d ]{3})(?P<Fu>.{5})(?P<symu>.)"
        )

        extract_columns(df, extracted_values, ["ju", "Kau", "Kcu", "Fu", "symu"])

        # Ref [1] : locl
        # --------------
        # J'' | Ka''| Kc''| F'' | Sym''
        # I3  | I3  | I3  | A5  | A1

        extracted_values = df["locl"].str.extract_regex(
            pattern=r"(?P<jl>[\d ]{3})(?P<Kal>[\-\d ]{3})(?P<Kcl>[\-\d ]{3})(?P<Fl>.{5})(?P<syml>.)"
        )

        extract_columns(df, extracted_values, ["jl", "Kal", "Kcl", "Fl", "syml"])

        # ... note @EP: in HITRAN H2O files, for iso=2, the Kau, Kcu can somehow
        # ... be negative. The regex above is adapted to catch negation signs with \-
        # # 2. Convert to numeric
        # cast_to_int64_with_missing_values(
        #     df, ["ju", "Kau", "Kcu", "Fu", "symu", "jl", "Kal", "Kcl", "Fl", "syml"]
        # )

        # 3. Clean
        df.drop("locu", inplace=True)
        df.drop("locl", inplace=True)

        return df
    elif dataframe_type == "pandas":
        # 1. Parse

        # Ref [1] : locu
        # --------------
        # J'  | Ka' | Kc' | F'  | Sym'
        # I3  | I3  | I3  | A5  | A1

        dgu = (
            df["locu"]
            .astype(str)
            .str.extract(
                r"(?P<ju>[\d ]{3})(?P<Kau>[\-\d ]{3})(?P<Kcu>[\-\d ]{3})(?P<Fu>.{5})(?P<symu>.)",
                expand=True,
            )
        )
        # Ref [1] : locl
        # --------------
        # J'' | Ka''| Kc''| F'' | Sym''
        # I3  | I3  | I3  | A5  | A1
        dgl = (
            df["locl"]
            .astype(str)
            .str.extract(
                r"(?P<jl>[\d ]{3})(?P<Kal>[\-\d ]{3})(?P<Kcl>[\-\d ]{3})(?P<Fl>.{5})(?P<syml>.)",
                expand=True,
            )
        )
        # ... note @EP: in HITRAN H2O files, for iso=2, the Kau, Kcu can somehow
        # ... be negative. The regex above is adapted to catch negation signs with \-
        # 2. Convert to numeric
        cast_to_int64_with_missing_values(dgu, ["ju", "Kau", "Kcu"])
        cast_to_int64_with_missing_values(dgl, ["jl", "Kal", "Kcl"])

        # 3. Clean
        del df["locu"]
        del df["locl"]

        return pd.concat([df, dgu, dgl], axis=1)
    else:
        raise NotImplementedError(dataframe_type)


def _parse_HITRAN_group2(df, verbose=True, dataframe_type="pandas"):
    r"""Parse diatomic and linear molecules (:py:attr:`~radis.db.classes.HITRAN_GROUP2` ):
    CO2, N2O, CO, HF, HCl, HBr, HI, OCS, N2, HCN, C2H2, NO+

    Parameters
    ----------

    df: pandas Dataframe
        lines read from a HITRAN-like database
    dataframe_type : str
        pandas or vaex

    Returns
    -------
        pandas Dataframe or Vaex Dataframe


    Notes
    -----

    HITRAN syntax: [1]


    References
    ----------

    .. [1] `Table 4 of Rothman et al. HITRAN 2004 <https://www.cfa.harvard.edu/hitran/Download/HITRAN04paper.pdf>`__


    """

    # 1. Parse

    # Ref [1] : locu
    # --------------
    #     | F'  |
    # 10X | A5  |
    if dataframe_type == "pandas":
        dgu = df["locu"].astype(str).str.extract(r"[ ]{10}(?P<Fu>.{5})", expand=True)

        # Ref [1] : locl
        # --------------
        #     | Br  | J'' | Sym''| F'' |
        # 5X  | A1  | I3  | A1   | A5  |
        dgl = (
            df["locl"]
            .astype(str)
            .str.extract(
                r"[ ]{5}(?P<branch>[\S]{1})(?P<jl>[\d ]{3})(?P<syml>.)(?P<Fl>.{5})",
                expand=True,
            )
        )

        # 2. Convert to numeric

        # dgl['jl'] = dgl.jl.apply(pd.to_numeric)
        cast_to_int64_with_missing_values(dgl, ["jl"], dataframe_type=dataframe_type)

        # 3. Clean
        del df["locu"]
        del df["locl"]

        return pd.concat([df, dgu, dgl], axis=1)
    elif dataframe_type == "vaex":
        # 1.Parse
        extracted_values = df["locu"].str.extract_regex(pattern=r"[ ]{10}(?P<Fu>.{5})")
        extract_columns(df, extracted_values, ["Fu"])

        # dgu = df["locu"].astype(str).str.extract(r"[ ]{10}(?P<Fu>.{5})", expand=True)
        # Ref [1] : locl
        # --------------
        #     | Br  | J'' | Sym''| F'' |
        # 5X  | A1  | I3  | A1   | A5  |

        extracted_values = df["locl"].str.extract_regex(
            pattern=r"[ ]{5}(?P<branch>[\S]{1})(?P<jl>[\d ]{3})(?P<syml>.)(?P<Fl>.{5})"
        )

        extract_columns(df, extracted_values, ["branch", "jl", "syml", "Fl"])

        # # 2. Convert to numeric
        # cast_to_int64_with_missing_values(
        #     df, ["Fu", "branch", "jl", "syml", "Fl"], dataframe_type=dataframe_type
        # )

        # 3. Clean
        df.drop("locu", inplace=True)
        df.drop("locl", inplace=True)

        return df
    else:
        raise NotImplementedError(dataframe_type)


#                # 10X included in Fu
#               'Fu',     ('a15',  str,  'upper state total angular momentum including nuclear spin'  ,''         )),(
#               #'locl',   ('a15',  str,   'electronic and vibrational local lower quanta'  ,''                      )),(
#               'branch', ('a6',   str,     'O, P, Q, R, S branch symbol'                  ,''                      )),(
#               'jl',     ('a3',   int,    'lower state rotational quantum number'         ,''                      )),(
#               'sym',    ('a1',   str,     'symmetry'                                     ,''                      )),(
#               'Fl',     ('a5',   str,   'lower state total angular momentum including nuclear spin', ''         )),(


def _parse_HITRAN_group3(df, verbose=True):
    r"""Parse Spherical rotors (:py:attr:`~radis.db.classes.HITRAN_GROUP3` ) :
    SF6, CH4

    Parameters
    ----------

    df: pandas Dataframe
        lines read from a HITRAN-like database


    Notes
    -----

    HITRAN syntax [1]_:


    References
    ----------

    .. [1] `Table 4 of Rothman et al. HITRAN 2004 <https://www.cfa.harvard.edu/hitran/Download/HITRAN04paper.pdf>`__


    """
    if verbose > 2:
        print(
            f"parse_local_quanta not implemented for molecules of HITRAN group 3 ({HITRAN_GROUP3}). Non-LTE calculations will not be possible."
        )
    return df


def _parse_HITRAN_group4(df, verbose=True):
    r"""Parse symmetric rotors (:py:attr:`~radis.db.classes.HITRAN_GROUP4` ):
    CH3D, CH3Cl, C2H6, NH3, PH3, CH3OH

    Parameters
    ----------

    df: pandas Dataframe
        lines read from a HITRAN-like database


    Notes
    -----

    HITRAN syntax [1]_:


    References
    ----------

    .. [1] `Table 4 of Rothman et al. HITRAN 2004 <https://www.cfa.harvard.edu/hitran/Download/HITRAN04paper.pdf>`__


    """
    if verbose > 2:
        print(
            f"parse_local_quanta not implemented for molecules of HITRAN group 4 ({HITRAN_GROUP4}). Non-LTE calculations will not be possible."
        )
    return df


def _parse_HITRAN_group5(df, verbose=True):
    r"""Parse Triplet-Sigma ground electronic states (:py:attr:`~radis.db.classes.HITRAN_GROUP5` ) :
    O2

    Parameters
    ----------

    df: pandas Dataframe
        lines read from a HITRAN-like database


    Notes
    -----

    HITRAN syntax [1]_:


    References
    ----------

    .. [1] `Table 4 of Rothman et al. HITRAN 2004 <https://www.cfa.harvard.edu/hitran/Download/HITRAN04paper.pdf>`__


    """
    if verbose > 2:
        print(
            "parse_local_quanta not implemented for molecules of HITRAN group 5 ({HITRAN_GROUP5}). Non-LTE calculations will not be possible."
        )
    return df


def _parse_HITRAN_group6(df, verbose=True):
    r"""Parse Doublet-Pi ground electronic states (:py:attr:`~radis.db.classes.HITRAN_GROUP6` ) :
    NO, OH, ClO

    Parameters
    ----------

    df: pandas Dataframe
        lines read from a HITRAN-like database


    Notes
    -----

    HITRAN syntax [1]_:


    References
    ----------

    .. [1] `Table 4 of Rothman et al. HITRAN 2004 <https://www.cfa.harvard.edu/hitran/Download/HITRAN04paper.pdf>`__


    """
    if verbose > 2:
        print(
            "parse_local_quanta not implemented for molecules of HITRAN group 6 ({HITRAN_GROUP6}). Non-LTE calculations will not be possible."
        )
    return df


# %% Reading function


def parse_local_quanta(df, mol, verbose=True, dataframe_type="pandas"):
    r"""
    Parameters
    ----------

    df: pandas Dataframe

    mol: str
        molecule name
    """

    if mol in HITRAN_GROUP1:
        df = _parse_HITRAN_group1(df, verbose=verbose, dataframe_type=dataframe_type)
    elif mol in HITRAN_GROUP2:
        df = _parse_HITRAN_group2(df, verbose=verbose, dataframe_type=dataframe_type)
    elif mol in HITRAN_GROUP3:
        df = _parse_HITRAN_group3(df, verbose=verbose)
    elif mol in HITRAN_GROUP4:
        df = _parse_HITRAN_group4(df, verbose=verbose)
    elif mol in HITRAN_GROUP5:
        df = _parse_HITRAN_group5(df, verbose=verbose)
    elif mol in HITRAN_GROUP6:
        df = _parse_HITRAN_group6(df, verbose=verbose)
    else:
        raise ValueError(
            "Unknown group for molecule {0}. Cant parse local quanta".format(mol)
        )

    return df


def parse_global_quanta(df, mol, verbose=True, dataframe_type="pandas"):
    r"""

    Parameters
    ----------

    df: pandas Dataframe

    mol: str
        molecule name
    """

    if mol in HITRAN_CLASS1:
        df = _parse_HITRAN_class1(df, verbose=verbose, dataframe_type=dataframe_type)
    elif mol in HITRAN_CLASS2:
        df = _parse_HITRAN_class2(df, verbose=verbose)
    elif mol in HITRAN_CLASS3:
        df = _parse_HITRAN_class3(df, verbose=verbose)
    elif mol in HITRAN_CLASS4:
        df = _parse_HITRAN_class4(df, verbose=verbose, dataframe_type=dataframe_type)
    elif mol in HITRAN_CLASS5:
        df = _parse_HITRAN_class5(df, verbose=verbose, dataframe_type=dataframe_type)
    elif mol in HITRAN_CLASS6:
        df = _parse_HITRAN_class6(df, verbose=verbose, dataframe_type=dataframe_type)
    elif mol in HITRAN_CLASS7:
        df = _parse_HITRAN_class7(df, verbose=verbose)
    elif mol in HITRAN_CLASS8:
        df = _parse_HITRAN_class8(df, verbose=verbose)
    elif mol in HITRAN_CLASS9:
        df = _parse_HITRAN_class9(df, verbose=verbose)
    elif mol in HITRAN_CLASS10:
        df = _parse_HITRAN_class10(df, verbose=verbose)
    else:
        raise ValueError(
            "Unknown class for molecule {0}. Cant parse global quanta".format(mol)
        )

    return df


#%%


class HITRANDatabaseManager(DatabaseManager):
    def __init__(
        self,
        name,
        molecule,
        local_databases,
        engine="default",
        extra_params=None,
        verbose=True,
        parallel=True,
    ):
        """
        See Also
        --------
        HITRANDatabaseManager is compatible with Exojax :py:class:`exojax.spec.api.Mdbhitran`
        """
        super().__init__(
            name,
            molecule,
            local_databases,
            engine=engine,
            extra_params=extra_params,
            verbose=verbose,
            parallel=parallel,
        )
        self.downloadable = True
        self.base_url = None
        self.Nlines = None
        self.wmin = None
        self.wmax = None

    def get_filenames(self):
        if self.engine == "vaex":
            return [join(self.local_databases, f"{self.molecule}.hdf5")]
        elif self.engine == "pytables":
            return [join(self.local_databases, f"{self.molecule}.h5")]
        else:
            raise NotImplementedError()

    def download_and_parse(
        self,
        local_file,
        cache=True,
        parse_quanta=True,
        add_HITRAN_uncertainty_code=False,
    ):
        """Download from HITRAN and parse into ``local_file``.
        Also add metadata

        Overwrites :py:meth:`radis.api.dbmanager.DatabaseManager.download_and_parse`
        which downloads from a list of URL, because here we use [HAPI]_ to
        download the files.

        Parameters
        ----------
        opener: an opener with an .open() command
        gfile : file handler. Filename: for info"""

        from hapi import LOCAL_TABLE_CACHE, db_begin, fetch

        from radis.db.classes import get_molecule_identifier

        if isinstance(local_file, list):
            assert (
                len(local_file) == 1
            )  # fetch_hitran stores all lines of a given molecule in one file
            local_file = local_file[0]

        wmin = 1
        wmax = 40000

        def download_all_hitran_isotopes(molecule, directory, extra_params):
            """Blindly try to download all isotopes 1 - 9 for the given molecule

            .. warning::
                this won't be able to download higher isotopes (ex : isotope 10-11-12 for CO2)
                Neglected for the moment, they're irrelevant for most calculations anyway
            .. Isotope Missing:
                When an isotope is missing for a particular molecule then a key error `(molecule_id, isotope_id)
                is raised.

            """
            directory = abspath(expanduser(directory))

            # create temp folder :
            from radis.misc.basics import make_folders

            make_folders(*split(directory))

            db_begin(directory)
            isotope_list = []
            data_file_list = []
            header_file_list = []
            for iso in range(1, 10):
                file = f"{molecule}_{iso}"
                if exists(join(directory, file + ".data")):
                    if cache == "regen":
                        # remove without printing message
                        os.remove(join(directory, file + ".data"))
                    else:
                        from radis.misc.printer import printr

                        printr(
                            "File already exist: {0}. Deleting it.`".format(
                                join(directory, file + ".data")
                            )
                        )
                        os.remove(join(directory, file + ".data"))
                try:
                    if extra_params == "all":
                        fetch(
                            file,
                            get_molecule_identifier(molecule),
                            iso,
                            wmin,
                            wmax,
                            ParameterGroups=[*PARAMETER_GROUPS_HITRAN],
                        )
                    elif extra_params is None:
                        fetch(file, get_molecule_identifier(molecule), iso, wmin, wmax)
                    else:
                        raise ValueError("extra_params can only be 'all' or None ")
                except KeyError as err:
                    list_pattern = ["(", ",", ")"]
                    import re

                    if (
                        set(list_pattern).issubset(set(str(err)))
                        and len(re.findall("\d", str(err))) >= 2
                        and get_molecule_identifier(molecule)
                        == int(
                            re.findall(r"[\w']+", str(err))[0]
                        )  # The regex are cryptic
                    ):
                        # Isotope not defined, go to next isotope
                        continue
                    else:
                        raise KeyError("Error: {0}".format(str(err)))
                else:
                    isotope_list.append(iso)
                    data_file_list.append(file + ".data")
                    header_file_list.append(file + ".header")
            return isotope_list, data_file_list, header_file_list

        molecule = self.molecule
        wmin_final = 100000
        wmax_final = -1

        # create database in a subfolder to isolate molecules from one-another
        # (HAPI doesn't check and may mix molecules --> see failure at https://app.travis-ci.com/github/radis/radis/jobs/548126303#L2676)
        tempdir = join(self.tempdir, molecule)
        extra_params = self.extra_params

        # Use HAPI only to download the files, then we'll parse them with RADIS's
        # parsers, and convert to RADIS's fast HDF5 file formats.
        isotope_list, data_file_list, header_file_list = download_all_hitran_isotopes(
            molecule, tempdir, extra_params
        )

        writer = self.get_datafile_manager()

        # Create HDF5 cache file for all isotopes
        Nlines = 0
        for iso, data_file in zip(isotope_list, data_file_list):
            df = pd.DataFrame(LOCAL_TABLE_CACHE[data_file.split(".")[0]]["data"])
            df.rename(
                columns={
                    "molec_id": "id",
                    "local_iso_id": "iso",
                    "nu": "wav",
                    "sw": "int",
                    "a": "A",
                    "gamma_air": "airbrd",
                    "gamma_self": "selbrd",
                    "elower": "El",
                    "n_air": "Tdpair",
                    "delta_air": "Pshft",
                    "global_upper_quanta": "globu",
                    "global_lower_quanta": "globl",
                    "local_upper_quanta": "locu",
                    "local_lower_quanta": "locl",
                    "gp": "gp",
                    "gpp": "gpp",
                },
                inplace=True,
            )
            df = post_process_hitran_data(
                df,
                molecule=molecule,
                parse_quanta=parse_quanta,
                add_HITRAN_uncertainty_code=add_HITRAN_uncertainty_code,
            )

            wmin_final = min(wmin_final, df.wav.min())
            wmax_final = max(wmax_final, df.wav.max())
            Nlines += len(df)

            writer.write(
                local_file, df, append=True
            )  # create temporary files if required

        # Open all HDF5 cache files and export in a single file with Vaex
        writer.combine_temp_batch_files(
            local_file, sort_values="wav"
        )  # used for vaex mode only
        # Note: by construction, in Pytables mode the database is not sorted
        # by 'wav' but by isotope

        self.wmin = wmin_final
        self.wmax = wmax_final

        # Add metadata
        from radis import __version__

        writer.add_metadata(
            local_file,
            {
                "wavenumber_min": self.wmin,
                "wavenumber_max": self.wmax,
                "download_date": self.get_today(),
                "download_url": "downloaded by HAPI, parsed & store with RADIS",
                "total_lines": Nlines,
                "version": __version__,
            },
        )

        # # clean downloaded files  TODO
        # for file in data_file_list + header_file_list:
        #     os.remove(join(self.local_databases, "downloads", file))

    def register(self):
        """register in ~/radis.json"""

        from radis.db import MOLECULES_LIST_NONEQUILIBRIUM

        local_files = self.get_filenames()

        if self.wmin is None or self.wmax is None:
            print(
                "Somehow wmin and wmax was not given for this database. Reading from the files"
            )
            ##  fix:
            # (can happen if database was downloaded & parsed, but registration failed a first time)
            df_full = self.load(
                local_files,
                columns=["wav"],
                within=[],
                lower_bound=[],
                upper_bound=[],
            )
            self.wmin = df_full.wav.min()
            self.wmax = df_full.wav.max()
            print(
                f"Somehow wmin and wmax was not given for this database. Read {self.wmin}, {self.wmax} directly from the files"
            )

        info = f"HITRAN {self.molecule} lines ({self.wmin:.1f}-{self.wmax:.1f} cm-1) with TIPS-2021 (through HAPI) for partition functions"

        dict_entries = {
            "info": info,
            "path": local_files,
            "format": "hdf5-radisdb",
            "parfuncfmt": "hapi",
            "wavenumber_min": self.wmin,
            "wavenumber_max": self.wmax,
            "download_date": self.get_today(),
        }

        # Add energy level calculation
        if self.molecule in MOLECULES_LIST_NONEQUILIBRIUM:
            dict_entries[
                "info"
            ] += " and RADIS spectroscopic constants for rovibrational energies (nonequilibrium)"
            dict_entries["levelsfmt"] = "radis"

        super().register(dict_entries)


# ======================================================
# %% Test


if __name__ == "__main__":

    from radis.test.io.test_hitran_cdsd import _run_testcases

    print("Testing HITRAN parsing: ", _run_testcases())
    from radis.test.io.test_query import _run_testcases

    print("Testing HITRAN fetch: ", _run_testcases())<|MERGE_RESOLUTION|>--- conflicted
+++ resolved
@@ -118,7 +118,6 @@
 def cast_to_int64_with_missing_values(dg, keys, dataframe_type="pandas"):
     """replace missing values of int64 columns with -1"""
     for c in keys:
-<<<<<<< HEAD
         if dataframe_type == "pandas":
             dtype = dg.dtypes[c]
         elif dataframe_type == "vaex":
@@ -158,16 +157,6 @@
 
     for column in columns:
         df[column] = df.evaluate(df[column])
-=======
-        if dg.dtypes[c] != int64:
-            dg[c].replace(
-                r"^\s+$", -1, regex=True, inplace=True
-            )  # replace empty strings by -1, e.g. HCN
-            # Warning: -1 may be a valid non-equilibrium quantum number for some
-            # molecules, e.g. H2O, see https://github.com/radis/radis/issues/280#issuecomment-896120510
-            dg[c] = dg[c].fillna(-1).astype(int64)  # replace nans with -1
->>>>>>> b7dcd81d
-
 
 def hit2df(
     fname,
