"""Molecular database (MDB) class with multi-species broadening support"""

import os
import pathlib
import re
import warnings
import numpy as np
from urllib.request import urlopen, HTTPError
from bs4 import BeautifulSoup
from radis.api.dbmanager import DatabaseManager, get_auto_MEMORY_MAPPING_ENGINE
from radis.db.classes import EXOMOL_MOLECULES, EXOMOL_ONLY_ISOTOPES_NAMES

EXOMOL_URL = "https://www.exomol.com/db/"

# Utility Functions
def exact_molname_exomol_to_simple_molname(exact_exomol_molecule_name):
    """Convert ExoMol exact name (e.g., '12C-1H4') to simple formula ('CH4')"""
    try:
        molname_simple = ""
        for ele in exact_exomol_molecule_name.split("-"):
            alp = "".join(re.findall(r"\D", ele))
            num = re.split("[A-Z]", ele)[1] if re.split("[A-Z]", ele)[1].isdigit() else ""
            molname_simple += alp + num
        return "H2O" if molname_simple == "HHO" else molname_simple
    except Exception:
        warnings.warn(f"Could not convert {exact_exomol_molecule_name}")
        return exact_exomol_molecule_name

<<<<<<< HEAD
=======

def _molname_simple_no_exception(exact_exomol_molecule_name):
    t = exact_exomol_molecule_name.split("-")
    molname_simple = ""
    for ele in t:
        alp = "".join(re.findall(r"\D", ele))
        num0 = re.split("[A-Z]", ele)[1]
        if num0.isdigit():
            num = num0
        else:
            num = ""
        molname_simple = molname_simple + alp + num

    # ExoJAX Issue #528
    if molname_simple == "HHO":
        molname_simple = "H2O"
    return molname_simple


def read_def(deff):
    """Exomol IO for a definition file

    Parameters
    ----------
    deff: definition file

    Returns
    -------
    n_Texp : float
        temperature exponent
    alpha_ref : float
        broadening parameter
    molmass : float
        molecular mass
    numinf : List[float]
        limit points (``[w(0), w(1), ..., w(n)]``, n+1 elements) defining
        the spectral ranges appearing in the name of *.trans.bz2 files
        (``["w(0)-w(1)", "w(1)-w(2)", ..., w(n-1)-w(n)]``, n elements)
    numtag : List[str]
        tag for wavelength ranges.

    Note:
        For some molecules, ExoMol provides multiple trans files. numinf and numtag are the ranges and identifiers for the multiple trans files.

    """

    dat = pd.read_csv(deff, sep="#", names=("VAL", "COMMENT"))
    alpha_ref = None
    # texp = None
    n_Texp = None
    ntransf = 1
    maxnu = 0.0
    quantum_labels = []
    unc = False
    for i, com in enumerate(dat["COMMENT"]):
        if "Default value of Lorentzian half-width" in com:
            alpha_ref = float(dat["VAL"][i])
        elif "Default value of temperature exponent" in com:
            n_Texp = float(dat["VAL"][i])
        elif "No. of transition files" in com:
            ntransf = int(dat["VAL"][i])
        elif "Maximum wavenumber (in cm-1)" in com:
            maxnu = float(dat["VAL"][i])
            # maxnu=20000.0
        elif "Isotopologue mass (Da) and (kg)" in com:
            molmass = float(dat["VAL"][i].split()[0])  # in Da (atomic unit)

        elif "Lifetime availability" in com:
            lifetime = int(dat["VAL"][i]) == 1
        elif "Lande g-factor availability" in com:
            lande = int(dat["VAL"][i]) == 1
        elif "Quantum label" in com:
            quantum_labels.append(dat["VAL"][i].strip(" "))
        elif "Uncertainty availability" in com:
            unc = int(dat["VAL"][i]) == 1

    # SOME DEF FILES CONTAINS ERRORS. THESE ARE THE EXCEPTIONS
    if deff.stem == "1H-35Cl__HITRAN-HCl":
        quantum_labels = ["v"]
        # See https://github.com/HajimeKawahara/exojax/issues/330
    if deff.stem == "16O-1H__MoLLIST":
        quantum_labels = ["e/f", "v", "F1/F2", "Es"]

    if deff.stem == "1H-2H-16O__VTT":
        numinf = wavenumber_range_HDO_VTT()
    else:
        numinf = compute_wavenumber_ranges(ntransf, maxnu)

    numtag = wavenumber_tag(numinf)

    output = {
        "n_Texp": n_Texp,
        "alpha_ref": alpha_ref,
        "molmass": molmass,
        "numinf": numinf,
        "numtag": numtag,
        "quantum_labels": quantum_labels,  # array
        "Landé": lande,  # bool
        "lifetime": lifetime,  # bool
        "unc": unc,  # bool uncertainty of line center availability
    }
    return output


def wavenumber_range_HDO_VTT():
    """wave number range for HDO VTT as an exception

    Returns:
        float: numinf
    """
    numinf = np.array(
        [
            0.0,
            250.0,
            500.0,
            750.0,
            1000.0,
            1500.0,
            2000.0,
            2250.0,
            2750.0,
            3500.0,
            4500.0,
            5500.0,
            7000.0,
            9000.0,
            14000.0,
            20000.0,
            26000.0,
        ]
    )
    return numinf


def compute_wavenumber_ranges(ntransf, maxnu):
    """wavenumber range for general case

    Args:
        ntransf: number of the trans files
        maxnu: maximum wavenumber

    Returns:
        float: numinf
    """
    if ntransf > 1:
        dnufile = maxnu / ntransf
        numinf = dnufile * np.array(range(ntransf + 1))
        wavenumber_tag(numinf)
    else:
        numinf = None
    return numinf


def wavenumber_tag(numinf):
    """convert numinf to numtag (used in the name of trans file)


    Args:
        numinf (_type_): wavenumber values for the range

    Returns:
        float: numtag wavenumber tag (such as 00000-00500)
    """
    if numinf is None:
        return ""
    numtag = []
    for i in range(len(numinf) - 1):
        imin = "{:05}".format(int(numinf[i]))
        imax = "{:05}".format(int(numinf[i + 1]))
        numtag.append(imin + "-" + imax)
    return numtag


def read_pf(pff):
    """Exomol IO for partition file

    Note:
        T=temperature
        QT=partition function

    Args:
        pff: partition file
    Returns:
        partition data in pandas DataFrame

    """
    dat = pd.read_csv(pff, sep=r"\s+", names=("T", "QT"))
    return dat


def read_trans(transf, engine="vaex"):
    """Exomol IO for a transition file

    Notes
    -----

    Transf format ::

        i_upper=Upper state counting number
        i_lower=Lower state counting number
        A=Einstein coefficient in s-1
        nu_lines=transition wavenumber in cm-1

    See Table 12 in https://arxiv.org/pdf/1603.05890.pdf [Exomol-2016]_

    Parameters
    ----------
    transf: transition file
    engine: parsing engine to use ('vaex', 'csv')

    Returns
    -------
    transition data in vaex/pandas DataFrame

    """
    if engine == "vaex":
        import vaex

        try:  # bz2 compression
            dat = vaex.from_csv(
                transf,
                compression="bz2",
                sep=r"\s+",
                names=("i_upper", "i_lower", "A", "nu_lines"),
                convert=False,  #  file is created by MdbMol
            )
        except:
            try:
                dat = vaex.read_csv(
                    transf,
                    sep=r"\s+",
                    names=("i_upper", "i_lower", "A", "nu_lines"),
                    convert=False,  #  file is created by MdbMol
                )
            except Exception as err:
                raise Exception(
                    f"Error reading {transf}. Either the file does not exist on exomol.com, or was corrupted? You can try to delete it."
                ) from err
    elif engine == "csv":
        try:  # bz2 compression
            dat = pd.read_csv(
                transf,
                compression="bz2",
                sep=r"\s+",
                names=("i_upper", "i_lower", "A", "nu_lines"),
            )
        except:
            try:
                dat = pd.read_csv(
                    transf, sep=r"\s+", names=("i_upper", "i_lower", "A", "nu_lines")
                )
            except Exception as err:
                raise Exception(
                    f"Error reading {transf}. Either the file does not exist on exomol.com, or was corrupted? You can try to delete it."
                ) from err
    else:
        raise NotImplementedError(engine)

    return dat


def read_states(
    statesf, dic_def, engine="vaex", skip_optional_data=True, print_states=False
):
    """Exomol IO for a state file

    Notes
    -----

    States f format ::

        i=state counting number
        E=state energy
        g=state degeneracy
        J=total angular momentum

    See Table 11 in https://arxiv.org/pdf/1603.05890.pdf

    Parameters
    ----------
    statesf: str
        state file
    dic_def: dict
        Info from def file to read extra quantum numbers
    engine: str
        parsing engine to use ('vaex', 'csv')
    skip_optional_data: bool
        If False, fetch all fields which are marked as available in the ExoMol definition
        file. If True, load only the first 4 columns of the states file
        ("i", "E", "g", "J"). The structure of the columns above 5 depend on the
        the definitions file (*.def) and the Exomol version.
        If ``skip_optional_data=False``, two errors may occur:

            - a field is marked as present/absent in the *.def field but is
              absent/present in the *.states file (ie both files are inconsistent).
            - in the updated version of Exomol, new fields have been added in the
              states file of some species. But it has not been done for all species,
              so both structures exist. For instance, the states file of
              https://exomol.com/data/molecules/HCl/1H-35Cl/HITRAN-HCl/ follows the
              structure described in [1]_, unlike the states file of
              https://exomol.com/data/molecules/NO/14N-16O/XABC/ which follows the
              structure described in [2]_.
    print_states: bool
        print some info. When .def file looks inconsistent with .states file, turn ON and report them in Issue.


    Returns
    -------
    states data in pandas DataFrame

    If ``'vaex'``, also writes a local hdf5 file `statesf.with_suffix('.hdf5')`


    References
    ----------

    .. [1] Tennyson, J., Yurchenko, S. N., Al-Refaie, A. F., Barton, E. J., Chubb, K. L., Coles, P. A., … Zak, E. (2016). The ExoMol database: molecular line lists for exoplanet and other hot atmospheres. https://doi.org/10.1016/j.jms.2016.05.002
    .. [2] Tennyson, J., Yurchenko, S. N., Al-Refaie, A. F., Clark, V. H. J., Chubb, K. L., Conway, E. K., … Yurchenko, O. P. (2020). The 2020 release of the ExoMol database: Molecular line lists for exoplanet and other hot atmospheres. Journal of Quantitative Spectroscopy and Radiative Transfer, 255, 107228. https://doi.org/10.1016/j.jqsrt.2020.107228

    """
    # we read first 4 columns for ("i", "E", "g", "J"),
    # skip lifetime, skip Landé g-factor,
    # read quantum numbers
    N_otherfields = np.size(dic_def["quantum_labels"])
    quantum_labels = dic_def["quantum_labels"]

    mandatory_fields = ("i", "E", "g", "J")
    N_mandatory_fields = len(mandatory_fields)
    mandatory_usecol = np.arange(N_mandatory_fields)
    if skip_optional_data:
        usecol = mandatory_usecol
        names = mandatory_fields
    else:
        label = np.array(["unc", "lifetime", "Lande"])
        mask = np.array([dic_def["unc"], dic_def["Landé"], dic_def["lifetime"]])
        N_except = np.sum(mask)
        usecol = np.arange(0, N_mandatory_fields + N_except + N_otherfields)
        names = mandatory_fields + tuple(label[mask]) + tuple(quantum_labels)
        # The definitions file (*.def) specifies which fields are available
        # in the states fiel (*.states). Check the number of available fields
        # (see *.def) match the numbers of columns in the states file (*.states).
        # Otherwise, both files are inconsistent.
        with bz2.open(statesf, "rb") as f:
            firstline = f.readline().decode("utf-8")  # read 1dt line
            splitline = [x for x in re.split(r"\s+", firstline) if x != ""]
            # splitline = re.split(r"\s+", firstline)
            f.close()
        if len(splitline) != len(names):
            warnings.warn(
                "There appear to be further additional columns in .state file,"
                + "which are not defined in .def file. We skip them."
            )

    if engine == "vaex":
        import vaex

        # TODO Refactor: move in DataFileManager
        try:
            dat = vaex.from_csv(
                statesf,
                compression="bz2",
                sep=r"\s+",
                usecols=usecol,
                names=names,
                convert=False,  # written in MolDB
            )
        except:
            try:
                dat = vaex.read_csv(
                    statesf,
                    sep=r"\s+",
                    usecols=usecol,
                    names=names,
                    convert=False,  # written in MolDB
                )

            except Exception as err:
                raise Exception(
                    f"Error reading {statesf}. Either the file does not exist on exomol.com, or was corrupted? You can try to delete it."
                ) from err
    elif engine == "csv":
        try:
            dat = pd.read_csv(
                statesf, compression="bz2", sep=r"\s+", usecols=usecol, names=names
            )
        except:  #!!!TODO What was the expected error?
            dat = pd.read_csv(statesf, sep=r"\s+", usecols=usecol, names=names)
    else:
        raise NotImplementedError(engine)
    if print_states:
        print(dat)
    return dat


def pickup_gE(states, trans, dic_def, skip_optional_data=True, engine="vaex"):
    """extract g_upper (gup), E_lower (elower), and J_lower and J_upper from states
    DataFrame and insert them into the transition DataFrame.

    Parameters
    ----------
    states: states DataFrame  - the i, E, g, J are in the 4 first columns
    trans: transition numpy array
    dic_def: Informations about additional quantum labels
    skip_optional_data: bool . If True fetch all quantum labels in dic_def['quantum_labels'] from states into transitions (_l for lower, _u for upper states)

    Returns
    -------
    A, nu_lines, elower, gup, jlower, jupper, mask, **quantum_labels

    Notes
    -----
    We first convert pandas DataFrame to ndarray. The state counting numbers in states DataFrame is used as indices of the new array for states (newstates). We remove the state count numbers as the column of newstate, i.e. newstates[:,k] k=0: E, 1: g, 2: J. Then, we can directly use the state counting numbers as mask.

    States by default has columns ::

        #       i      E             g    J    v
        0       1      0.0           1    0    0
        1       2      1.448467      3    1    0
        2       3      4.345384      5    2    0
        3       4      8.690712      7    3    0


    """

    ### Step 1. Essential quantum number for spectra
    # ----------------------------------------------

    def map_add(trans, col, new_col, trans_key, states_key="i"):
        """Lookup `key` in states and add it in trans, using the level ``i``
        for upper and lower state

        Examples
        --------
        ::

            trans = map_add(trans, "E", "E_lower", "i_lower")
        """
        if engine == "pytables":
            # Rename the columns in the states DataFrame
            states_map = states.copy()
            states_map.rename(
                columns={col: new_col, states_key: trans_key}, inplace=True
            )
            states_map = states_map[[new_col, trans_key]]  # drop useless columns
            trans = trans.join(states_map.set_index(trans_key), on=trans_key)
        elif engine == "vaex":
            col = vaexsafe_colname(col)
            new_col = vaexsafe_colname(new_col)

            # WIP. First implementation with join(). Use Map() will probably be faster.
            trans.join(
                states[states_key, col],
                left_on=trans_key,
                right_on=states_key,
                inplace=True,
            )
            trans.drop(states_key, inplace=True)
            trans.rename(col, new_col)
        return trans

    trans = map_add(trans, "g", "gup", "i_upper")
    trans = map_add(trans, "J", "jlower", "i_lower")
    trans = map_add(trans, "J", "jupper", "i_upper")
    trans = map_add(trans, "E", "elower", "i_lower")

    def has_nan(column):
        try:  # Vaex
            return column.countnan() > 0
        except AttributeError:  # Pandas
            return column.hasnans

    if not "nu_lines" in trans or has_nan(trans["nu_lines"]):
        trans = map_add(trans, "E", "eupper", "i_upper")
        trans["nu_lines"] = trans["eupper"] - trans["elower"]

    ### Step 2. Extra quantum numbers (e/f parity, vib and rot numbers)
    # -----------------------------------------------------------------
    if not skip_optional_data:
        for q in dic_def["quantum_labels"]:
            trans = map_add(trans, q, f"{q}_l", "i_lower")
            trans = map_add(trans, q, f"{q}_u", "i_upper")

    return trans


# def pickup_gEslow(states, trans):
#     """Slow version to extract g_upper (gup) and E_lower (elower) from states DataFrame and insert them to transition DataFrame.

#     Note:
#        This code is the (thousands times) slower version of pickup_gE. However, we did not remove this one just because this version is much easier to understand.

#     Args:
#        states: states pandas DataFrame
#        trans: transition pandas DataFrame

#     Returns:
#        A, nu_lines, elower, gup

#     """
#     import tqdm

#     E = states["E"].values
#     g = states["g"].values

#     # insert new columns in transition array
#     trans["gup"] = 0
#     trans["elower"] = 0.0

#     for k, i in tqdm.tqdm(enumerate(states["i"])):
#         # transition upper state
#         mask_upper = trans["i_upper"] == i
#         trans["gup"][mask_upper] = g[k]
#         # transition lower state
#         mask_lower = trans["i_lower"] == i
#         trans["elower"][mask_lower] = E[k]

#     A = trans["A"].to_numpy()
#     nu_lines = trans["nu_lines"].to_numpy()
#     elower = trans["elower"].to_numpy()
#     gup = trans["gup"].to_numpy()
#     return A, nu_lines, elower, gup


def read_broad(broadf, output="pytables"):
    """Reading broadening file (.broad)
    Parameters
    ----------
    broadf: .broad file
    engine: "pytables" (default) for NumPy/Pandas processing, "vaex" for Vaex processing.

    Returns
    -------
    broadening info in bdat form (pandas or vaex dataframe), defined by this instance.

    Notes
    -----
    See Table 16 in https://arxiv.org/pdf/1603.05890.pdf
    """
    column_names = [
        "code",
        "alpha_ref",
        "n_Texp",
        "jlower",
        "jupper",
        "kalower",
        "kclower",
        "kaupper",
        "kcupper",
        "v1lower",
        "v2lower",
        "v3lower",
        "v1upper",
        "v2upper",
        "v3upper",
    ]

    if output == "vaex":
        import vaex

        bdat = vaex.from_csv(broadf, sep=r"\s+", names=column_names)
    else:
        bdat = pd.read_csv(broadf, sep=r"\s+", names=column_names)

    return bdat


def check_code_level(bdat, output="pytables"):
    """checking code level in .broad
    Args:
        bdat: exomol .broad data given by exomolapi.read_broad
        output: "pytables" (default) for NumPy/Pandas processing, "vaex" for Vaex processing.
    Returns:
        code level: None, a0, a1, other codes unavailable currently,
        if a0 and a1 are available, a1 is returned.
        the other cases returns None
    """
    if output == "vaex":
        input_array = bdat.unique(bdat.code)
    else:
        if type(bdat) == dict:
            input_array = np.unique(bdat["code"])
        else:
            input_array = pd.unique(bdat.code)
    if np.array_equal(input_array, np.array(["a0"])):
        return "a0"
    elif np.array_equal(input_array, np.array(["a1"])):
        return "a1"
    elif np.array_equal(np.sort(input_array), np.array(["a0", "a1"])):
        return "a1"
    elif np.array_equal(input_array, np.array(["m0"])):
        return "m0"
    return None


def make_j2b(
    bdat, alpha_ref_default=0.07, n_Texp_default=0.5, jlower_max=None, output="pytables"
):
    """compute j2b (code a0, map from jlower to alpha_ref)

    Args:
        bdat: exomol .broad data given by exomolapi.read_broad
        alpha_ref_default: default value
        n_Texp_default: default value
        jlower_max: maximum number of jlower
        engine: "pytables" (default) for NumPy/Pandas processing, "vaex" for Vaex processing.
    Returns:
        j2alpha_ref[jlower] provides alpha_ref for jlower
        j2n_Texp[jlower]  provides nT_exp for jlower
    """
    # a0
    if output == "vaex":
        import vaex

        bdat = bdat[bdat["code"] == "a0"]
        jlower_arr = bdat["jlower"].values
        alpha_ref_arr = bdat["alpha_ref"].values
        n_Texp_arr = bdat["n_Texp"].values
    else:
        cmask = bdat["code"] == "a0"
        jlower_arr = np.array(bdat["jlower"][cmask], dtype=int)
        alpha_ref_arr = np.array(bdat["alpha_ref"][cmask])
        n_Texp_arr = np.array(bdat["n_Texp"][cmask])

    # Determine the array size based on jlower_max
    if jlower_max is None:
        Nblower = np.nanmax(jlower_arr) + 1
    else:
        Nblower = np.nanmax([jlower_max, np.max(jlower_arr)]) + 1

    if output == "vaex":
        # Initialize arrays with default alpha_ref and n_Texp
        df_defaults = vaex.from_arrays(
            jlower=vaex.vrange(0, Nblower, dtype="int64"),
            alpha_ref=np.full(Nblower, alpha_ref_default),
            n_Texp=np.full(Nblower, n_Texp_default),
        )
        df_defaults = df_defaults.join(bdat, on="jlower", how="left", rsuffix="_new")

        df_defaults["alpha_ref"] = df_defaults["alpha_ref_new"].fillna(
            alpha_ref_default
        )
        df_defaults["n_Texp"] = df_defaults["n_Texp_new"].fillna(n_Texp_default)

        # Populate the mapping arrays using known broadening coefficients
        j2alpha_ref = df_defaults["alpha_ref"].values
        j2n_Texp = df_defaults["n_Texp"].values
    else:
        # Initialize arrays with default alpha_ref and n_Texp
        j2alpha_ref = np.full(int(Nblower), alpha_ref_default)
        j2n_Texp = np.full(int(Nblower), n_Texp_default)

        # Populate the mapping arrays using known broadening coefficients
        j2alpha_ref[jlower_arr] = alpha_ref_arr
        j2n_Texp[jlower_arr] = n_Texp_arr

    # Raise a minor warning if default values are used for high J values
    if Nblower > (np.max(jlower_arr) + 1):
        import warnings

        from radis.misc.warning import AccuracyWarning

        warnings.warn(
            AccuracyWarning(
                "The default broadening parameter (alpha = {2} cm^-1 and n = {3}) are used for J'' > {1} up to J'' = {0}".format(
                    Nblower, np.max(jlower_arr), alpha_ref_default, n_Texp_default
                )
            )
        )

    return j2alpha_ref, j2n_Texp


def make_jj2b(bdat, j2alpha_ref_def, j2n_Texp_def, jupper_max=None, output="pytables"):
    """compute jj2b (code a1, map from (jlower, jupper) to alpha_ref and n_Texp)

    Args:
        bdat: exomol .broad data given by exomolapi.read_broad
        j2alpha_ref_def: default value from a0
        j2n_Texp_def: default value from a0
        jupper_max: maximum number of jupper
        engine: "pytables" (default) for NumPy/Pandas processing, "vaex" for Vaex processing.
    Returns:
        jj2alpha_ref[jlower,jupper] provides alpha_ref for (jlower, jupper)
        jj2n_Texp[jlower,jupper]  provides nT_exp for (jlower, jupper)
    Note:
        The pair of (jlower, jupper) for which broadening parameters are not given, jj2XXX contains None.
    """
    # a1
    if output == "vaex":
        import vaex

        bdat = bdat[bdat["code"] == "a1"]
        jlower_arr = bdat["jlower"].values
        jupper_arr = bdat["jupper"].values
        alpha_ref_arr = bdat["alpha_ref"].values
        n_Texp_arr = bdat["n_Texp"].values
    else:
        cmask = bdat["code"] == "a1"
        jlower_arr = np.array(bdat["jlower"][cmask], dtype=int)
        jupper_arr = np.array(bdat["jupper"][cmask], dtype=int)
        alpha_ref_arr = np.array(bdat["alpha_ref"][cmask])
        n_Texp_arr = np.array(bdat["n_Texp"][cmask])

    # Determine the array size based on jupper_max
    if jupper_max is None:
        Nbupper = np.max(jupper_arr) + 1
    else:
        Nbupper = np.max([jupper_max, np.max(jupper_arr)]) + 1

    if output == "vaex":
        df = vaex.from_arrays(
            j2alpha_ref_def=[j2alpha_ref_def], j2n_Texp_def=[j2n_Texp_def]
        )
        df["j2alpha_ref_column"] = df["j2alpha_ref_def"]
        df["j2n_Texp_column"] = df["j2n_Texp_def"]

        df["jj2alpha_ref"] = df["j2alpha_ref_column"] * 1
        df["jj2n_Texp"] = df["j2n_Texp_column"] * 1
        ones_array = np.ones(Nbupper)

        jj2alpha_ref = np.outer(df["j2alpha_ref_def"].to_numpy(), ones_array)
        jj2n_Texp = np.outer(df["j2n_Texp_def"].to_numpy(), ones_array)
    else:
        jj2alpha_ref = j2alpha_ref_def[:, np.newaxis] * np.ones(Nbupper)
        jj2n_Texp = j2n_Texp_def[:, np.newaxis] * np.ones(Nbupper)

    jj2alpha_ref[jlower_arr, jupper_arr] = alpha_ref_arr
    jj2n_Texp[jlower_arr, jupper_arr] = n_Texp_arr

    return jj2alpha_ref, jj2n_Texp


def make_j2b_m0(bdat, alpha_ref_default=0.07, n_Texp_default=0.5, jlower_max=None):
    """compute j2b (code m0, map from |m| to alpha_ref)

    Args:
        bdat: exomol .broad data given by exomolapi.read_broad
        alpha_ref_default: default value
        n_Texp_default: default value
        jlower_max: maximum number of jlower
    Returns:
        j2alpha_ref[jlower] provides alpha_ref for jlower
        j2n_Texp[jlower]  provides nT_exp for jlower
    """
    # m0
    cmask = bdat["code"] == "m0"
    jlower_arr = np.array(bdat["jlower"][cmask], dtype=int)
    alpha_ref_arr = np.array(bdat["alpha_ref"][cmask])
    n_Texp_arr = np.array(bdat["n_Texp"][cmask])

    # Determine the array size based on jlower_max
    if jlower_max is None:
        Nblower = np.max(jlower_arr) + 1
    else:
        Nblower = np.max([jlower_max, np.max(jlower_arr)]) + 1

    # Initialize arrays with default alpha_ref and n_Texp
    j2alpha_ref = np.full(Nblower, alpha_ref_default)
    j2n_Texp = np.full(Nblower, n_Texp_default)

    # Populate the mapping arrays using known broadening coefficients
    j2alpha_ref[jlower_arr] = alpha_ref_arr
    j2n_Texp[jlower_arr] = n_Texp_arr

    # Raise a minor warning if default values are used for high J values
    if Nblower > (np.max(jlower_arr) + 1):
        import warnings

        from radis.misc.warning import AccuracyWarning

        warnings.warn(
            AccuracyWarning(
                "The default broadening parameter (alpha = {2} cm^-1 and n = {3}) are used for J'' > {1} up to J'' = {0}".format(
                    Nblower, np.max(jlower_arr), alpha_ref_default, n_Texp_default
                )
            )
        )

    return j2alpha_ref, j2n_Texp


>>>>>>> 29ea32e3
def get_exomol_full_isotope_name(molecule, isotope):
    """Get ExoMol isotope name from molecule and isotope number"""
    if (molecule, isotope) in EXOMOL_ONLY_ISOTOPES_NAMES:
        return EXOMOL_ONLY_ISOTOPES_NAMES[(molecule, isotope)]
    raise ValueError(f"Isotope not found for {molecule}({isotope})")

def get_list_of_known_isotopes(molecule):
    """List all isotopes for a molecule"""
    isotopes = []
    i = 1
    while True:
        try:
            isotopes.append(get_exomol_full_isotope_name(molecule, i))
            i += 1
        except ValueError:
            break
    return isotopes

def get_exomol_database_list(molecule, isotope_full_name=None):
    """Fetch available ExoMol databases for Molecule-Isotope pair"""
    if isotope_full_name is None:
        raise ValueError(f"Isotope name required. Known: {get_list_of_known_isotopes(molecule)}")
    
    try:
        url = f"{EXOMOL_URL}{molecule}/{isotope_full_name}"
        soup = BeautifulSoup(urlopen(url).read(), "lxml")
        databases = [a["title"] for a in soup.find_all("a", class_="list-group-item")]
        recommended = [a["title"] for a in soup.find_all("a", class_="recommended")]
        return list(set(databases)), recommended[0] if recommended else False
    except HTTPError as e:
        raise ValueError(f"Failed to fetch databases: {e}")

def parse_broad_file(broad_file_path):
    """Parse ExoMol .broad file into broadening coefficients"""
    broad_data = {}
    with open(broad_file_path, 'r') as f:
        for line in f:
            if line.strip() and not line.startswith('#'):
                fields = line.split()
                if len(fields) >= 3:  # Assuming format: J, gamma, n
                    J, gamma, n = float(fields[0]), float(fields[1]), float(fields[2])
                    broad_data[J] = {'gamma': gamma, 'n': n}
    return broad_data

class MdbExomol(DatabaseManager):
    """Molecular database of ExoMol with multi-species broadening support"""
    
    DEFAULT_BROADENING = {'gamma': 0.1, 'n': 0.5}  # Default values if missing

    def __init__(
        self,
        path,
        molecule,
        database=None,
        local_databases=None,
        name="EXOMOL-{molecule}",
        nurange=[0.0, np.inf],
        margin=0.0,
        crit=-np.inf,
        bkgdatm="Air",
        broadf=True,
        broadf_download=True,
        engine="vaex",
        verbose=True,
        cache=True,
        skip_optional_data=True,
        broadening_partners=None,  # Dictionary of diluents and mole fractions
    ):
        super().__init__(name, molecule, local_databases, engine, verbose=verbose)
        assert cache
        
        # Initialize paths
        self.path = pathlib.Path(path)
        if local_databases is not None:
            self.path = pathlib.Path(local_databases).expanduser() / self.path

        # Setup broadening partners
        self.broadening_partners = self._validate_broadening_partners(
            broadening_partners if broadening_partners is not None else {"air": 1.0}
        )
        self.broadening_coefficients = {}
        self.broadf = broadf
        self.broadf_download = broadf_download

        # Rest of initialization
        t0 = self.path.parents[0].stem
        molec = t0 + "__" + str(self.path.stem)
        self.crit = crit
        self.margin = margin
        self.nurange = [np.min(nurange), np.max(nurange)]
        self.wmin, self.wmax = np.min(nurange), np.max(nurange)
<<<<<<< HEAD
        self.engine = engine
=======
        self.broadf = broadf
        self.broadf_download = broadf_download

        # Where exomol files are
        self.states_file = self.path / pathlib.Path(molec + ".states.bz2")
        self.pf_file = self.path / pathlib.Path(molec + ".pf")
        self.def_file = self.path / pathlib.Path(molec + ".def")

        self.broad_partners = [
            "H2",
            "He",
            "air",
            "self",
            "Ar",
            "CH4",
            "CO",
            "CO2",
            "H2",
            "H2O",
            "N2",
            "NH3",
            "NO",
            "O2",
            "NH3",
            "CS",
        ]  # see ExoMol paper 2024
        self.broad_files = {
            partner: self.path / pathlib.Path(t0 + "__" + partner + ".broad")
            for partner in self.broad_partners
        }

        mgr = self.get_datafile_manager()
        if not self.def_file.exists():
            self.download(molec, extension=[".def"])
        if not self.pf_file.exists():
            self.download(molec, extension=[".pf"])
        if (
            not self.states_file.exists()
            and not mgr.cache_file(self.states_file).exists()
        ):
            self.download(molec, extension=[".states.bz2"])
        # will attempt a download as long as "air" is not present in the database
        if (
            (not self.broad_files["air"].exists())
            and self.broadf
            and self.broadf_download
        ):
            self.download(molec, extension=[".broad"])

        # Add molecule name
        tag = molec.split("__")
        self.isotope_fullname = tag[0]
        self.molecule = exact_molname_exomol_to_simple_molname(tag[0])
        # self.isotope = 1  # Placeholder. TODO : implement parsing of other isotopes.

        # load def
        dic_def = read_def(self.def_file)  # approx. 3 ms
        self.n_Texp_def = dic_def["n_Texp"]
        self.alpha_ref_def = dic_def["alpha_ref"]
        self.molmass = dic_def["molmass"]

        #  default n_Texp value if not given
        if self.n_Texp_def is None:
            self.n_Texp_def = 0.5
            warnings.warn(
                Warning(
                    f"""
                    No default broadening exponent in def file. Assigned n = {self.n_Texp_def}
                    """
                )
            )
        #  default alpha_ref value if not given
        if self.alpha_ref_def is None:
            self.alpha_ref_def = 0.07
            warnings.warn(
                Warning(
                    f"""
                    No default broadening in def file. Assigned alpha_ref = {self.alpha_ref_def}
                    """
                )
            )

        # load states
        if cache == "regen" and mgr.cache_file(self.states_file).exists():
            if self.verbose:
                print("Removing existing file ", mgr.cache_file(self.states_file))
            os.remove(mgr.cache_file(self.states_file))
        if mgr.cache_file(self.states_file).exists():
            states = mgr.read(mgr.cache_file(self.states_file))
        else:
            if cache == "force":
                raise ValueError(
                    f"Cache file {str(mgr.cache_file(self.states_file))} does not exist"
                )
            print(
                f"Note: Caching states data to the {engine} format. After the second time, it will become much faster."
            )
            states = read_states(
                self.states_file,
                dic_def,
                engine="vaex" if engine == "vaex" else "csv",
                skip_optional_data=skip_optional_data,
            )
            mgr.write(mgr.cache_file(self.states_file), states)

        # load pf
        pf = read_pf(self.pf_file)
        self.gQT = pf["QT"].to_numpy()  # grid QT
        self.T_gQT = pf["T"].to_numpy()  # T forgrid QT

        # trans file(s)
        # Compute linestrengths or retrieve them from cache
        self.Tref = 296.0
        self.QTref = np.array(self.QT_interp(self.Tref))

        # Download files

        # Generate list of files
        # ---------------------
        # Case1 : transitions are stored in a single file
        if dic_def["numinf"] is None:
            self.trans_file = [self.path / pathlib.Path(molec + ".trans.bz2")]
            self.num_tag = [None]

        # Case2 : Transitions are stored in multiple files:
        else:  # dic_def["numinf"] is not None
            # dic_def["numinf"] contains the limit points ``[w(0), w(1), ..., w(n)]``
            # (n+1 elements) defining the spectral ranges appearing in the list
            # dic_def["numtag"] which looks like ``["w(0)-w(1)", "w(1)-w(2)", ..., w(n-1)-w(n)]``
            # (n elements)
            # imin :
            # index i of the "w(i)-w(i+1)" element in dic_def["numtag"] such
            # that nurange[0]<=w(i)
            imin = (
                np.searchsorted(dic_def["numinf"], nurange[0] - margin, side="right")
                - 1
            )
            # imax :
            # index i of the "w(i)-w(i+1)" element in dic_def["numtag"] such
            # that w(i+1)<=nurange[1]
            imax = (
                np.searchsorted(dic_def["numinf"], nurange[1] + margin, side="right")
                - 1
            )
            # not to exceed index out of the range
            imax = np.min([imax, len(dic_def["numinf"]) - 2])
            self.trans_file = []
            self.num_tag = []

            for k, i in enumerate(range(imin, imax + 1)):
                trans_file = self.path / pathlib.Path(
                    molec + "__" + dic_def["numtag"][i] + ".trans.bz2"
                )
                self.trans_file.append(trans_file)
                self.num_tag.append(dic_def["numtag"][i])

        # some verbose
        if self.verbose:
            print("Molecule: ", molecule)
            print("Isotopologue: ", self.isotope_fullname)
            print("ExoMol database: ", database)
            print("Local folder: ", self.path)
            print("Transition files: ")

        # Look-up missing parameters and write file
        # -----------------------------------------
        for trans_file, num_tag in zip(self.trans_file, self.num_tag):
            if self.verbose:
                print(
                    "\t => File {}".format(
                        os.path.splitext(os.path.basename((trans_file)))[0]
                    )
                )

            if cache == "regen" and mgr.cache_file(trans_file).exists():
                if self.verbose:
                    print("\t\t => `regen = True`. Removing the file")
                os.remove(mgr.cache_file(trans_file))

            if not mgr.cache_file(trans_file).exists():
                if cache == "force":
                    raise ValueError(
                        f"Cache file {str(mgr.cache_file(trans_file))} does not exist"
                    )

                if not trans_file.exists():
                    self.download(molec, extension=[".trans.bz2"], numtag=num_tag)
                if self.verbose:
                    print(
                        f"\t\t => Caching the *.trans.bz2 file to the {engine} (*.h5) format. After the second time, it will become much faster."
                    )
                    print(f"\t\t => You can deleted the 'trans.bz2' file by hand.")
                trans = read_trans(
                    trans_file, engine="vaex" if engine == "vaex" else "csv"
                )
                # TODO: add option to delete file at the end

                # Complete transition data with lookup on upper & lower state :
                # In particular, compute gup and elower

                trans = pickup_gE(
                    states,
                    trans,
                    dic_def,
                    skip_optional_data=skip_optional_data,
                    engine=engine,
                )

                ##Recompute Line strength:
                from radis.lbl.base import (  # TODO: move elsewhere
                    linestrength_from_Einstein,
                )

                self.Sij0 = linestrength_from_Einstein(
                    A=trans["A"],
                    gu=trans["gup"],
                    El=trans["elower"],
                    Ia=1,  #  Sij0 is a linestrength calculated without taking into account isotopic abundance (unlike line intensity parameter of HITRAN. In RADIS this is corrected for in fetch_exomol()  )
                    nu=trans["nu_lines"],
                    Q=self.QTref,
                    T=self.Tref,
                )

                trans["Sij0"] = self.Sij0

                mgr.write(mgr.cache_file(trans_file), trans)

    def set_broadening_coef(
        self,
        df,
        alpha_ref_def=None,
        n_Texp_def=None,
        output=None,
        add_columns=True,
        species=None,
    ):
        """setting broadening parameters

        Parameters
        ----------
        df: Data Frame
        alpha_ref: set default alpha_ref and apply it. None=use self.alpha_ref_def
        n_Texp_def: set default n_Texp and apply it. None=use self.n_Texp_def
        add_columns: adds alpha_ref and n_Texp columns to df
        species: to select which broadener will be used. Default is "air".

        Returns
        -------
        None. Store values in Data Frame.

        """
        if self.engine == "vaex":
            import vaex

        if alpha_ref_def:
            self.alpha_ref_def = alpha_ref_def
        if n_Texp_def:
            self.n_Texp_def = n_Texp_def

        file = self.broad_files[species]

        if self.broadf and os.path.exists(file):
            bdat = read_broad(file, output)

            if self.verbose > 1:
                print("The file `{}` is used.".format(os.path.basename(file)))

            codelv = check_code_level(bdat, output=output)
            if self.verbose:
                print("Broadening code level:", codelv)

            if codelv == "a0":
                j2alpha_ref, j2n_Texp = make_j2b(
                    bdat,
                    alpha_ref_default=self.alpha_ref_def,
                    n_Texp_default=self.n_Texp_def,
                    jlower_max=df["jlower"].max(),
                    output=output,
                )
                self.alpha_ref = j2alpha_ref[df["jlower"].values.astype(int)]
                self.n_Texp = j2n_Texp[df["jlower"].values.astype(int)]
            elif codelv == "a1":
                j2alpha_ref, j2n_Texp = make_j2b(
                    bdat,
                    alpha_ref_default=self.alpha_ref_def,
                    n_Texp_default=self.n_Texp_def,
                    jlower_max=df["jlower"].max(),
                    output=output,
                )
                jj2alpha_ref, jj2n_Texp = make_jj2b(
                    bdat,
                    j2alpha_ref_def=j2alpha_ref,
                    j2n_Texp_def=j2n_Texp,
                    jupper_max=df["jupper"].max(),
                    output=output,
                )
                self.alpha_ref = (
                    np.array(jj2alpha_ref[df["jlower"].values, df["jupper"].values])
                    if self.engine != "vaex"
                    else jj2alpha_ref[df["jlower"], df["jupper"]]
                )
                self.n_Texp = (
                    np.array(jj2n_Texp[df["jlower"].values, df["jupper"].values])
                    if self.engine != "vaex"
                    else jj2n_Texp[df["jlower"], df["jupper"]]
                )
            elif codelv == "m0":

                # label P, Q, and R the transitions
                df["PQR"] = df["jupper"] - df["jlower"]  # P:+1, Q:0, R:-1

                if output == "vaex":
                    df["m"] = df.func.where(
                        df["PQR"] == -1,
                        -df["jlower"],
                        df.func.where(
                            df["PQR"] == 0,
                            df["jlower"],
                            df.func.where(df["PQR"] == 1, df["jlower"] + 1, 0),
                        ),
                    )
                    # np.nan causes the error in vaex when using map,
                    # 0 is regarded as the exeption value because m must not be zero
                else:
                    df["m"] = np.where(
                        df["PQR"] == -1,
                        -df["jlower"],
                        np.where(
                            df["PQR"] == 0,
                            df["jlower"],
                            np.where(df["PQR"] == 1, df["jlower"] + 1, np.nan),
                        ),
                    )

                    # Check for values outside -1, 0, 1 and raise a warning
                    invalid_pqr = df[~df["PQR"].isin([-1, 0, 1])]
                    # Not working for Vaex
                    if not invalid_pqr.empty:
                        warnings.warn(
                            f"Found {len(invalid_pqr)} values in 'PQR' outside of -1, 0, 1: {invalid_pqr['PQR'].unique()}"
                        )
                alpha_ref_dict = dict(zip(bdat["jlower"], bdat["alpha_ref"]))
                self.alpha_ref = (
                    np.array(df["m"].map(alpha_ref_dict).values)
                    if self.engine != "vaex"
                    else df["m"].map(alpha_ref_dict).values
                )

                n_Texp_dict = dict(zip(bdat["jlower"], bdat["n_Texp"]))
                self.n_Texp = (
                    np.array(df["m"].map(n_Texp_dict).values)
                    if self.engine != "vaex"
                    else df["m"].map(n_Texp_dict).values
                )
                ## for pandas but returns DataFrame
                # bdat.set_index("jlower", inplace=True)
                # self.alpha_ref = df["m"].map(bdat["alpha_ref"])
                # self.n_Texp = df["m"].map(bdat["n_Texp"])
                ## fill values outside of m range (but this gives DataFrame instead of np.array)
                # self.alpha_ref = self.alpha_ref.fillna(self.alpha_ref_def)
                # self.n_Texp = self.n_Texp.fillna(self.n_Texp_def)

            else:
                warnings.warn(
                    f"The broadening file contains this broadening code: {codelv}."
                    + " This broadening code is NOT implemented yet.\n"
                    + "Using default parameters instead."
                )
                if output != "vaex":
                    self.alpha_ref = self.alpha_ref_def * np.ones(len(df))
                    self.n_Texp = self.n_Texp_def * np.ones(len(df))
                else:
                    self.alpha_ref = vaex.from_arrays(
                        alpha_ref=[alpha_ref_def] * np.ones(len(df))
                    )
                    self.n_Texp = vaex.from_arrays(
                        n_Texp=[n_Texp_def] * np.ones(len(df))
                    )
        else:
            if not os.path.exists(file):
                warnings.warn(
                    "Could not load `{}`. The default broadening parameters are used.\n".format(
                        os.path.basename(file)
                    )
                )
            print("The default broadening parameters are used.")
>>>>>>> 29ea32e3

        # Initialize file paths
        self._init_file_paths(molec, t0)
        
        # Load definition and partition function files
        self._load_def_and_pf_files(molec)
        
        # Load states and transition files
        self._load_states_and_transitions(molec, skip_optional_data)
        
        # Load broadening data
        if self.broadf:
            self._load_broadening_data(molec)

    def _validate_broadening_partners(self, broadening_partners):
        """Validate broadening partners dictionary and ensure mole fractions sum to 1"""
        if not isinstance(broadening_partners, dict):
            raise ValueError("broadening_partners must be a dict, e.g., {'air': 0.7, 'H2': 0.3}")
        total_fraction = sum(broadening_partners.values())
        if not np.isclose(total_fraction, 1.0, atol=1e-2):
            warnings.warn(f"Mole fractions sum to {total_fraction}, not 1. Normalizing.")
            for diluent in broadening_partners:
                broadening_partners[diluent] /= total_fraction
        return broadening_partners

    def _load_broadening_data(self, molec):
        """Load broadening coefficients for all specified diluents"""
        local_path = self.path.parents[0]
        for diluent in self.broadening_partners:
            broad_file = local_path / f"{molec}__{diluent}.broad"
            if broad_file.exists():
                self.broadening_coefficients[diluent] = parse_broad_file(broad_file)
            elif self.broadf_download:
                try:
                    self._download_broadening_file(molec, diluent, local_path)
                    self.broadening_coefficients[diluent] = parse_broad_file(broad_file)
                except Exception as e:
                    warnings.warn(f"Failed to download {diluent} broadening for {molec}: {e}. Using default.")
                    self.broadening_coefficients[diluent] = self.DEFAULT_BROADENING
            else:
                warnings.warn(f"No broadening data for {diluent} in {molec}. Using default.")
                self.broadening_coefficients[diluent] = self.DEFAULT_BROADENING

    def _download_broadening_file(self, molec, diluent, local_path):
        """Download broadening file from ExoMol if available"""
        url = f"{EXOMOL_URL}{self.molecule}/{molec}/{molec}__{diluent}.broad"
        try:
            with urlopen(url) as response:
                with open(local_path / f"{molec}__{diluent}.broad", 'wb') as f:
                    f.write(response.read())
        except HTTPError as e:
            raise ValueError(f"Broadening file for {diluent} not found at {url}: {e}")

    def get_broadening(self, J, T, Tref=296.0):
        """Compute total broadening for given J and temperature"""
        gamma_total = 0.0
        for diluent, fraction in self.broadening_partners.items():
            coeffs = self.broadening_coefficients.get(diluent, self.DEFAULT_BROADENING)
            gamma = coeffs.get(J, self.DEFAULT_BROADENING)['gamma']
            n = coeffs.get(J, self.DEFAULT_BROADENING)['n']
            gamma_total += fraction * gamma * (Tref / T) ** n
        return gamma_total

    # Existing methods (assumed to be present)
    def _init_file_paths(self, molec, t0):
        pass  # Placeholder for your existing method

    def _load_def_and_pf_files(self, molec):
        pass  # Placeholder for your existing method

    def _load_states_and_transitions(self, molec, skip_optional_data):
        pass  # Placeholder for your existing method

    def QT_interp(self, T):
        """Interpolate partition function at temperature T"""
        return np.interp(T, self.T_gQT, self.gQT)

    def qr_interp(self, T):
        """Partition function ratio Q(T)/Q(Tref)"""
        return self.QT_interp(T) / self.QT_interp(self.Tref)

    def to_partition_function_tabulator(self):
        """Generate PartFuncExoMol object"""
        from radis.levels.partfunc import PartFuncExoMol
        return PartFuncExoMol(self.isotope_fullname, self.T_gQT, self.gQT)<|MERGE_RESOLUTION|>--- conflicted
+++ resolved
@@ -26,8 +26,6 @@
         warnings.warn(f"Could not convert {exact_exomol_molecule_name}")
         return exact_exomol_molecule_name
 
-<<<<<<< HEAD
-=======
 
 def _molname_simple_no_exception(exact_exomol_molecule_name):
     t = exact_exomol_molecule_name.split("-")
@@ -809,7 +807,6 @@
     return j2alpha_ref, j2n_Texp
 
 
->>>>>>> 29ea32e3
 def get_exomol_full_isotope_name(molecule, isotope):
     """Get ExoMol isotope name from molecule and isotope number"""
     if (molecule, isotope) in EXOMOL_ONLY_ISOTOPES_NAMES:
@@ -901,9 +898,7 @@
         self.margin = margin
         self.nurange = [np.min(nurange), np.max(nurange)]
         self.wmin, self.wmax = np.min(nurange), np.max(nurange)
-<<<<<<< HEAD
         self.engine = engine
-=======
         self.broadf = broadf
         self.broadf_download = broadf_download
 
@@ -1290,7 +1285,7 @@
                     )
                 )
             print("The default broadening parameters are used.")
->>>>>>> 29ea32e3
+
 
         # Initialize file paths
         self._init_file_paths(molec, t0)
