"""Molecular database (MDB) class

   * MdbExomol is the MDB for ExoMol

Initial code borrowed from the `Exojax <https://github.com/HajimeKawahara/exojax>`__
code (which you should also have a look at !), by @HajimeKawahara, under MIT License.

"""

<<<<<<< HEAD

=======
>>>>>>> 430e5045
import os
import pathlib
import warnings

import numpy as np

from radis.api.dbmanager import DatabaseManager, get_auto_MEMORY_MAPPING_ENGINE
from radis.db.classes import EXOMOL_MOLECULES, EXOMOL_ONLY_ISOTOPES_NAMES

EXOMOL_URL = "http://www.exomol.com/db/"

import bz2
import re
from urllib.request import HTTPError, urlopen

import pandas as pd
from bs4 import BeautifulSoup

from radis.api.hdf5 import vaexsafe_colname


def e2s(molname_exact):
    """convert the exact molname (used in ExoMol) to the simple molname

    Args:
       molname_exact: the exact molname

    Returns:
       simple molname

    Examples::

       >>> print(e2s("12C-1H4"))
       >>> CH4
       >>> print(e2s("23Na-16O-1H"))
       >>> NaOH
       >>> print(e2s("HeH_p"))
       >>> HeH_p
       >>> print(e2s("trans-31P2-1H-2H")) #not working
       >>> Warning: Exact molname  trans-31P2-1H-2H cannot be converted to simple molname
       >>> trans-31P2-1H-2H

    """

    try:
        t = molname_exact.split("-")
        molname_simple = ""
        for ele in t:
            alp = "".join(re.findall(r"\D", ele))
            num0 = re.split("[A-Z]", ele)[1]
            if num0.isdigit():
                num = num0
            else:
                num = ""
            molname_simple = molname_simple + alp + num
        return molname_simple
    except:
        print(
            "Warning: Exact molname ",
            molname_exact,
            "cannot be converted to simple molname",
        )
        return molname_exact


def read_def(deff):
    """Exomol IO for a definition file

    Parameters
    ----------
    deff: definition file

    Returns
    -------
    n_Texp : float
        temperature exponent
    alpha_ref : float
        broadening parameter
    molmass : float
        molecular mass
    numinf : List[float]
        limit points (``[w(0), w(1), ..., w(n)]``, n+1 elements) defining
        the spectral ranges appearing in the name of *.trans.bz2 files
        (``["w(0)-w(1)", "w(1)-w(2)", ..., w(n-1)-w(n)]``, n elements)
    numtag : List[str]
        tag for wavelength ranges.

    Note:
       For some molecules, ExoMol provides multiple trans files. numinf and numtag are the ranges and identifiers for the multiple trans files.

    """

    dat = pd.read_csv(deff, sep="#", names=("VAL", "COMMENT"))
    alpha_ref = None
    # texp = None
    n_Texp = None
    ntransf = 1
    maxnu = 0.0
    quantum_labels = []
    unc = False
    for i, com in enumerate(dat["COMMENT"]):
        if "Default value of Lorentzian half-width" in com:
            alpha_ref = float(dat["VAL"][i])
        elif "Default value of temperature exponent" in com:
            n_Texp = float(dat["VAL"][i])
        elif "No. of transition files" in com:
            ntransf = int(dat["VAL"][i])
        elif "Maximum wavenumber (in cm-1)" in com:
            maxnu = float(dat["VAL"][i])
            # maxnu=20000.0
        elif "Isotopologue mass (Da) and (kg)" in com:
            molmass = float(dat["VAL"][i].split()[0])  # in Da (atomic unit)

        elif "Lifetime availability" in com:
            lifetime = int(dat["VAL"][i]) == 1
        elif "Lande g-factor availability" in com:
            lande = int(dat["VAL"][i]) == 1
        elif "Quantum label" in com:
            quantum_labels.append(dat["VAL"][i].strip(" "))
        elif "Uncertainty availability" in com:
            unc = int(dat["VAL"][i]) == 1

    # SOME DEF FILES CONTAINS ERRORS. THESE ARE THE EXCEPTIONS
    if deff.stem == "1H-35Cl__HITRAN-HCl":
        quantum_labels = ["v"]
        # See https://github.com/HajimeKawahara/exojax/issues/330
    if deff.stem == "16O-1H__MoLLIST":
        quantum_labels = ["e/f", "v", "F1/F2", "Es"]

    if ntransf > 1:
        dnufile = maxnu / ntransf
        numinf = dnufile * np.array(range(ntransf + 1))
        numtag = []
        for i in range(len(numinf) - 1):
            imin = "{:05}".format(int(numinf[i]))
            imax = "{:05}".format(int(numinf[i + 1]))
            numtag.append(imin + "-" + imax)
    else:
        numinf = None
        numtag = ""
    output = {
        "n_Texp": n_Texp,
        "alpha_ref": alpha_ref,
        "molmass": molmass,
        "numinf": numinf,
        "numtag": numtag,
        "quantum_labels": quantum_labels,  # array
        "Landé": lande,  # bool
        "lifetime": lifetime,  # bool
        "unc": unc,  # bool uncertainty of line center availability
    }
    return output


def read_pf(pff):
    """Exomol IO for partition file

    Note:
        T=temperature
        QT=partition function

    Args:
        pff: partition file
    Returns:
        partition data in pandas DataFrame

    """
    dat = pd.read_csv(pff, sep=r"\s+", names=("T", "QT"))
    return dat


def read_trans(transf, engine="vaex"):
    """Exomol IO for a transition file

    Notes
    -----

    Transf format ::

        i_upper=Upper state counting number
        i_lower=Lower state counting number
        A=Einstein coefficient in s-1
        nu_lines=transition wavenumber in cm-1

    See Table 12 in https://arxiv.org/pdf/1603.05890.pdf [Exomol-2016]_

    Parameters
    ----------
    transf: transition file
    engine: parsing engine to use ('vaex', 'csv')

    Returns
    -------
    transition data in vaex/pandas DataFrame

    """
    if engine == "vaex":
        import vaex

        try:  # bz2 compression
            dat = vaex.from_csv(
                transf,
                compression="bz2",
                sep=r"\s+",
                names=("i_upper", "i_lower", "A", "nu_lines"),
                convert=False,  #  file is created by MdbMol
            )
        except:
            try:
                dat = vaex.read_csv(
                    transf,
                    sep=r"\s+",
                    names=("i_upper", "i_lower", "A", "nu_lines"),
                    convert=False,  #  file is created by MdbMol
                )
            except Exception as err:
                raise Exception(
                    f"Error reading {transf}. Either the file does not exist on exomol.com, or was corrupted? You can try to delete it."
                ) from err
    elif engine == "csv":
        try:  # bz2 compression
            dat = pd.read_csv(
                transf,
                compression="bz2",
                sep=r"\s+",
                names=("i_upper", "i_lower", "A", "nu_lines"),
            )
        except:
            try:
                dat = pd.read_csv(
                    transf, sep=r"\s+", names=("i_upper", "i_lower", "A", "nu_lines")
                )
            except Exception as err:
                raise Exception(
                    f"Error reading {transf}. Either the file does not exist on exomol.com, or was corrupted? You can try to delete it."
                ) from err
    else:
        raise NotImplementedError(engine)

    return dat


def read_states(
    statesf, dic_def, engine="vaex", skip_optional_data=True, print_states=False
):
    """Exomol IO for a state file

    Notes
    -----

    States f format ::

        i=state counting number
        E=state energy
        g=state degeneracy
        J=total angular momentum

    See Table 11 in https://arxiv.org/pdf/1603.05890.pdf

    Parameters
    ----------
    statesf: str
        state file
    dic_def: dict
        Info from def file to read extra quantum numbers
    engine: str
        parsing engine to use ('vaex', 'csv')
    skip_optional_data: bool
        If False, fetch all fields which are marked as available in the ExoMol definition
        file. If True, load only the first 4 columns of the states file
        ("i", "E", "g", "J"). The structure of the columns above 5 depend on the
        the definitions file (*.def) and the Exomol version.
        If ``skip_optional_data=False``, two errors may occur:

            - a field is marked as present/absent in the *.def field but is
              absent/present in the *.states file (ie both files are inconsistent).
            - in the updated version of Exomol, new fields have been added in the
              states file of some species. But it has not been done for all species,
              so both structures exist. For instance, the states file of
              https://exomol.com/data/molecules/HCl/1H-35Cl/HITRAN-HCl/ follows the
              structure described in [1]_, unlike the states file of
              https://exomol.com/data/molecules/NO/14N-16O/XABC/ which follows the
              structure described in [2]_.
    print_states: bool
        print some info. When .def file looks inconsistent with .states file, turn ON and report them in Issue.


    Returns
    -------
    states data in pandas DataFrame

    If ``'vaex'``, also writes a local hdf5 file `statesf.with_suffix('.hdf5')`


    References
    ----------

    .. [1] Tennyson, J., Yurchenko, S. N., Al-Refaie, A. F., Barton, E. J., Chubb, K. L., Coles, P. A., … Zak, E. (2016). The ExoMol database: molecular line lists for exoplanet and other hot atmospheres. https://doi.org/10.1016/j.jms.2016.05.002
    .. [2] Tennyson, J., Yurchenko, S. N., Al-Refaie, A. F., Clark, V. H. J., Chubb, K. L., Conway, E. K., … Yurchenko, O. P. (2020). The 2020 release of the ExoMol database: Molecular line lists for exoplanet and other hot atmospheres. Journal of Quantitative Spectroscopy and Radiative Transfer, 255, 107228. https://doi.org/10.1016/j.jqsrt.2020.107228

    """
    # we read first 4 columns for ("i", "E", "g", "J"),
    # skip lifetime, skip Landé g-factor,
    # read quantum numbers
    N_otherfields = np.size(dic_def["quantum_labels"])
    quantum_labels = dic_def["quantum_labels"]

    mandatory_fields = ("i", "E", "g", "J")
    N_mandatory_fields = len(mandatory_fields)
    mandatory_usecol = np.arange(N_mandatory_fields)
    if skip_optional_data:
        usecol = mandatory_usecol
        names = mandatory_fields
    else:
        label = np.array(["unc", "lifetime", "Lande"])
        mask = np.array([dic_def["unc"], dic_def["Landé"], dic_def["lifetime"]])
        N_except = np.sum(mask)
        usecol = np.arange(0, N_mandatory_fields + N_except + N_otherfields)
        names = mandatory_fields + tuple(label[mask]) + tuple(quantum_labels)
        # The definitions file (*.def) specifies which fields are available
        # in the states fiel (*.states). Check the number of available fields
        # (see *.def) match the numbers of columns in the states file (*.states).
        # Otherwise, both files are inconsistent.
        with bz2.open(statesf, "rb") as f:
            firstline = f.readline().decode("utf-8")  # read 1dt line
            splitline = [x for x in re.split(r"\s+", firstline) if x != ""]
            # splitline = re.split(r"\s+", firstline)
            f.close()
        if len(splitline) != len(names):
            warnings.warn(
                "There appear to be further additional columns in .state file,"
                + "which are not defined in .def file. We skip them."
            )

    if engine == "vaex":
        import vaex

        # TODO Refactor: move in DataFileManager
        try:
            dat = vaex.from_csv(
                statesf,
                compression="bz2",
                sep=r"\s+",
                usecols=usecol,
                names=names,
                convert=False,  # written in MolDB
            )
        except:
            try:
                dat = vaex.read_csv(
                    statesf,
                    sep=r"\s+",
                    usecols=usecol,
                    names=names,
                    convert=False,  # written in MolDB
                )

            except Exception as err:
                raise Exception(
                    f"Error reading {statesf}. Either the file does not exist on exomol.com, or was corrupted? You can try to delete it."
                ) from err
    elif engine == "csv":
        try:
            dat = pd.read_csv(
                statesf, compression="bz2", sep=r"\s+", usecols=usecol, names=names
            )
        except:  #!!!TODO What was the expected error?
            dat = pd.read_csv(statesf, sep=r"\s+", usecols=usecol, names=names)
    else:
        raise NotImplementedError(engine)
    if print_states:
        print(dat)
    return dat


def pickup_gE(states, trans, dic_def, skip_optional_data=True, engine="vaex"):
    """extract g_upper (gup), E_lower (elower), and J_lower and J_upper from states
    DataFrame and insert them into the transition DataFrame.

    Parameters
    ----------
    states: states DataFrame  - the i, E, g, J are in the 4 first columns
    trans: transition numpy array
    dic_def: Informations about additional quantum labels
    skip_optional_data: bool . If True fetch all quantum labels in dic_def['quantum_labels'] from states into transitions (_l for lower, _u for upper states)

    Returns
    -------
    A, nu_lines, elower, gup, jlower, jupper, mask, **quantum_labels

    Notes
    -----
    We first convert pandas DataFrame to ndarray. The state counting numbers in states DataFrame is used as indices of the new array for states (newstates). We remove the state count numbers as the column of newstate, i.e. newstates[:,k] k=0: E, 1: g, 2: J. Then, we can directly use the state counting numbers as mask.

    States by default has columns ::

        #       i      E             g    J    v
        0       1      0.0           1    0    0
        1       2      1.448467      3    1    0
        2       3      4.345384      5    2    0
        3       4      8.690712      7    3    0


    """

    ### Step 1. Essential quantum number for spectra
    # ----------------------------------------------

    def map_add(trans, col, new_col, trans_key, states_key="i"):
        """Lookup `key` in states and add it in trans, using the level ``i``
        for upper and lower state

        Examples
        --------
        ::

            trans = map_add(trans, "E", "E_lower", "i_lower")
        """
        if engine == "pytables":
            # Rename the columns in the states DataFrame
            states_map = states.copy()
            states_map.rename(
                columns={col: new_col, states_key: trans_key}, inplace=True
            )
            states_map = states_map[[new_col, trans_key]]  # drop useless columns
            trans = trans.join(states_map.set_index(trans_key), on=trans_key)
        elif engine == "vaex":
            col = vaexsafe_colname(col)
            new_col = vaexsafe_colname(new_col)

            # WIP. First implementation with join(). Use Map() will probably be faster.
            trans.join(
                states[states_key, col],
                left_on=trans_key,
                right_on=states_key,
                inplace=True,
            )
            trans.drop(states_key, inplace=True)
            trans.rename(col, new_col)
        return trans

    trans = map_add(trans, "g", "gup", "i_upper")
    trans = map_add(trans, "J", "jlower", "i_lower")
    trans = map_add(trans, "J", "jupper", "i_upper")
    trans = map_add(trans, "E", "elower", "i_lower")

    def has_nan(column):
        try:  # Vaex
            return column.countnan() > 0
        except AttributeError:  # Pandas
            return column.hasnans

    if not "nu_lines" in trans or has_nan(trans["nu_lines"]):
        trans = map_add(trans, "E", "eupper", "i_upper")
        trans["nu_lines"] = trans["eupper"] - trans["elower"]

    ### Step 2. Extra quantum numbers (e/f parity, vib and rot numbers)
    # -----------------------------------------------------------------
    if not skip_optional_data:
        for q in dic_def["quantum_labels"]:
            trans = map_add(trans, q, f"{q}_l", "i_lower")
            trans = map_add(trans, q, f"{q}_u", "i_upper")

    return trans


# def pickup_gEslow(states, trans):
#     """Slow version to extract g_upper (gup) and E_lower (elower) from states DataFrame and insert them to transition DataFrame.

#     Note:
#        This code is the (thousands times) slower version of pickup_gE. However, we did not remove this one just because this version is much easier to understand.

#     Args:
#        states: states pandas DataFrame
#        trans: transition pandas DataFrame

#     Returns:
#        A, nu_lines, elower, gup

#     """
#     import tqdm

#     E = states["E"].values
#     g = states["g"].values

#     # insert new columns in transition array
#     trans["gup"] = 0
#     trans["elower"] = 0.0

#     for k, i in tqdm.tqdm(enumerate(states["i"])):
#         # transition upper state
#         mask_upper = trans["i_upper"] == i
#         trans["gup"][mask_upper] = g[k]
#         # transition lower state
#         mask_lower = trans["i_lower"] == i
#         trans["elower"][mask_lower] = E[k]

#     A = trans["A"].to_numpy()
#     nu_lines = trans["nu_lines"].to_numpy()
#     elower = trans["elower"].to_numpy()
#     gup = trans["gup"].to_numpy()
#     return A, nu_lines, elower, gup


def read_broad(broadf):
    """Reading broadening file (.broad)
    Parameters
    ----------
    broadf: .broad file

    Returns
    -------
    broadening info in bdat form (pandas), defined by this instance.

    Notes
    -----
    See Table 16 in https://arxiv.org/pdf/1603.05890.pdf
    """
    bdat = pd.read_csv(
        broadf,
        sep=r"\s+",
        names=(
            "code",
            "alpha_ref",
            "n_Texp",
            "jlower",
            "jupper",
            "kalower",
            "kclower",
            "kaupper",
            "kcupper",
            "v1lower",
            "v2lower",
            "v3lower",
            "v1upper",
            "v2upper",
            "v3upper",
        ),
    )

    return bdat


def check_bdat(bdat):
    """checking codes in .broad
    Args:
       bdat: exomol .broad data given by exomolapi.read_broad
    Returns:
       code level: None, a0, a1, other codes unavailable currently,
    """

    def checkcode(code):
        cmask = bdat["code"] == code
        if len(bdat["code"][cmask]) > 0:
            return True
        else:
            return False

    codelv = None
    for code in ["a0", "a1"]:
        if checkcode(code):
            codelv = code

    return codelv


def make_j2b(bdat, alpha_ref_default=0.07, n_Texp_default=0.5, jlower_max=None):
    """compute j2b (code a0, map from jlower to alpha_ref)

    Args:
       bdat: exomol .broad data given by exomolapi.read_broad
       alpha_ref_default: default value
       n_Texp_default: default value
       jlower_max: maximum number of jlower
    Returns:
       j2alpha_ref[jlower] provides alpha_ref for jlower
       j2n_Texp[jlower]  provides nT_exp for jlower
    """
    # a0
    cmask = bdat["code"] == "a0"
    jlower_arr = np.array(bdat["jlower"][cmask], dtype=int)
    alpha_ref_arr = np.array(bdat["alpha_ref"][cmask])
    n_Texp_arr = np.array(bdat["n_Texp"][cmask])

    # Determine the array size based on jlower_max
    if jlower_max is None:
        Nblower = np.max(jlower_arr) + 1
    else:
        Nblower = np.max([jlower_max, np.max(jlower_arr)]) + 1

    # Initialize arrays with default alpha_ref and n_Texp
    j2alpha_ref = np.full(Nblower, alpha_ref_default)
    j2n_Texp = np.full(Nblower, n_Texp_default)

    # Populate the mapping arrays using known broadening coefficients
    j2alpha_ref[jlower_arr] = alpha_ref_arr
    j2n_Texp[jlower_arr] = n_Texp_arr

    # Raise a minor warning if default values are used for high J values
    if Nblower > (np.max(jlower_arr) + 1):
        import warnings

        from radis.misc.warning import AccuracyWarning

        warnings.warn(
            AccuracyWarning(
                "The default broadening parameter (alpha = {2} cm^-1 and n = {3}) are used for J'' > {1} up to J'' = {0}".format(
                    Nblower, np.max(jlower_arr), alpha_ref_default, n_Texp_default
                )
            )
        )

    return j2alpha_ref, j2n_Texp


def make_jj2b(bdat, j2alpha_ref_def, j2n_Texp_def, jupper_max=None):
    """compute jj2b (code a1, map from (jlower, jupper) to alpha_ref and n_Texp)

    Args:
       bdat: exomol .broad data given by exomolapi.read_broad
       j2alpha_ref_def: default value from a0
       j2n_Texp_def: default value from a0
       jupper_max: maximum number of jupper
    Returns:
       jj2alpha_ref[jlower,jupper] provides alpha_ref for (jlower, jupper)
       jj2n_Texp[jlower,jupper]  provides nT_exp for (jlower, jupper)
    Note:
       The pair of (jlower, jupper) for which broadening parameters are not given, jj2XXX contains None.
    """
    # a1
    cmask = bdat["code"] == "a1"
    jlower_arr = np.array(bdat["jlower"][cmask], dtype=int)
    jupper_arr = np.array(bdat["jupper"][cmask], dtype=int)
    alpha_ref_arr = np.array(bdat["alpha_ref"][cmask])
    n_Texp_arr = np.array(bdat["n_Texp"][cmask])

    if jupper_max is None:
        Nbupper = np.max(jupper_arr) + 1
    else:
        Nbupper = np.max([jupper_max, np.max(jupper_arr)]) + 1

    jj2alpha_ref = j2alpha_ref_def[:, np.newaxis] * np.ones(Nbupper)
    jj2n_Texp = j2n_Texp_def[:, np.newaxis] * np.ones(Nbupper)

    jj2alpha_ref[jlower_arr, jupper_arr] = alpha_ref_arr
    jj2n_Texp[jlower_arr, jupper_arr] = n_Texp_arr

    return jj2alpha_ref, jj2n_Texp


def get_exomol_full_isotope_name(molecule, isotope):
    """Get full isotope name for ``molecule`` and ``isotope`` number

    Parameters
    ----------
    molecule: str
    isotope: int
        terrestrial abundance

    Examples
    --------
    ::

        get_exomol_full_isotope_name("CH4", 1)
        >>> '12C-1H4'

    See Also
    --------
    :py:func:`~radis.api.exomolapi.get_exomol_database_list`"""

    if molecule not in EXOMOL_MOLECULES:
        raise ValueError(
            f"Molecule {molecule} not available in ExoMol. Change database, or choose one of ExoMol available molecules: {sorted(EXOMOL_MOLECULES)}"
        )

    if (molecule, isotope) in EXOMOL_ONLY_ISOTOPES_NAMES:
        return EXOMOL_ONLY_ISOTOPES_NAMES[(molecule, isotope)]
    else:
        # Read and convert from HITRAN molecules
        from radis.db.molparam import MolParams

        mp = MolParams()
        return mp.get(molecule, isotope, "isotope_name_exomol")


def get_list_of_known_isotopes(molecule):
    """find all isotopes until error ensues"""

    i = 1
    isotope_list = []
    while True:
        try:
            iso_name = get_exomol_full_isotope_name(molecule, i)
        except:
            break
        else:
            isotope_list.append(iso_name)
        finally:
            i += 1
    return isotope_list


def get_exomol_database_list(molecule, isotope_full_name=None):
    """Parse ExoMol website and return list of available databases, and recommended database

    Parameters
    ----------
    molecule: str
    isotope_full_name: str
        isotope full name (ex. ``12C-1H4`` for CH4,1). Get it from
        :py:func:`radis.api.exomolapi.get_exomol_full_isotope_name`

    Returns
    -------
    list of databases, database recommended by ExoMol

    Examples
    --------
    Get CH4 from ExoMol :
    ::

        databases, recommended = get_exomol_database_list("CH4", "12C-1H4")
        >>> ['xsec-YT10to10', 'YT10to10', 'YT34to10'], 'YT34to10'

    Or combine with :py:func:`~radis.api.exomolapi.get_exomol_full_isotope_name` to
    get the isopologue (sorted by terrestrial abundance) ::

        from radis.api.exomolapi import get_exomol_database_list, get_exomol_full_isotope_name
        databases, recommended = get_exomol_database_list("CH4", get_exomol_full_isotope_name("CH4", 1))
        >>> ['xsec-YT10to10', 'YT10to10', 'YT34to10'], 'YT34to10'


    .. minigallery:: radis.api.exomolapi.get_exomol_database_list


    See Also
    --------
    :py:func:`~radis.api.exomolapi.get_exomol_full_isotope_name`
    """

    if isotope_full_name is None:
        raise ValueError(
            f"Give isotope name. List of known isotopes for {molecule} : {get_list_of_known_isotopes(molecule)}"
        )

    url = f"https://exomol.com/data/molecules/{molecule}/{isotope_full_name}"
    try:
        response = urlopen(url).read()
    except HTTPError as err:
        if isotope_full_name not in get_list_of_known_isotopes(molecule):
            extra = f". Isotope name {isotope_full_name} is not in list of known isotopes : {get_list_of_known_isotopes(molecule)}"
        else:
            extra = ""
        raise ValueError(f"HTTPError opening url={url}" + extra) from err

    soup = BeautifulSoup(
        response, features="lxml"
    )  # make soup that is parse-able by bs

    # Recommended database
    rows = soup.find_all(
        "a", {"class": "list-group-item link-list-group-item recommended"}
    )
    databases_recommended = [r.get_attribute_list("title")[0] for r in rows]
    databases_recommended = list(np.unique(databases_recommended))

    # All others
    rows = soup.find_all("a", {"class": "list-group-item link-list-group-item"})
    databases = [r.get_attribute_list("title")[0] for r in rows]

    if len(databases_recommended) > 1:
        # Known exceptions :
        if (
            isotope_full_name == "28Si-16O"
            and databases_recommended[0] == "xsec-SiOUVenIR"
        ):
            # this is a cross-section dataset, shouldn't be used. Reverse and use the other one:
            databases_recommended = databases_recommended[::-1]
        else:
            print(
                f"Multiple recommended databases found for {molecule} in ExoMol : {databases_recommended}. This is unexpected. Using the first"
            )

    databases = databases + databases_recommended

    if len(databases_recommended) > 0:
        recommended_database = databases_recommended[0]
    else:
        recommended_database = False

    return list(np.unique(databases)), recommended_database


# def fetch_exomol_molecule_list():
#     """Parse ExoMol website and return list of available databases, and recommended database

#     Parameters
#     ----------
#     molecule: str
#     isotope_full_name: str
#         isotope full name (ex. ``12C-1H4`` for CH4,1). Get it from
#         :py:func:`radis.api.exomolapi.get_exomol_full_isotope_name`

#     Returns
#     -------

#     Examples
#     --------
#     Get CH4 from ExoMol :
#     ::
#         databases, recommended = get_exomol_database_list("CH4", "12C-1H4")
#         >>> ['xsec-YT10to10', 'YT10to10', 'YT34to10'], 'YT34to10'

#     Or combine with :py:func:`~radis.api.exomolapi.get_exomol_full_isotope_name` to
#     get the isopologue (sorted by terrestrial abundance) ::

#         from radis.api.exomolapi import get_exomol_database_list, get_exomol_full_isotope_name
#         databases, recommended = get_exomol_database_list("CH4", get_exomol_full_isotope_name("CH4", 1))
#         >>> ['xsec-YT10to10', 'YT10to10', 'YT34to10'], 'YT34to10'

#     .. minigallery:: radis.api.exomolapi.get_exomol_database_list

#     See Also
#     --------
#     :py:func:`~radis.api.exomolapi.get_exomol_full_isotope_name`
#     """

# url = f"https://exomol.com/data/molecules/"
# try:
#     response = urlopen(url).read()
# except HTTPError as err:
#     raise ValueError(f"HTTPError opening url={url}") from err

# soup = BeautifulSoup(
#     response, features="lxml"
# )  # make soup that is parse-able by bs

# # Recommended database
# rows = soup.find_all(
#     "a", {"class": "list-group-item link-list-group-item recommended"}
# )
# databases_recommended = [r.get_attribute_list("title")[0] for r in rows]

# # All others
# rows = soup.find_all("a", {"class": "list-group-item link-list-group-item"})
# databases = [r.get_attribute_list("title")[0] for r in rows]

# if len(databases_recommended) > 1:
#     # Known exceptions :
#     if (
#         isotope_full_name == "28Si-16O"
#         and databases_recommended[0] == "xsec-SiOUVenIR"
#     ):
#         # this is a cross-section dataset, shouldn't be used. Reverse and use the other one:
#         databases_recommended = databases_recommended[::-1]
#     else:
#         print(
#             f"Multiple recommended databases found for {molecule} in ExoMol : {databases_recommended}. This is unexpected. Using the first"
#         )

# databases = databases + databases_recommended

# return databases, databases_recommended[0]


class MdbExomol(DatabaseManager):
    """molecular database of ExoMol

    MdbExomol is a class for ExoMol.

    Parameters
    ----------
    path: str
        path for Exomol data directory/tag. For instance, "/home/CO/12C-16O/Li2015"
    nurange: array
        wavenumber range list (cm-1) or wavenumber array
    margin: float
        margin for nurange (cm-1)
    crit: float
        line strength lower limit for extraction
    bkgdatm: str
        background atmosphere for broadening. e.g. H2, He,
    broadf: bool
        if False, the default broadening parameters in .def file is used

    Other Parameters
    ----------------
    engine : str
        which memory mapping engine to use : 'vaex', 'pytables' (HDF5), 'feather'
    skip_optional_data : bool
        If False, fetch all fields which are marked as available in the ExoMol definition
        file. If True, load only the first 4 columns of the states file
        ("i", "E", "g", "J"). The structure of the columns above 5 depend on the
        the definitions file (*.def) and the Exomol version.
        If ``skip_optional_data=False``, two errors may occur:

            - a field is marked as present/absent in the *.def field but is
              absent/present in the *.states file (ie both files are inconsistent).
            - in the updated version of Exomol, new fields have been added in the
              states file of some species. But it has not been done for all species,
              so both structures exist. For instance, the states file of
              https://exomol.com/data/molecules/HCl/1H-35Cl/HITRAN-HCl/ follows the
              structure described in [1]_, unlike the states file of
              https://exomol.com/data/molecules/NO/14N-16O/XABC/ which follows the
              structure described in [2]_.

    Notes
    -----

    The trans/states files can be very large. For the first time to read it,
    we convert it to the feather or hdf5-format. After the second-time,
    we use the feather/hdf5 format instead.

    Examples
    --------
    ::

        # Init database, download files if needed.
        mdb = MdbExomol(
            local_path,
            molecule=molecule,
            name=databank_name,
            local_databases=local_databases,
            # nurange=[load_wavenum_min, load_wavenum_max],
            engine="vaex",
        )

        # Get cache files to load :
        mgr = mdb.get_datafile_manager()
        local_files = [mgr.cache_file(f) for f in mdb.trans_file]

        # Load files
        df = mdb.load(
            local_files,
            columns=columns_exomol,
            lower_bound=([('nu_lines', load_wavenum_min)] if load_wavenum_min else []) + ([("Sij0", mdb.crit)] if not np.isneginf(mdb.crit) else []),
            upper_bound=([('nu_lines', load_wavenum_max)] if load_wavenum_max else []),
            output="jax", # or "pytables", "vaex"
        )

    .. minigallery:: radis.fetch_exomol


    DataFrame columns
    -----------------

    nu_lines (nd array): line center (cm-1)
    Sij0 (nd array): line strength at T=Tref (cm)
    dev_nu_lines (np array): line center in device (cm-1)
    logsij0 (np array): log line strength at T=Tref
    A (np array): Einstein A coefficient
    elower (np array): the lower state energy (cm-1)
    gpp (np array): statistical weight
    jlower (np array): J_lower
    jupper (np array): J_upper
    n_Tref (np array): temperature exponent
    alpha_ref (np array): alpha_ref (gamma0)
    n_Tref_def: default temperature exponent in .def file, used for jlower not given in .broad
    alpha_ref_def: default alpha_ref (gamma0) in .def file, used for jlower not given in .broad

    References
    ----------

    .. [1] Tennyson, J., Yurchenko, S. N., Al-Refaie, A. F., Barton, E. J., Chubb, K. L., Coles, P. A., … Zak, E. (2016). The ExoMol database: molecular line lists for exoplanet and other hot atmospheres. https://doi.org/10.1016/j.jms.2016.05.002
    .. [2] Tennyson, J., Yurchenko, S. N., Al-Refaie, A. F., Clark, V. H. J., Chubb, K. L., Conway, E. K., … Yurchenko, O. P. (2020). The 2020 release of the ExoMol database: Molecular line lists for exoplanet and other hot atmospheres. Journal of Quantitative Spectroscopy and Radiative Transfer, 255, 107228. https://doi.org/10.1016/j.jqsrt.2020.107228

    See also
    --------

    MdbExomol is compatible with Exojax :py:class:`exojax.spec.api.MdbExomol`

    """

    # TODO : inherit from DatabaseManager or similar

    # @dev: In exojax this class is defined in exojax/spec/moldb.py
    # see https://github.com/HajimeKawahara/exojax/blob/develop/src/exojax/spec/moldb.py
    # It uses Jax arrays (jnp). Here RADIS uses Numpy arrays.

    def __init__(
        self,
        path,
        molecule,
        database=None,
        local_databases=None,
        name="EXOMOL-{molecule}",
        nurange=[0.0, np.inf],
        margin=0.0,
        crit=-np.inf,
        bkgdatm="Air",  # TODO: use Air whenever possible (consistent with HITRAN/HITEMP). This is not a parameter for the moment.
        broadf=True,
        engine="vaex",
        verbose=True,
        cache=True,
        skip_optional_data=True,
    ):
        super().__init__(
            name,
            molecule,
            local_databases,
            engine,
            verbose=verbose,
        )
        assert cache  # cache only used for cache='regen' or cache='force' modes, cache=False is not expected

        if engine == "default":
            from radis import config

            engine = config["MEMORY_MAPPING_ENGINE"]
            if engine == "auto":
                engine = get_auto_MEMORY_MAPPING_ENGINE()

        self.path = pathlib.Path(path)
        if local_databases is not None:
            self.path = pathlib.Path(local_databases).expanduser() / self.path

        t0 = self.path.parents[0].stem
        molec = t0 + "__" + str(self.path.stem)
        self.bkgdatm = bkgdatm  # TODO: for the moment, only air is possible in RADIS, although He and H are usually available in ExoMol
        molecbroad = t0 + "__" + self.bkgdatm

        self.crit = crit
        self.margin = margin
        self.nurange = [np.min(nurange), np.max(nurange)]
        self.wmin, self.wmax = np.min(nurange), np.max(nurange)
        self.broadf = broadf
        # Where exomol files are
        self.states_file = self.path / pathlib.Path(molec + ".states.bz2")
        self.pf_file = self.path / pathlib.Path(molec + ".pf")
        self.def_file = self.path / pathlib.Path(molec + ".def")
        self.broad_file = self.path / pathlib.Path(molecbroad + ".broad")

        mgr = self.get_datafile_manager()
        if not self.def_file.exists():
            self.download(molec, extension=[".def"])
        if not self.pf_file.exists():
            self.download(molec, extension=[".pf"])
        if (
            not self.states_file.exists()
            and not mgr.cache_file(self.states_file).exists()
        ):
            self.download(molec, extension=[".states.bz2"])
        if (not self.broad_file.exists()) and self.broadf:
            self.download(molec, extension=[".broad"])

        # Add molecule name
        tag = molec.split("__")
        self.isotope_fullname = tag[0]
        self.molecule = e2s(tag[0])
        # self.isotope = 1  # Placeholder. TODO : implement parsing of other isotopes.

        # load def
        dic_def = read_def(self.def_file)  # approx. 3 ms
        self.n_Texp_def = dic_def["n_Texp"]
        self.alpha_ref_def = dic_def["alpha_ref"]
        self.molmass = dic_def["molmass"]

        #  default n_Texp value if not given
        if self.n_Texp_def is None:
            self.n_Texp_def = 0.5
            warnings.warn(
                Warning(
                    f"""
                    No default broadening exponent in def file. Assigned n = {self.n_Texp_def}
                    """
                )
            )
        #  default alpha_ref value if not given
        if self.alpha_ref_def is None:
            self.alpha_ref_def = 0.07
            warnings.warn(
                Warning(
                    f"""
                    No default broadening in def file. Assigned alpha_ref = {self.alpha_ref_def}
                    """
                )
            )

        # load states
        if cache == "regen" and mgr.cache_file(self.states_file).exists():
            if self.verbose:
                print("Removing existing file ", mgr.cache_file(self.states_file))
            os.remove(mgr.cache_file(self.states_file))
        if mgr.cache_file(self.states_file).exists():
            states = mgr.read(mgr.cache_file(self.states_file))
        else:
            if cache == "force":
                raise ValueError(
                    f"Cache file {str(mgr.cache_file(self.states_file))} does not exist"
                )
            print(
                f"Note: Caching states data to the {engine} format. After the second time, it will become much faster."
            )
            states = read_states(
                self.states_file,
                dic_def,
                engine="vaex" if engine == "vaex" else "csv",
                skip_optional_data=skip_optional_data,
            )
            mgr.write(mgr.cache_file(self.states_file), states)

        # load pf
        pf = read_pf(self.pf_file)
        self.gQT = pf["QT"].to_numpy()  # grid QT
        self.T_gQT = pf["T"].to_numpy()  # T forgrid QT

        # trans file(s)
        # Compute linestrengths or retrieve them from cache
        self.Tref = 296.0
        self.QTref = np.array(self.QT_interp(self.Tref))

        # Download files

        # Generate list of files
        # ---------------------
        # Case1 : transitions are stored in a single file
        if dic_def["numinf"] is None:
            self.trans_file = [self.path / pathlib.Path(molec + ".trans.bz2")]
            self.num_tag = [None]

        # Case2 : Transitions are stored in multiple files:
        else:  # dic_def["numinf"] is not None
            # dic_def["numinf"] contains the limit points ``[w(0), w(1), ..., w(n)]``
            # (n+1 elements) defining the spectral ranges appearing in the list
            # dic_def["numtag"] which looks like ``["w(0)-w(1)", "w(1)-w(2)", ..., w(n-1)-w(n)]``
            # (n elements)
            # imin :
            # index i of the "w(i)-w(i+1)" element in dic_def["numtag"] such
            # that nurange[0]<=w(i)
            imin = (
                np.searchsorted(dic_def["numinf"], nurange[0] - margin, side="right")
                - 1
            )
            # imax :
            # index i of the "w(i)-w(i+1)" element in dic_def["numtag"] such
            # that w(i+1)<=nurange[1]
            imax = (
                np.searchsorted(dic_def["numinf"], nurange[1] + margin, side="right")
                - 1
            )
            # not to exceed index out of the range
            imax = np.min([imax, len(dic_def["numinf"]) - 2])
            self.trans_file = []
            self.num_tag = []

            for k, i in enumerate(range(imin, imax + 1)):
                trans_file = self.path / pathlib.Path(
                    molec + "__" + dic_def["numtag"][i] + ".trans.bz2"
                )
                self.trans_file.append(trans_file)
                self.num_tag.append(dic_def["numtag"][i])

        # some verbose
        if self.verbose:
            print("Molecule: ", molecule)
            print("Isotopologue: ", self.isotope_fullname)
            print("Background atmosphere: ", self.bkgdatm)
            print("ExoMol database: ", database)
            print("Local folder: ", self.path)
            print("Transition files: ")

        # Look-up missing parameters and write file
        # -----------------------------------------
        for trans_file, num_tag in zip(self.trans_file, self.num_tag):
            if self.verbose:
                print(
                    "\t => File {}".format(
                        os.path.splitext(os.path.basename((trans_file)))[0]
                    )
                )

            if cache == "regen" and mgr.cache_file(trans_file).exists():
                if self.verbose:
                    print("\t\t => `regen = True`. Removing the file")
                os.remove(mgr.cache_file(trans_file))

            if not mgr.cache_file(trans_file).exists():
                if cache == "force":
                    raise ValueError(
                        f"Cache file {str(mgr.cache_file(trans_file))} does not exist"
                    )

                if not trans_file.exists():
                    self.download(molec, extension=[".trans.bz2"], numtag=num_tag)
                if self.verbose:
                    print(
                        f"\t\t => Caching the *.trans.bz2 file to the {engine} (*.h5) format. After the second time, it will become much faster."
                    )
                    print(f"\t\t => You can deleted the 'trans.bz2' file by hand.")
                trans = read_trans(
                    trans_file, engine="vaex" if engine == "vaex" else "csv"
                )
                # TODO: add option to delete file at the end

                # Complete transition data with lookup on upper & lower state :
                # In particular, compute gup and elower

                trans = pickup_gE(
                    states,
                    trans,
                    dic_def,
                    skip_optional_data=skip_optional_data,
                    engine=engine,
                )

                ##Recompute Line strength:
                from radis.lbl.base import (  # TODO: move elsewhere
                    linestrength_from_Einstein,
                )

                self.Sij0 = linestrength_from_Einstein(
                    A=trans["A"],
                    gu=trans["gup"],
                    El=trans["elower"],
                    Ia=1,  #  Sij0 is a linestrength calculated without taking into account isotopic abundance (unlike line intensity parameter of HITRAN. In RADIS this is corrected for in fetch_exomol()  )
                    nu=trans["nu_lines"],
                    Q=self.QTref,
                    T=self.Tref,
                )

                trans["Sij0"] = self.Sij0

                mgr.write(mgr.cache_file(trans_file), trans)

    def set_broadening_coef(
        self, df, alpha_ref_def=None, n_Texp_def=None, output=None, add_columns=True
    ):
        """setting broadening parameters

        Parameters
        ----------
        df: Data Frame
        alpha_ref: set default alpha_ref and apply it. None=use self.alpha_ref_def
        n_Texp_def: set default n_Texp and apply it. None=use self.n_Texp_def
        add_columns: adds alpha_ref and n_Texp columns to df

        Returns
        -------
        None. Store values in Data Frame.

        """

        if alpha_ref_def:
            self.alpha_ref_def = alpha_ref_def
        if n_Texp_def:
            self.n_Texp_def = n_Texp_def

        if self.broadf:
            try:
                bdat = read_broad(self.broad_file)
                if self.verbose > 1:
                    print(
                        "The file `{}` is used.".format(
                            os.path.basename(self.broad_file)
                        )
                    )
            except FileNotFoundError:
                warnings.warn(
                    "Could not load `{}`. The default broadening parameters are used.\n".format(
                        os.path.basename(self.broad_file)
                    )
                )

                self.alpha_ref = np.array(self.alpha_ref_def * np.ones(len(df)))
                self.n_Texp = np.array(self.n_Texp_def * np.ones(len(df)))
            else:
                codelv = check_bdat(bdat)
                if self.verbose:
                    print("Broadening code level:", codelv)
                if codelv == "a0":
                    j2alpha_ref, j2n_Texp = make_j2b(
                        bdat,
                        alpha_ref_default=self.alpha_ref_def,
                        n_Texp_default=self.n_Texp_def,
                        jlower_max=df["jlower"].max(),
                    )
                    self.alpha_ref = j2alpha_ref[df["jlower"].values]
                    self.n_Texp = j2n_Texp[df["jlower"].values]
                elif codelv == "a1":
                    j2alpha_ref, j2n_Texp = make_j2b(
                        bdat,
                        alpha_ref_default=self.alpha_ref_def,
                        n_Texp_default=self.n_Texp_def,
                        jlower_max=df["jlower"].max(),
                    )
                    jj2alpha_ref, jj2n_Texp = make_jj2b(
                        bdat,
                        j2alpha_ref_def=j2alpha_ref,
                        j2n_Texp_def=j2n_Texp,
                        jupper_max=df["jupper"].max(),
                    )
                    self.alpha_ref = np.array(
                        jj2alpha_ref[df["jlower"].values, df["jupper"].values]
                    )
                    self.n_Texp = np.array(
                        jj2n_Texp[df["jlower"].values, df["jupper"].values]
                    )
        else:
            print("The default broadening parameters are used.")
            self.alpha_ref = np.array(self.alpha_ref_def * np.ones(len(df)))
            self.n_Texp = np.array(self.n_Texp_def * np.ones(len(df)))

        if add_columns:
            # Add values
            self.add_column(df, "alpha_ref", self.alpha_ref)
            self.add_column(df, "n_Texp", self.n_Texp)

    def QT_interp(self, T):
        """interpolated partition function

        Parameters
        ----------
        T: temperature

        Returns
        -------
        Q(T) interpolated in jnp.array

        """
        return np.interp(T, self.T_gQT, self.gQT)

    def qr_interp(self, T):
        """interpolated partition function ratio

        Parameters
        ----------
        T: temperature

        Returns
        -------
        qr(T)=Q(T)/Q(Tref) interpolated in jnp.array

        """
        return self.QT_interp(T) / self.QT_interp(self.Tref)

    def download(self, molec, extension, numtag=None):
        """Downloading Exomol files

        Parameters
        ----------
        molec: like "12C-16O__Li2015"
        extension: extension list e.g. [".pf",".def",".trans.bz2",".states.bz2",".broad"]
        numtag: number tag of transition file if exists. e.g. "11100-11200"

        Notes
        -----
        The download URL is written in exojax.utils.url.

        """
        import os
        import urllib.request

        tag = molec.split("__")
        molname_simple = e2s(tag[0])
        # TODO: add progress bar
        for ext in extension:
            if ext == ".trans.bz2" and numtag is not None:
                ext = "__" + numtag + ext

            if ext == ".broad":
                pfname_arr = [
                    tag[0] + "__H2" + ext,
                    tag[0] + "__He" + ext,
                    tag[0] + "__air" + ext,
                ]
                url = EXOMOL_URL + molname_simple + "/" + tag[0] + "/"
            else:
                pfname_arr = [molec + ext]
                url = EXOMOL_URL + molname_simple + "/" + tag[0] + "/" + tag[1] + "/"

            for pfname in pfname_arr:
                pfpath = url + pfname
                os.makedirs(str(self.path), exist_ok=True)
                if self.verbose:
                    print(
                        "\t\t => Downloading from {}".format(pfpath)
                    )  # modify indent accordingly print in __init__
                try:
                    urllib.request.urlretrieve(pfpath, str(self.path / pfname))
                except HTTPError:
                    print(f"Error: Couldn't download {ext} file at {pfpath} and save.")

    def to_partition_function_tabulator(self):
        """Generate a :py:class:`~radis.levels.partfunc.PartFuncExoMol` object"""
        from radis.levels.partfunc import PartFuncExoMol

        return PartFuncExoMol(self.isotope_fullname, self.T_gQT, self.gQT)


if __name__ == "__main__":
    print(e2s("12C-1H4"))
    print(e2s("23Na-16O-1H"))
    print(e2s("HeH_p"))
    print(e2s("trans-31P2-1H-2H"))  # not working

    # TODO : move to unitary tests of exomol_utils
    assert e2s("12C-1H4") == "CH4"
    assert e2s("23Na-16O-1H") == "NaOH"
    assert e2s("HeH_p") == "HeH_p"
    assert e2s("trans-31P2-1H-2H") == "trans-31P2-1H-2H"  # convert not working

    assert e2s("12C-16O2") == "CO2"
    assert e2s("13C-16O2") == "CO2"

    # mdb=MdbExomol("/home/kawahara/exojax/data/CO/12C-16O/Li2015/")
    # mdb=MdbExomol("/home/kawahara/exojax/data/CH4/12C-1H4/YT34to10/",nurange=[6050.0,6150.0])

    # %% Test  by overriding Spectrumfactory's DataFrame df0
    # mdb = MdbExomol(".database/H2O/1H2-16O/POKAZATEL", [4310.0, 4320.0], crit=1.0e-45)
    # df = mdb.to_df()
    # from radis import SpectrumFactory
    # sf = SpectrumFactory(
    #     4310,
    #     4320,
    #     molecule="H2O",
    #     isotope="1",
    # )
    # sf.fetch_databank(
    #     "hitran"
    # )  # placeholder. Load lines (will be replaced), load partition function.
    # sf.df0 = df  # override.
    # s = sf.eq_spectrum(500, name="ExoMol")
    # # sf.fetch_databank('hitran')  # placeholder. Load lines (will be replaced), load partition function.
    # # s_hit = sf.eq_spectrum(500, name='HITRAN')

    # %% Test by direct calculation
    # import pytest

    # print("Testing factory:", pytest.main(["../test/io/test_exomol.py"]))

    # %% RADIS-like Example
    # uses fetch_exomol() internally

    from radis import calc_spectrum

    s = calc_spectrum(
        wavelength_min=1.630e4,
        wavelength_max=1.6305e4,
        molecule="CH4",
        isotope="1",
        pressure=1.01325,  # bar
        Tgas=1000,  # K
        mole_fraction=0.1,
        path_length=1,  # cm
        databank=(
            "exomol",
            "YT10to10",
        ),  # Simply use 'exomol' for the recommended database
    )
    # s.apply_slit(1, "cm-1")  # simulate an experimental slit
    s.plot("xsection")

    # %% Exojax like Example

    class mdbExoMol:

        # hardcode attribute names, to prevent typos and the declaration of unwanted parameters
        __slots__ = [
            "Sij0",
            "logsij0",
            "nu_lines",
            "A",
            "elower",
            "eupper",
            "gupper",
            "jlower",
            "jupper",
        ]

        def __init__(
            self,
            molecule,
            path,
            nurange=[-np.inf, np.inf],
            local_databases="~/exojax",
        ):
            """
            Parameters
            ----------
            molecule: molecule name
            path : local path, mirror of ExoMol path
            nurange : TYPE, optional
                DESCRIPTION. The default is [-np.inf, np.inf].
            crit : TYPE, optional
                DESCRIPTION. The default is -np.inf.

            Returns
            -------
            DataFrame

            Examples
            --------
            ::

                mdbCH4 = mdbExoMol("CH4", '.database/CH4/12C-1H4/YT10to10/', nus, crit=1.e-30)
                print(len(mdbCH4.nu_lines), "lines")
                mdbCH4.elower

            Available columns::

                [
                    "Sij0",
                    "logsij0",
                    "nu_lines",
                    "A",
                    "elower",
                    "eupper",
                    "gupper",
                    "jlower",
                    "jupper",
                ]

            """

            wavenum_min, wavenum_max = np.min(nurange), np.max(nurange)
            if wavenum_min == -np.inf:
                wavenum_min = None
            if wavenum_max == np.inf:
                wavenum_max = None

            # Set-up database, download files and set-up cache files if needed
            mdb = MdbExomol(
                path,
                molecule=molecule,
                local_databases=local_databases,
                nurange=[wavenum_min, wavenum_max],
            )

            # Get cache files to load :
            mgr = mdb.get_datafile_manager()
            local_files = [mgr.cache_file(f) for f in mdb.trans_file]

            # Load them: #temperature dependent criterion
            jdict = mdb.load(
                local_files,
                columns=[k for k in self.__slots__ if k not in ["logsij0"]],
                lower_bound=([("nu_lines", wavenum_min)] if wavenum_min else [])
                + ([("Sij0", mdb.crit)] if not np.isneginf(mdb.crit) else []),
                upper_bound=([("nu_lines", wavenum_max)] if wavenum_max else []),
                output="jax",
            )

            # set attributes, accessible as e.g:  mdb.nu_lines
            for k in jdict.keys():
                setattr(self, k, jdict[k])

    nus = np.linspace(1e7 / 1.630e4, 1e7 / 1.6305e4)

    # Download new ExoMol repo (in ~/exomol)
    mdbCH4 = mdbExoMol(
        "CH4",
        ".database/CH4/12C-1H4/YT10to10/",
        nus,
        crit=1.0e-30,
        local_databases=".",  # use local folder
    )

    print(len(mdbCH4.nu_lines), "lines")
    mdbCH4.elower

    # Or use RADIS's folder  (# by default ~/.radisdb/exomol)
    import radis

    mdbCH4_2 = mdbExoMol(
        "CH4",
        "CH4/12C-1H4/YT10to10/",
        nus,
        crit=1.0e-30,
        local_databases=pathlib.Path(radis.config["DEFAULT_DOWNLOAD_PATH"]) / "exomol",
    )
    # ... ready to run Jax calculations

    # %%

    # """ExoMol lines can be downloaded and accessed separately using
    # :py:func:`~radis.io.exomol.fetch_exomol`
    # """

    # # See line data:
    # from radis.io.exomol import fetch_exomol

    # df = fetch_exomol("SiO", database="EBJT", isotope="1", load_wavenum_max=5000)
    # print(df)

    # #%%
    # # See the list of recommended databases for the 1st isotope of SiO :
    # from radis.api.exomolapi import get_exomol_database_list, get_exomol_full_isotope_name

    # databases, recommended = get_exomol_database_list(
    #     "SiO", get_exomol_full_isotope_name("SiO", 1)
    # )
    # print("Databases for SiO: ", databases)
    # print("Database recommended by ExoMol: ", recommended)<|MERGE_RESOLUTION|>--- conflicted
+++ resolved
@@ -3,14 +3,10 @@
    * MdbExomol is the MDB for ExoMol
 
 Initial code borrowed from the `Exojax <https://github.com/HajimeKawahara/exojax>`__
-code (which you should also have a look at !), by @HajimeKawahara, under MIT License.
+code (which you should also have a look at!), by @HajimeKawahara, under MIT License.
 
 """
 
-<<<<<<< HEAD
-
-=======
->>>>>>> 430e5045
 import os
 import pathlib
 import warnings
