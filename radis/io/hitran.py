# -*- coding: utf-8 -*-
"""
Summary
-------

HITRAN database parser


Routine Listing
---------------

- :func:`~radis.io.hitran.hit2df`
- :func:`~radis.io.hitran.parse_local_quanta`
- :func:`~radis.io.hitran.parse_global_quanta`


-------------------------------------------------------------------------------


"""


import os
import sys

# from radis.test.utils import getTestFile
import time
from collections import OrderedDict
from os.path import exists, getmtime, join, split

import pandas as pd
from numpy import int64

from radis.db.classes import (  # get_molecule_identifier,
    HITRAN_CLASS1,
    HITRAN_CLASS2,
    HITRAN_CLASS3,
    HITRAN_CLASS4,
    HITRAN_CLASS5,
    HITRAN_CLASS6,
    HITRAN_CLASS7,
    HITRAN_CLASS8,
    HITRAN_CLASS9,
    HITRAN_CLASS10,
    HITRAN_GROUP1,
    HITRAN_GROUP2,
    HITRAN_GROUP3,
    HITRAN_GROUP4,
    HITRAN_GROUP5,
    HITRAN_GROUP6,
    get_molecule,
)

try:
    from .cache_files import load_h5_cache_file, save_to_hdf
    from .dbmanager import DatabaseManager
    from .hdf5 import DataFileManager
    from .tools import (
        drop_object_format_columns,
        parse_hitran_file,
        replace_PQR_with_m101,
    )
except ImportError:
    from radis.io.cache_files import load_h5_cache_file, save_to_hdf
    from radis.io.dbmanager import DatabaseManager
    from radis.io.hdf5 import DataFileManager
    from radis.io.tools import (
        drop_object_format_columns,
        parse_hitran_file,
        replace_PQR_with_m101,
    )
<<<<<<< HEAD
    
##global temp_df for adding  extra params columns for all isotopes of a molecule
temp_df = pd.DataFrame()
extra_params = ['gamma_CO2', 'n_CO2'] #hard coding the extra params ,will make it dynamic
##
=======

>>>>>>> b853a26b

# %% Parsing functions

# General case : HITRAN 2004
# fmt: off
columns_2004 = OrderedDict(
    [
        # name    # format # type  # description                                 # unit
        ("id", ("a2", int, "Molecular number", "")),
        ("iso", ("a1", int, "isotope number", "")),
        ("wav", ("a12", float, "vacuum wavenumber", "cm-1")),
        ("int", ("a10", float, "intensity at 296K", "cm-1/(molecule/cm-2)")),
        ("A", ("a10", float, "Einstein A coefficient", "s-1")),
        ("airbrd", ("a5", float, "air-broadened half-width at 296K", "cm-1.atm-1")),
        ("selbrd", ("a5", float, "self-broadened half-width at 296K", "cm-1.atm-1")),
        ("El", ("a10", float, "lower-state energy", "cm-1")),
        ("Tdpair", ("a4", float, "temperature-dependance exponent for Gamma air", "")),
        ("Pshft", ("a8", float, "air pressure-induced line shift at 296K", "cm-1.atm-1")),
        ("globu", ("a15", str, "electronic and vibrational global upper quanta", "")),
        ("globl", ("a15", str, "electronic and vibrational global lower quanta", "")),
        ("locu", ("a15", str, "electronic and vibrational local upper quanta", "")),
        ("locl", ("a15", str, "electronic and vibrational local lower quanta", "")),
        ("ierr", ("a6", str, "ordered list of indices corresponding to uncertainty estimates of transition parameters", "")),
        ("iref", ("a12", str, "ordered list of reference identifiers for transition parameters", "")),
        ("lmix", ("a1", str, "flag indicating the presence of additional data and code relating to line-mixing", "")),
        ("gp", ("a7", float, "upper state degeneracy", "")),
        ("gpp", ("a7", float, "lower state degeneracy", "")),
    ]
)
""" OrderedDict: parsing order of HITRAN 2004 format """
# fmt: on


def cast_to_int64_with_missing_values(dg, keys):
    """replace missing values of int64 columns with -1"""
    for c in keys:
        if dg.dtypes[c] != int64:
            dg[c].replace(
                r"^\s+$", -1, regex=True, inplace=True
            )  # replace empty strings by -1, e.g. HCN
            # Warning: -1 may be a valid non-equilibirum quantum number for some
            # molecules, e.g. H2O, see https://github.com/radis/radis/issues/280#issuecomment-896120510
            dg[c] = dg[c].fillna(-1).astype(int64)  # replace nans with -1


def hit2df(
    fname,
    cache=True,
    verbose=True,
    drop_non_numeric=True,
    load_wavenum_min=None,
    load_wavenum_max=None,
    engine="pytables",
    parse_quanta=True,
):
    """Convert a HITRAN/HITEMP [1]_ file to a Pandas dataframe

    Parameters
    ----------
    fname: str
        HITRAN-HITEMP file name
    cache: boolean, or ``'regen'`` or ``'force'``
        if ``True``, a pandas-readable HDF5 file is generated on first access,
        and later used. This saves on the datatype cast and conversion and
        improves performances a lot (but changes in the database are not
        taken into account). If False, no database is used. If ``'regen'``, temp
        file are reconstructed. Default ``True``.

    Other Parameters
    ----------------
    drop_non_numeric: boolean
        if ``True``, non numeric columns are dropped. This improves performances,
        but make sure all the columns you need are converted to numeric formats
        before hand. Default ``True``. Note that if a cache file is loaded it
        will be left untouched.
    load_wavenum_min, load_wavenum_max: float
        if not ``'None'``, only load the cached file if it contains data for
        wavenumbers above/below the specified value. See :py:func`~radis.io.cache_files.load_h5_cache_file`.
        Default ``'None'``.
    engine: 'pytables', 'vaex'
        format for Hdf5 cache file. Default `pytables`
    parse_quanta: bool
        if ``True``, parse local & global quanta (required to identify lines
        for non-LTE calculations ; but sometimes lines are not labelled.)

    Returns
    -------
    df: pandas Dataframe
        dataframe containing all lines and parameters


    References
    ----------

    .. [1] `HITRAN 1996, Rothman et al., 1998 <https://www.sciencedirect.com/science/article/pii/S0022407398000788>`__



    Notes
    -----

    Performances: see CDSD-HITEMP parser


    See Also
    --------

    :func:`~radis.io.cdsd.cdsd2df`
    """
    metadata = {}
    # Last modification time of the original file :
    metadata["last_modification"] = time.ctime(getmtime(fname))
    if verbose >= 2:
        print("Opening file {0} (cache={1})".format(fname, cache))
        print("Last modification time: {0}".format(metadata["last_modification"]))
    if load_wavenum_min and load_wavenum_max:
        assert load_wavenum_min < load_wavenum_max

    columns = columns_2004

    # Use cache file if possible
    fcache = DataFileManager(engine).cache_file(fname)
    if cache and exists(fcache):
        relevant_if_metadata_above = (
            {"wavenum_max": load_wavenum_min} if load_wavenum_min else {}
        )  # not relevant if wavenum_max of file is < wavenum min required
        relevant_if_metadata_below = (
            {"wavenum_min": load_wavenum_max} if load_wavenum_max else {}
        )  # not relevant if wavenum_min of file is > wavenum max required
        from radis import __version__, config

        df = load_h5_cache_file(
            fcache,
            cache,
            valid_if_metadata_is=metadata,
            relevant_if_metadata_above=relevant_if_metadata_above,
            relevant_if_metadata_below=relevant_if_metadata_below,
            current_version=__version__,
            last_compatible_version=config["OLDEST_COMPATIBLE_VERSION"],
            verbose=verbose,
            engine=engine,
        )
        if df is not None:
            return df

    # Detect the molecule by reading the start of the file
    try:
        with open(fname) as f:
            mol = get_molecule(int(f.read(2)))
    except UnicodeDecodeError as err:
        raise ValueError(
            "You're trying to read a binary file {0} ".format(fname)
            + "instead of an HITRAN file"
        ) from err

    # %% Start reading the full file

    df = parse_hitran_file(fname, columns)

    # %% Post processing

    # assert one molecule per database only. Else the groupbase data reading
    # above doesnt make sense
    nmol = len(df["id"].unique())
    if nmol == 0:
        raise ValueError("Databank looks empty")
    elif nmol != 1:
        # Crash, give explicity error messages
        try:
            secondline = df.iloc[1]
        except IndexError:
            secondline = ""
        raise ValueError(
            "Multiple molecules in database ({0} : {1}). Current ".format(
                nmol, [get_molecule(idi) for idi in df["id"].unique()]
            )
            + "spectral code only computes 1 species at the time. Use MergeSlabs. "
            + "Verify the parsing was correct by looking at the first row below: "
            + "\n{0}".format(df.iloc[0])
            + "\n----------------\nand the second row "
            + "below: \n{0}".format(secondline)
        )

    if parse_quanta:
        # Add local quanta attributes, based on the HITRAN group
        try:
            df = parse_local_quanta(df, mol, verbose=verbose)
        except ValueError as err:
            # Empty strings (unlabelled lines) have been reported for HITEMP2010-H2O.
            # In this case, do not parse (makes non-equilibrium calculations impossible).
            # see https://github.com/radis/radis/issues/211
            if verbose:
                print(str(err))
                print("-" * 10)
                print(
                    f"Impossible to parse local quanta in {fname}, probably an unlabelled line. Ignoring, but nonequilibrium calculations will not be possible. See details above."
                )

        # Add global quanta attributes, based on the HITRAN class
        try:
            df = parse_global_quanta(df, mol, verbose=verbose)
        except ValueError as err:
            # Empty strings (unlabelled lines) have been reported for HITEMP2010-H2O.
            # In this case, do not parse (makes non-equilibrium calculations impossible).
            # see https://github.com/radis/radis/issues/211
            if verbose:
                print(str(err))
                print("-" * 10)
                print(
                    f"Impossible to parse global quanta in {fname}, probably an unlabelled line. Ignoring, but nonequilibrium calculations will not be possible. See details above."
                )

    # Remove non numerical attributes
    if drop_non_numeric:
        if "branch" in df:
            replace_PQR_with_m101(df)
        df = drop_object_format_columns(df, verbose=verbose)

    # cached file mode but cached file doesn't exist yet (else we had returned)
    if cache:
        new_metadata = {
            # Last modification time of the original file :
            "last_modification": time.ctime(getmtime(fname)),
            "wavenum_min": df.wav.min(),
            "wavenum_max": df.wav.max(),
        }
        if verbose:
            print(
                "Generating cache file {0} with metadata :\n{1}".format(
                    fcache, new_metadata
                )
            )
        from radis import __version__

        try:
            save_to_hdf(
                df,
                fcache,
                metadata=new_metadata,
                version=__version__,
                overwrite=True,
                verbose=verbose,
                engine=engine,
            )
        except PermissionError:
            if verbose:
                print(sys.exc_info())
                print("An error occured in cache file generation. Lookup access rights")
            pass

    # TODO : get only wavenum above/below 'load_wavenum_min', 'load_wavenum_max'
    # by parsing df.wav.   Completely irrelevant files are discarded in 'load_h5_cache_file'
    # but files that have partly relevant lines are fully loaded.
    # Note : cache file is generated with the full line list.

    return df


# %% Hitran global quanta classes


def _parse_HITRAN_class1(df, verbose=True):
    r"""Diatomic molecules: CO, HF, HCl, HBr, HI, N2, NO+


    Parameters
    ----------
    df: pandas Dataframe
        lines read from a HITRAN-like database


    Notes
    -----
    HITRAN syntax [1]_ :

    >>>       v
    >>>  13x I2

    References
    ----------

    .. [1] `Table 3 of Rothman et al. HITRAN 2004 <https://www.cfa.harvard.edu/hitran/Download/HITRAN04paper.pdf>`__


    """

    # 1. Parse
    dgu = df["globu"].astype(str).str.extract(r"[ ]{13}(?P<vu>[\d ]{2})", expand=True)
    dgl = df["globl"].astype(str).str.extract(r"[ ]{13}(?P<vl>[\d ]{2})", expand=True)

    # 2. Convert to numeric
    cast_to_int64_with_missing_values(dgu, ["vu"])
    cast_to_int64_with_missing_values(dgl, ["vl"])

    # 3. Clean
    del df["globu"]
    del df["globl"]

    return pd.concat([df, dgu, dgl], axis=1)


def _parse_HITRAN_class2(df, verbose=True):
    r"""Diatomic molecules with different electronic levels: O2


    Parameters
    ----------

    df: pandas Dataframe
        lines read from a HITRAN-like database


    Notes
    -----

    HITRAN syntax [1]_ :

    >>>      X   v
    >>>  12x A1 I2

    References
    ----------

    .. [1] `Table 3 of Rothman et al. HITRAN 2004 <https://www.cfa.harvard.edu/hitran/Download/HITRAN04paper.pdf>`__

    """
    if verbose > 2:
        print(
            f"parse_global_quanta not implemented for molecules of HITRAN class 2 ({HITRAN_CLASS2}). Non-LTE calculations will not be possible."
        )
    return df


def _parse_HITRAN_class3(df, verbose=True):
    r"""Diatomic molecules with doublet-Pi electronic state: NO, OH, ClO


    Parameters
    ----------

    df: pandas Dataframe
        lines read from a HITRAN-like database


    Notes
    -------

    HITRAN syntax [1]_:

    >>>      X i     v1
    >>>  7x A1 A3 2x I2

    References
    ----------

    .. [1] `Table 3 of Rothman et al. HITRAN 2004 <https://www.cfa.harvard.edu/hitran/Download/HITRAN04paper.pdf>`__

    """
    if verbose > 2:
        print(
            "parse_global_quanta not implemented for molecules of HITRAN class 3 ({HITRAN_CLASS3}). Non-LTE calculations will not be possible."
        )
    return df


def _parse_HITRAN_class4(df, verbose=True):
    r"""Parse linear triatomic class in HITRAN [1]_: N2O, OCS, HCN

    Parameters
    ----------

    df: pandas Dataframe
        lines read from a HITRAN-like database

    Notes
    -----

    HITRAN syntax:

    >>>     v1 v2 l2 v3
    >>>  7x I2 I2 I2 I2

    Note: I2 in regexp: [\d ]{2}

    References
    ----------

    .. [1] `Table 3 of Rothman et al. HITRAN 2004 <https://www.cfa.harvard.edu/hitran/Download/HITRAN04paper.pdf>`__

    """

    # 1. Parse
    dgu = (
        df["globu"]
        .astype(str)
        .str.extract(
            r"[ ]{7}(?P<v1u>[\d ]{2})(?P<v2u>[\d ]{2})(?P<l2u>[\d ]{2})(?P<v3u>[\d ]{2})",
            expand=True,
        )
    )
    dgl = (
        df["globl"]
        .astype(str)
        .str.extract(
            r"[ ]{7}(?P<v1l>[\d ]{2})(?P<v2l>[\d ]{2})(?P<l2l>[\d ]{2})(?P<v3l>[\d ]{2})",
            expand=True,
        )
    )

    # 2. Convert to numeric
    cast_to_int64_with_missing_values(dgu, ["v1u", "v2u", "l2u", "v3u"])
    cast_to_int64_with_missing_values(dgl, ["v1l", "v2l", "l2l", "v3l"])

    # 3. Clean
    del df["globu"]
    del df["globl"]

    return pd.concat([df, dgu, dgl], axis=1)


def _parse_HITRAN_class5(df, verbose=True):
    r"""Parse linear triatomic with large Fermi resonance in HITRAN [1]_: CO2

    Parameters
    ----------

    df: pandas Dataframe
        lines read from a HITRAN-like database

    Notes
    -----

    HITRAN syntax:

    >>>     v1 v2 l2 v3 r
    >>>  6x I2 I2 I2 I2 I1

    Note: I2 in regexp: [\d ]{2}

    References
    ----------

    .. [1] `Table 3 of Rothman et al. HITRAN 2004 <https://www.cfa.harvard.edu/hitran/Download/HITRAN04paper.pdf>`__

    """

    # 1. Parse
    dgu = (
        df["globu"]
        .astype(str)
        .str.extract(
            r"[ ]{6}(?P<v1u>[\d ]{2})(?P<v2u>[\d ]{2})(?P<l2u>[\d ]{2})(?P<v3u>[\d ]{2})(?P<ru>\d)",
            expand=True,
        )
    )
    dgl = (
        df["globl"]
        .astype(str)
        .str.extract(
            r"[ ]{6}(?P<v1l>[\d ]{2})(?P<v2l>[\d ]{2})(?P<l2l>[\d ]{2})(?P<v3l>[\d ]{2})(?P<rl>\d)",
            expand=True,
        )
    )

    # 2. Convert to numeric
    cast_to_int64_with_missing_values(dgu, ["v1u", "v2u", "l2u", "v3u", "ru"])
    cast_to_int64_with_missing_values(dgl, ["v1l", "v2l", "l2l", "v3l", "rl"])

    # 3. Clean
    del df["globu"]
    del df["globl"]

    return pd.concat([df, dgu, dgl], axis=1)


def _parse_HITRAN_class6(df, verbose=True):
    r"""Parse non-linear triatomic in HITRAN [1]_: H2O, O3, SO2, NO2, HOCl, H2S, HO2, HOBr

    Parameters
    ----------

    df: pandas Dataframe
        lines read from a HITRAN-like database

    Notes
    -----

    HITRAN syntax:

    >>>     v1 v2 v3
    >>>  9x I2 I2 I2

    Note: I2 in regexp: [\d ]{2}

    References
    ----------

    .. [1] `Table 3 of Rothman et al. HITRAN 2004 <https://www.cfa.harvard.edu/hitran/Download/HITRAN04paper.pdf>`__

    """

    # 1. Parse
    dgu = (
        df["globu"]
        .astype(str)
        .str.extract(
            #        '[ ]{9}(?P<v1u>[\d ]{2})(?P<v2u>[\d ]{2})(?P<v3u>[\d ]{2})',
            r"[ ]{9}(?P<v1u>[\-\d ]{2})(?P<v2u>[\-\d ]{2})(?P<v3u>[\-\d ]{2})",
            expand=True,
        )
    )
    dgl = (
        df["globl"]
        .astype(str)
        .str.extract(
            #        '[ ]{9}(?P<v1l>[\d ]{2})(?P<v2l>[\d ]{2})(?P<v3l>[\d ]{2})',
            r"[ ]{9}(?P<v1l>[\-\d ]{2})(?P<v2l>[\-\d ]{2})(?P<v3l>[\-\d ]{2})",
            expand=True,
        )
    )
    # ... note @EP: in HITRAN H2O files, for iso=2, vibrational levels are
    # ... somehow negative. The regex above is adapted to catch negation signs with \-

    # 2. Convert to numeric
    cast_to_int64_with_missing_values(
        dgu,
        [
            "v1u",
            "v2u",
            "v3u",
        ],
    )
    cast_to_int64_with_missing_values(dgl, ["v1l", "v2l", "v3l"])

    # 3. Clean
    del df["globu"]
    del df["globl"]

    return pd.concat([df, dgu, dgl], axis=1)


def _parse_HITRAN_class7(df, verbose=True):
    r"""Parse linear tetratomic in HITRAN [1]_: C2H2

    Parameters
    ----------

    df: pandas Dataframe
        lines read from a HITRAN-like database

    Notes
    -----

    HITRAN syntax:

    >>>

    References
    ----------

    .. [1] `Table 3 of Rothman et al. HITRAN 2004 <https://www.cfa.harvard.edu/hitran/Download/HITRAN04paper.pdf>`__

    """
    if verbose > 2:
        print(
            "parse_global_quanta not implemented for molecules of HITRAN class 7 ({HITRAN_CLASS7}). Non-LTE calculations will not be possible."
        )
    return df


def _parse_HITRAN_class8(df, verbose=True):
    r"""Pyramidal tetratomic in HITRAN [1]_: NH3, PH3


    Parameters
    ----------

    df: pandas Dataframe
        lines read from a HITRAN-like database


    Notes
    -----

    HITRAN syntax:

    >>>

    References
    ----------

    .. [1] `Table 3 of Rothman et al. HITRAN 2004 <https://www.cfa.harvard.edu/hitran/Download/HITRAN04paper.pdf>`__

    """
    if verbose > 2:
        print(
            "parse_global_quanta not implemented for molecules of HITRAN class 8 ({HITRAN_CLASS8}). Non-LTE calculations will not be possible."
        )
    return df


def _parse_HITRAN_class9(df, verbose=True):
    r"""Non-linear tetratomic in HITRAN [1]_: H2CO, H2O2, COF2


    Parameters
    ----------

    df: pandas Dataframe
        lines read from a HITRAN-like database


    Notes
    -----

    HITRAN syntax:

    >>>

    References
    ----------

    .. [1] `Table 3 of Rothman et al. HITRAN 2004 <https://www.cfa.harvard.edu/hitran/Download/HITRAN04paper.pdf>`__

    """
    if verbose > 2:
        print(
            "parse_global_quanta not implemented for molecules of HITRAN class 9 ({HITRAN_CLASS9}). Non-LTE calculations will not be possible."
        )
    return df


def _parse_HITRAN_class10(df, verbose=True):
    r"""Pentatomic or greater polyatomic in HITRAN [1]_


    Parameters
    ----------

    df: pandas Dataframe
        lines read from a HITRAN-like database


    Notes
    -----

    HITRAN syntax:

    >>>

    References
    ----------

    .. [1] `Table 3 of Rothman et al. HITRAN 2004 <https://www.cfa.harvard.edu/hitran/Download/HITRAN04paper.pdf>`__

    """
    if verbose > 2:
        print(
            "parse_global_quanta not implemented for molecules of HITRAN class 10. Non-LTE calculations will not be possible."
        )
    return df


# %% HITRAN Local quanta


def _parse_HITRAN_group1(df, verbose=True):
    r"""Parse asymmetric rotors (:py:attr:`~radis.db.classes.HITRAN_GROUP1` ):
    H2O, O3, SO2, NO2, HNO3, H2CO, HOCl, H2O2, COF2, H2S, HO2, HCOOH, ClONO2, HOBr, C2H4

    Parameters
    ----------

    df: pandas Dataframe
        lines read from a HITRAN-like database


    Notes
    -----

    HITRAN syntax: [1]_


    References
    ----------

    .. [1] `Table 4 of Rothman et al. HITRAN 2004 <https://www.cfa.harvard.edu/hitran/Download/HITRAN04paper.pdf>`__


    """

    # 1. Parse

    # Ref [1] : locu
    # --------------
    # J'  | Ka' | Kc' | F'  | Sym'
    # I3  | I3  | I3  | A5  | A1
    dgu = (
        df["locu"]
        .astype(str)
        .str.extract(
            r"(?P<ju>[\d ]{3})(?P<Kau>[\-\d ]{3})(?P<Kcu>[\-\d ]{3})(?P<Fu>.{5})(?P<symu>.)",
            expand=True,
        )
    )
    # Ref [1] : locl
    # --------------
    # J'' | Ka''| Kc''| F'' | Sym''
    # I3  | I3  | I3  | A5  | A1
    dgl = (
        df["locl"]
        .astype(str)
        .str.extract(
            r"(?P<jl>[\d ]{3})(?P<Kal>[\-\d ]{3})(?P<Kcl>[\-\d ]{3})(?P<Fl>.{5})(?P<syml>.)",
            expand=True,
        )
    )
    # ... note @EP: in HITRAN H2O files, for iso=2, the Kau, Kcu can somehow
    # ... be negative. The regex above is adapted to catch negation signs with \-

    # 2. Convert to numeric
    cast_to_int64_with_missing_values(dgu, ["ju", "Kau", "Kcu"])
    cast_to_int64_with_missing_values(dgl, ["jl", "Kal", "Kcl"])

    # 3. Clean
    del df["locu"]
    del df["locl"]

    return pd.concat([df, dgu, dgl], axis=1)


def _parse_HITRAN_group2(df, verbose=True):
    r"""Parse diatomic and linear molecules (:py:attr:`~radis.db.classes.HITRAN_GROUP2` ):
    CO2, N2O, CO, HF, HCl, HBr, HI, OCS, N2, HCN, C2H2, NO+

    Parameters
    ----------

    df: pandas Dataframe
        lines read from a HITRAN-like database


    Notes
    -----

    HITRAN syntax: [1]


    References
    ----------

    .. [1] `Table 4 of Rothman et al. HITRAN 2004 <https://www.cfa.harvard.edu/hitran/Download/HITRAN04paper.pdf>`__


    """

    # 1. Parse

    # Ref [1] : locu
    # --------------
    #     | F'  |
    # 10X | A5  |
    dgu = df["locu"].astype(str).str.extract(r"[ ]{10}(?P<Fu>.{5})", expand=True)
    # Ref [1] : locl
    # --------------
    #     | Br  | J'' | Sym''| F'' |
    # 5X  | A1  | I3  | A1   | A5  |
    dgl = (
        df["locl"]
        .astype(str)
        .str.extract(
            r"[ ]{5}(?P<branch>[\S]{1})(?P<jl>[\d ]{3})(?P<syml>.)(?P<Fl>.{5})",
            expand=True,
        )
    )

    # 2. Convert to numeric

    # dgl['jl'] = dgl.jl.apply(pd.to_numeric)
    cast_to_int64_with_missing_values(dgl, ["jl"])

    # 3. Clean
    del df["locu"]
    del df["locl"]

    return pd.concat([df, dgu, dgl], axis=1)


#                # 10X included in Fu
#               'Fu',     ('a15',  str,  'upper state total angular momentum including nuclear spin'  ,''         )),(
#               #'locl',   ('a15',  str,   'electronic and vibrational local lower quanta'  ,''                      )),(
#               'branch', ('a6',   str,     'O, P, Q, R, S branch symbol'                  ,''                      )),(
#               'jl',     ('a3',   int,    'lower state rotational quantum number'         ,''                      )),(
#               'sym',    ('a1',   str,     'symmetry'                                     ,''                      )),(
#               'Fl',     ('a5',   str,   'lower state total angular momentum including nuclear spin', ''         )),(


def _parse_HITRAN_group3(df, verbose=True):
    r"""Parse Spherical rotors (:py:attr:`~radis.db.classes.HITRAN_GROUP3` ) :
    SF6, CH4

    Parameters
    ----------

    df: pandas Dataframe
        lines read from a HITRAN-like database


    Notes
    -----

    HITRAN syntax [1]_:


    References
    ----------

    .. [1] `Table 4 of Rothman et al. HITRAN 2004 <https://www.cfa.harvard.edu/hitran/Download/HITRAN04paper.pdf>`__


    """
    if verbose > 2:
        print(
            f"parse_local_quanta not implemented for molecules of HITRAN group 3 ({HITRAN_GROUP3}). Non-LTE calculations will not be possible."
        )
    return df


def _parse_HITRAN_group4(df, verbose=True):
    r"""Parse symmetric rotors (:py:attr:`~radis.db.classes.HITRAN_GROUP4` ):
    CH3D, CH3Cl, C2H6, NH3, PH3, CH3OH

    Parameters
    ----------

    df: pandas Dataframe
        lines read from a HITRAN-like database


    Notes
    -----

    HITRAN syntax [1]_:


    References
    ----------

    .. [1] `Table 4 of Rothman et al. HITRAN 2004 <https://www.cfa.harvard.edu/hitran/Download/HITRAN04paper.pdf>`__


    """
    if verbose > 2:
        print(
            f"parse_local_quanta not implemented for molecules of HITRAN group 4 ({HITRAN_GROUP4}). Non-LTE calculations will not be possible."
        )
    return df


def _parse_HITRAN_group5(df, verbose=True):
    r"""Parse Triplet-Sigma ground electronic states (:py:attr:`~radis.db.classes.HITRAN_GROUP5` ) :
    O2

    Parameters
    ----------

    df: pandas Dataframe
        lines read from a HITRAN-like database


    Notes
    -----

    HITRAN syntax [1]_:


    References
    ----------

    .. [1] `Table 4 of Rothman et al. HITRAN 2004 <https://www.cfa.harvard.edu/hitran/Download/HITRAN04paper.pdf>`__


    """
    if verbose > 2:
        print(
            "parse_local_quanta not implemented for molecules of HITRAN group 5 ({HITRAN_GROUP5}). Non-LTE calculations will not be possible."
        )
    return df


def _parse_HITRAN_group6(df, verbose=True):
    r"""Parse Doublet-Pi ground electronic states (:py:attr:`~radis.db.classes.HITRAN_GROUP6` ) :
    NO, OH, ClO

    Parameters
    ----------

    df: pandas Dataframe
        lines read from a HITRAN-like database


    Notes
    -----

    HITRAN syntax [1]_:


    References
    ----------

    .. [1] `Table 4 of Rothman et al. HITRAN 2004 <https://www.cfa.harvard.edu/hitran/Download/HITRAN04paper.pdf>`__


    """
    if verbose > 2:
        print(
            "parse_local_quanta not implemented for molecules of HITRAN group 6 ({HITRAN_GROUP6}). Non-LTE calculations will not be possible."
        )
    return df


# %% Reading function


def parse_local_quanta(df, mol, verbose=True):
    r"""
    Parameters
    ----------

    df: pandas Dataframe

    mol: str
        molecule name
    """

    if mol in HITRAN_GROUP1:
        df = _parse_HITRAN_group1(df, verbose=verbose)
    elif mol in HITRAN_GROUP2:
        df = _parse_HITRAN_group2(df, verbose=verbose)
    elif mol in HITRAN_GROUP3:
        df = _parse_HITRAN_group3(df, verbose=verbose)
    elif mol in HITRAN_GROUP4:
        df = _parse_HITRAN_group4(df, verbose=verbose)
    elif mol in HITRAN_GROUP5:
        df = _parse_HITRAN_group5(df, verbose=verbose)
    elif mol in HITRAN_GROUP6:
        df = _parse_HITRAN_group6(df, verbose=verbose)
    else:
        raise ValueError(
            "Unknown group for molecule {0}. Cant parse local quanta".format(mol)
        )

    return df


def parse_global_quanta(df, mol, verbose=True):
    r"""

    Parameters
    ----------

    df: pandas Dataframe

    mol: str
        molecule name
    """

    if mol in HITRAN_CLASS1:
        df = _parse_HITRAN_class1(df, verbose=verbose)
    elif mol in HITRAN_CLASS2:
        df = _parse_HITRAN_class2(df, verbose=verbose)
    elif mol in HITRAN_CLASS3:
        df = _parse_HITRAN_class3(df, verbose=verbose)
    elif mol in HITRAN_CLASS4:
        df = _parse_HITRAN_class4(df, verbose=verbose)
    elif mol in HITRAN_CLASS5:
        df = _parse_HITRAN_class5(df, verbose=verbose)
    elif mol in HITRAN_CLASS6:
        df = _parse_HITRAN_class6(df, verbose=verbose)
    elif mol in HITRAN_CLASS7:
        df = _parse_HITRAN_class7(df, verbose=verbose)
    elif mol in HITRAN_CLASS8:
        df = _parse_HITRAN_class8(df, verbose=verbose)
    elif mol in HITRAN_CLASS9:
        df = _parse_HITRAN_class9(df, verbose=verbose)
    elif mol in HITRAN_CLASS10:
        df = _parse_HITRAN_class10(df, verbose=verbose)
    else:
        raise ValueError(
            "Unknown class for molecule {0}. Cant parse global quanta".format(mol)
        )

    return df


#%%


class HITRANDatabaseManager(DatabaseManager):
    def __init__(
        self,
        name,
        molecule,
        local_databases,
        engine="default",
        verbose=True,
        parallel=True,
    ):
        super().__init__(
            name,
            molecule,
            local_databases,
            engine=engine,
            verbose=verbose,
            parallel=parallel,
        )
        self.downloadable = True
        self.base_url = None
        self.Nlines = None
        self.wmin = None
        self.wmax = None

    def get_filenames(self):
        if self.engine == "vaex":
            return [join(self.local_databases, f"{self.molecule}.hdf5")]
        elif self.engine == "pytables":
            return [join(self.local_databases, f"{self.molecule}.h5")]
        else:
            raise NotImplementedError()

    def download_and_parse(self, local_file, cache=True, parse_quanta=True):
        """Download from HITRAN and parse into ``local_file``.
        Also add metadata

        Overwrites :py:meth:`radis.io.dbmanager.DatabaseManager.download_and_parse`
        which downloads from a list of URL, because here we use [HAPI]_ to
        download the files.

        Parameters
        ----------
        opener: an opener with an .open() command
        gfile : file handler. Filename: for info"""

        from hapi import db_begin, fetch

        from radis import hit2df
        from radis.db.classes import get_molecule_identifier

        if isinstance(local_file, list):
            assert (
                len(local_file) == 1
            )  # fetch_hitran stores all lines of a given molecule in one file
            local_file = local_file[0]

        wmin = 1
        wmax = 40000

        def download_all_hitran_isotopes(molecule, directory):
            """Blindly try to download all isotpes 1 - 9 for the given molecule

            .. warning::
                this won't be able to download higher isotopes (ex : isotope 10-11-12 for CO2)
                Neglected for the moment, they're irrelevant for most calculations anyway

            """
            # create temp folder :
               
            from radis.misc.basics import make_folders

            make_folders(*split(abspath(directory)))

            db_begin(directory)
            isotope_list = []
            data_file_list = []
            header_file_list = []
            for iso in range(1, 10):
                file = f"{molecule}_{iso}"
                if exists(join(directory, file + ".data")):
                    if cache == "regen":
                        # remove without printing message
                        os.remove(join(directory, file + ".data"))
                    else:
                        from radis.misc.printer import printr

                        printr(
                            "File already exist: {0}. Deleting it.`".format(
                                join(directory, file + ".data")
                            )
                        )
                        os.remove(join(directory, file + ".data"))
                try:
                      
                    if(len(extra_params) != 0):
                        fetch(file, get_molecule_identifier(molecule), iso, wmin, wmax, Parameters=extra_params) #fetching .data and .header file having extra params (comma separated in .data)
                        
                        from hapi import getColumn
                        import numpy.ma as ma
                        import pandas as pd
                    
                    
                        file_params = {}  
                        temp_dict = {}
                        local_df = pd.DataFrame()
                        global temp_df
                        
                        
                        
                        for val in extra_params:
                            a = ma.masked_equal(getColumn(file,val),1)
                            a = ma.getdata(a)
                            temp_dict[val] = a.tolist()
                        
                        
                        
                        file_params[file + ".data"] = temp_dict  # { 'CO_1.data' : {'gamma_CO2':[....] , 'n_CO2':[....]}}
                        
                                          
                        for param,val in file_params[file +".data"].items():  #add extra params columns in global df
                            local_df[param] = pd.DataFrame(val)
                    
                        temp_df = pd.concat([temp_df, local_df])
                        
                        ######delete the extra params comma separated from .data file
                        import fileinput 
                    
                        #local_path = join(directory, file + ".data")
                        with fileinput.FileInput(join(directory,file +".data"), inplace=True) as temp_file:
                            for line in temp_file:
                                split_string = line.split(",",1)
                                line = split_string[0]
                                print(line)
                        
                    else:
                        fetch(file, get_molecule_identifier(molecule), iso, wmin, wmax)
                except KeyError:
                    # Isotope not defined:
                    continue
                else:
                    isotope_list.append(iso)
                    data_file_list.append(file + ".data")
                    header_file_list.append(file + ".header")
            return isotope_list, data_file_list, header_file_list

        molecule = self.molecule
        wmin_final = 100000
        wmax_final = -1

        # create database in a subfolder to isolate molecules from one-another
        # (HAPI doesn't check and may mix molecules --> see failure at https://app.travis-ci.com/github/radis/radis/jobs/548126303#L2676)
        tempdir = join(self.tempdir, molecule)

        # Use HAPI only to download the files, then we'll parse them with RADIS's
        # parsers, and convert to RADIS's fast HDF5 file formats.
        isotope_list, data_file_list, header_file_list = download_all_hitran_isotopes(
            molecule, tempdir
        )

        writer = self.get_datafile_manager()

        # Create HDF5 cache file for all isotopes
        Nlines = 0
        for iso, data_file in zip(isotope_list, data_file_list):
            df = hit2df(
                join(tempdir, data_file),
                cache=False,  # do not generate cache yet
                parse_quanta=parse_quanta,
            )
            wmin_final = min(wmin_final, df.wav.min())
            wmax_final = max(wmax_final, df.wav.max())
            Nlines += len(df)

            writer.write(
                local_file, df, append=True
            )  # create temporary files if required

        # Open all HDF5 cache files and export in a single file with Vaex
        writer.combine_temp_batch_files(
            local_file, sort_values="wav"
        )  # used for vaex mode only
        # Note: by construction, in Pytables mode the database is not sorted
        # by 'wav' but by isotope

        self.wmin = wmin_final
        self.wmax = wmax_final

        # Add metadata
        from radis import __version__

        writer.add_metadata(
            local_file,
            {
                "wavenumber_min": self.wmin,
                "wavenumber_max": self.wmax,
                "download_date": self.get_today(),
                "download_url": "downloaded by HAPI, parsed & store with RADIS",
                "total_lines": Nlines,
                "version": __version__,
            },
        )

        # # clean downloaded files  TODO
        # for file in data_file_list + header_file_list:
        #     os.remove(join(self.local_databases, "downloads", file))

    def register(self):
        """register in ~/radis.json"""

        from radis.db import MOLECULES_LIST_NONEQUILIBRIUM

        local_files = self.get_filenames()

        if self.wmin is None or self.wmax is None:
            print(
                "Somehow wmin and wmax was not given for this database. Reading from the files"
            )
            ##  fix:
            # (can happen if database was downloaded & parsed, but registration failed a first time)
            df_full = self.load(
                local_files,
                columns=["wav"],
                within=[],
                lower_bound=[],
                upper_bound=[],
            )
            self.wmin = df_full.wav.min()
            self.wmax = df_full.wav.max()
            print(
                f"Somehow wmin and wmax was not given for this database. Read {self.wmin}, {self.wmax} directly from the files"
            )

        info = f"HITRAN {self.molecule} lines ({self.wmin:.1f}-{self.wmax:.1f} cm-1) with TIPS-2021 (through HAPI) for partition functions"

        dict_entries = {
            "info": info,
            "path": local_files,
            "format": "hdf5-radisdb",
            "parfuncfmt": "hapi",
            "wavenumber_min": self.wmin,
            "wavenumber_max": self.wmax,
            "download_date": self.get_today(),
        }

        # Add energy level calculation
        if self.molecule in MOLECULES_LIST_NONEQUILIBRIUM:
            dict_entries[
                "info"
            ] += " and RADIS spectroscopic constants for rovibrational energies (nonequilibrium)"
            dict_entries["levelsfmt"] = "radis"

        super().register(dict_entries)


from os.path import abspath, expanduser


# TODO: implement parallel=True for all isotopes ?
def fetch_hitran(
    molecule,
    local_databases=None,
    databank_name="HITRAN-{molecule}",
    isotope=None,
    load_wavenum_min=None,
    load_wavenum_max=None,
    columns=None,
    cache=True,
    verbose=True,
    clean_cache_files=True,
    return_local_path=False,
    engine="default",
    output="pandas",
    parallel=True,
    parse_quanta=True,
):
    """Download all HITRAN lines from HITRAN website. Unzip and build a HDF5 file directly.

    Returns a Pandas DataFrame containing all lines.

    Parameters
    ----------
    molecule: str
        one specific molecule name, listed in HITRAN molecule metadata.
        See https://hitran.org/docs/molec-meta/
        Example: "H2O", "CO2", etc.
    local_databases: str
        where to create the RADIS HDF5 files. Default ``"~/.radisdb/hitran"``.
        Can be changed in ``radis.config["DEFAULT_DOWNLOAD_PATH"]`` or in ~/radis.json config file
    databank_name: str
        name of the databank in RADIS :ref:`Configuration file <label_lbl_config_file>`
        Default ``"HITRAN-{molecule}"``
    isotope: str
        load only certain isotopes : ``'2'``, ``'1,2'``, etc. If ``None``, loads
        everything. Default ``None``.
    load_wavenum_min, load_wavenum_max: float (cm-1)
        load only specific wavenumbers.
    columns: list of str
        list of columns to load. If ``None``, returns all columns in the file.

    Other Parameters
    ----------------
    cache: ``True``, ``False``, ``'regen'`` or ``'force'``
        if ``True``, use existing HDF5 file. If ``False`` or ``'regen'``, rebuild it.
        If ``'force'``, raise an error if cache file cannot be used (useful for debugging).
        Default ``True``.
    verbose: bool
    clean_cache_files: bool
        if ``True`` clean downloaded cache files after HDF5 are created.
    return_local_path: bool
        if ``True``, also returns the path of the local database file.
    engine: 'pytables', 'vaex', 'default'
        which HDF5 library to use. If 'default' use the value from ~/radis.json
    output: 'pandas', 'vaex', 'jax'
        format of the output DataFrame. If ``'jax'``, returns a dictionary of
        jax arrays.
    parallel: bool
        if ``True``, uses joblib.parallel to load database with multiple processes
    parse_quanta: bool
        if ``True``, parse local & global quanta (required to identify lines
        for non-LTE calculations ; but sometimes lines are not labelled.)


    Returns
    -------
    df: pd.DataFrame
        Line list
        A HDF5 file is also created in ``local_databases`` and referenced
        in the :ref:`RADIS config file <label_lbl_config_file>` with name
        ``databank_name``
    local_path: str
        path of local database file if ``return_local_path``

    Examples
    --------
    ::

        from radis.io.hitran import fetch_hitran
        df = fetch_hitran("CO")
        print(df.columns)
        >>> Index(['id', 'iso', 'wav', 'int', 'A', 'airbrd', 'selbrd', 'El', 'Tdpair',
            'Pshft', 'gp', 'gpp', 'branch', 'jl', 'vu', 'vl'],
            dtype='object')

    .. minigallery:: radis.fetch_hitran

    Notes
    -----
    if using ``load_only_wavenum_above/below`` or ``isotope``, the whole
    database is anyway downloaded and uncompressed to ``local_databases``
    fast access .HDF5 files (which will take a long time on first call). Only
    the expected wavenumber range & isotopes are returned. The .HFD5 parsing uses
    :py:func:`~radis.io.hdf5.hdf2df`

    See Also
    --------
    :py:func:`~radis.io.hitemp.fetch_hitemp`, :py:func:`~radis.io.exomol.fetch_exomol`
    :py:func:`~radis.io.hdf5.hdf2df`, :py:meth:`~radis.lbl.loader.DatabankLoader.fetch_databank`

    """

    
    if r"{molecule}" in databank_name:
        databank_name = databank_name.format(**{"molecule": molecule})

    if local_databases is None:
        import radis

        local_databases = join(radis.config["DEFAULT_DOWNLOAD_PATH"], "hitran")
    local_databases = abspath(local_databases.replace("~", expanduser("~")))

    ldb = HITRANDatabaseManager(
        databank_name,
        molecule=molecule,
        local_databases=local_databases,
        engine=engine,
        verbose=verbose,
        parallel=parallel,
    )



    # Get expected local files for this database:
    local_file = ldb.get_filenames()

    # Delete files if needed:
    if cache == "regen":
        ldb.remove_local_files(local_file)
    ldb.check_deprecated_files(
        ldb.get_existing_files(local_file),
        auto_remove=True if cache != "force" else False,
    )

    # Download files
    download_files = ldb.get_missing_files(local_file)
    if download_files:
        ldb.download_and_parse(download_files, cache=cache, parse_quanta=parse_quanta)

    # Register
    if not ldb.is_registered():
        ldb.register()

    if len(download_files) > 0 and clean_cache_files:
        ldb.clean_download_files()

    # Load and return
    df = ldb.load(
        local_file,
        columns=columns,
        within=[("iso", isotope)] if isotope is not None else [],
        # for relevant files, get only the right range :
        lower_bound=[("wav", load_wavenum_min)] if load_wavenum_min is not None else [],
        upper_bound=[("wav", load_wavenum_max)] if load_wavenum_max is not None else [],
        output=output,
    )

    #creating consolidated .hdf5 file for extra_params of all isotopes of molecule 
    if(len(extra_params) != 0):
        import vaex
        vaex_df = vaex.from_pandas(temp_df, copy_index=False)
        vaex_df.export_hdf5(join(local_databases, molecule+"extra_params.hdf5"))
        
        

    return (df, local_file) if return_local_path else df


# ======================================================
# %% Test


if __name__ == "__main__":

    from radis.test.io.test_hitran_cdsd import _run_testcases

    print("Testing HITRAN parsing: ", _run_testcases())
    from radis.test.io.test_query import _run_testcases

    print("Testing HITRAN fetch: ", _run_testcases())<|MERGE_RESOLUTION|>--- conflicted
+++ resolved
@@ -69,15 +69,12 @@
         parse_hitran_file,
         replace_PQR_with_m101,
     )
-<<<<<<< HEAD
+
     
 ##global temp_df for adding  extra params columns for all isotopes of a molecule
 temp_df = pd.DataFrame()
 extra_params = ['gamma_CO2', 'n_CO2'] #hard coding the extra params ,will make it dynamic
 ##
-=======
-
->>>>>>> b853a26b
 
 # %% Parsing functions
 
