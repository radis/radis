# -*- coding: utf-8 -*-
"""
Created on Sun May 22 18:11:23 2022

@author: erwan
"""

import pathlib

import numpy as np

from radis.api.exomolapi import (
    MdbExomol,
    get_exomol_database_list,
    get_exomol_full_isotope_name,
)
from radis.db.classes import get_molecule_identifier


def fetch_exomol(
    molecule,
    database=None,
    local_databases=None,
    databank_name="EXOMOL-{molecule}",
    isotope="1",
    load_wavenum_min=None,
    load_wavenum_max=None,
    columns=None,
    cache=True,
    verbose=True,
    clean_cache_files=True,
    return_local_path=False,
    return_partition_function=False,
    engine="default",
    output="pandas",
    skip_optional_data=True,
):
    """Stream ExoMol file from EXOMOL website. Unzip and build a HDF5 file directly.

    Returns a Pandas DataFrame containing all lines.

    Parameters
    ----------
    molecule: ``str``
        ExoMol molecule
    database: ``str``
        database name. Ex:: ``POKAZATEL`` or ``BT2`` for ``H2O``. See
        :py:data:`~radis.api.exomolapi.KNOWN_EXOMOL_DATABASE_NAMES`. If ``None`` and
        there is only one database available, use it.
    local_databases: ``str``
        where to create the RADIS HDF5 files. Default ``"~/.radisdb/exomol"``.
        Can be changed in ``radis.config["DEFAULT_DOWNLOAD_PATH"]`` or in ~/radis.json config file
    databank_name: ``str``
        name of the databank in RADIS :ref:`Configuration file <label_lbl_config_file>`
        Default ``"EXOMOL-{molecule}"``
    isotope: ``str`` or ``int``
        load only certain isotopes, sorted by terrestrial abundances : ``'1'``, ``'2'``,
        etc. Default ``1``.

        .. note::

            In RADIS, isotope abundance is included in the line intensity
            calculation. However, the terrestrial abundances used may not be
            relevant to non-terrestrial applications.
            By default, the abundance is given reading HITRAN data. If the molecule
            does not exist in the HITRAN database, the abundance is read from
            the ``radis/radis_default.json`` configuration file, which can be
            modified by editing ``radis.config`` after import or directly
            by editing the user ``~/radis.json`` user configuration file
            (overwrites ``radis_default.json``). In the ``radis/radis_default.json``
            file, values were calculated with a simple model based on the
            terrestrial isotopic abundance of each element.

    load_wavenum_min, load_wavenum_max: float (cm-1)
        load only specific wavenumbers.
    columns: list of str
        list of columns to load. If ``None``, returns all columns in the file.

    Other Parameters
    ----------------
    cache: bool, or ``'regen'`` or ``'force'``
        if ``True``, use existing HDF5 file. If ``False`` or ``'regen'``, rebuild it.
        If ``'force'``, crash if not cache file found. Default ``True``.
    verbose: bool
    clean_cache_files: bool
        if ``True`` clean downloaded cache files after HDF5 are created.
    return_local_path: bool
        if ``True``, also returns the path of the local database file.
    return_partition_function: bool
        if ``True``, also returns a :py:class:`~radis.levels.partfunc.PartFuncExoMol` object.
    engine: 'vaex', 'feather'
        which memory-mapping library to use. If 'default' use the value from ~/radis.json
    output: 'pandas', 'vaex', 'jax'
        format of the output DataFrame. If ``'jax'``, returns a dictionary of
        jax arrays. If ``'vaex'``, output is a :py:class:`vaex.dataframe.DataFrameLocal`

        .. note::
            Vaex DataFrames are memory-mapped. They do not take any space in RAM
            and are extremely useful to deal with the largest databases.

    skip_optional_data : bool
        If False, fetch all fields which are marked as available in the ExoMol definition
        file. If True, load only the first 4 columns of the states file
        ("i", "E", "g", "J"). The structure of the columns above 5 depend on the
        the definitions file (*.def) and the Exomol version.
        If ``skip_optional_data=False``, two errors may occur:

            - a field is marked as present/absent in the *.def field but is
              absent/present in the *.states file (ie both files are inconsistent).
            - in the updated version of Exomol, new fields have been added in the
              states file of some species. But it has not been done for all species,
              so both structures exist. For instance, the states file of
              https://exomol.com/data/molecules/HCl/1H-35Cl/HITRAN-HCl/ follows the
              structure described in [1]_, unlike the states file of
              https://exomol.com/data/molecules/NO/14N-16O/XABC/ which follows the
              structure described in [2]_.

    Returns
    -------
    df: pd.DataFrame or vaex.dataframe.DataFrameLocal
        Line list
        A HDF5 file is also created in ``local_databases`` and referenced
        in the :ref:`RADIS config file <label_lbl_config_file>` with name
        ``databank_name``
    local_path: str
        path of local database file if ``return_local_path``

    Examples
    --------

    .. minigallery:: radis.fetch_exomol

    Notes
    -----
    if using ``load_only_wavenum_above/below`` or ``isotope``, the whole
    database is anyway downloaded and uncompressed to ``local_databases``
    fast access .HDF5 files (which will take a long time on first call). Only
    the expected wavenumber range & isotopes are returned. The .HFD5 parsing uses
    :py:func:`~radis.api.hdf5.hdf2df`

    References
    ----------

    .. [1] Tennyson, J., Yurchenko, S. N., Al-Refaie, A. F., Barton, E. J., Chubb, K. L., Coles, P. A., … Zak, E. (2016). The ExoMol database: molecular line lists for exoplanet and other hot atmospheres. https://doi.org/10.1016/j.jms.2016.05.002
    .. [2] Tennyson, J., Yurchenko, S. N., Al-Refaie, A. F., Clark, V. H. J., Chubb, K. L., Conway, E. K., … Yurchenko, O. P. (2020). The 2020 release of the ExoMol database: Molecular line lists for exoplanet and other hot atmospheres. Journal of Quantitative Spectroscopy and Radiative Transfer, 255, 107228. https://doi.org/10.1016/j.jqsrt.2020.107228

    See Also
    --------
    :py:func:`~radis.io.hitran.fetch_hitran`, :py:func:`~radis.io.hitemp.fetch_hitemp`
    :py:func:`~radis.api.hdf5.hdf2df`

    """
    # TODO: implement columns= ... to load only specific columns.
    # refactor with "self._quantumNumbers" (which serves the same purpose)

    # Ensure isotope format:
    try:
        isotope = int(isotope)
    except:
        raise ValueError(
            f"In fetch_exomol, ``isotope`` must be an integer. Got `{isotope}` "
            + "Only one isotope can be queried at a time. "
        )

    full_molecule_name = get_exomol_full_isotope_name(molecule, isotope)
    known_exomol_databases, recommended_database = get_exomol_database_list(
        molecule, full_molecule_name
    )
    if verbose:
        print("\n========== Loading Exomol database [start] ==========")
    _exomol_use_hint = "Select one of them with `fetch_exomol(DATABASE_NAME)`, `SpectrumFactory.fetch_databank('exomol', exomol_database=DATABASE_NAME')`, or `calc_spectrum(..., databank=('exomol', DATABASE_NAME))` \n"
    if database is None or database == "default":
        if len(known_exomol_databases) == 1:
            database = known_exomol_databases[
                0
            ]  # TODO: if there is only one, is it not the recommended one?
        elif recommended_database:
            database = recommended_database
            if verbose > 1:
                print(
                    f"For {full_molecule_name}, the available databases are {known_exomol_databases}. {_exomol_use_hint}"
                )
        else:  # TODO: Explain here when this case occurs...
            raise KeyError(
                f"Choose one of the several databases available for {full_molecule_name} in ExoMol: {known_exomol_databases}. ({recommended_database} is recommended by the ExoMol team). {_exomol_use_hint}"
            )
    else:
        if database not in known_exomol_databases:
            raise KeyError(
                f"{database} is not of the known available ExoMol databases for {full_molecule_name}. Choose one of : {known_exomol_databases}. ({recommended_database} is recommended by the ExoMol team). {_exomol_use_hint}"
            )

    if local_databases is None:
        import radis

        local_databases = pathlib.Path(radis.config["DEFAULT_DOWNLOAD_PATH"]) / "exomol"

    local_path = (
        pathlib.Path(local_databases).expanduser()
        / molecule
        / full_molecule_name
        / database
    )

    # TODO: add deprecation if missing columns in cache file

    # Init database, download files if needed.
    mdb = MdbExomol(
        local_path,
        molecule=molecule,
        database=database,
        name=databank_name,
        local_databases=local_databases,
        nurange=[
            load_wavenum_min if load_wavenum_min is not None else 0.0,
            load_wavenum_max if load_wavenum_max is not None else np.inf,
        ],
        engine=engine,
        cache=cache,
        skip_optional_data=skip_optional_data,
        verbose=verbose,
    )

    # Get local files
    local_files = mdb.trans_file
    if not isinstance(local_files, list):
        local_files = [local_files]
    mgr = mdb.get_datafile_manager()
    local_files = [mgr.cache_file(f) for f in local_files]

    # Specific for RADIS : rename columns
    radis2exomol_columns = {
        "wav": "nu_lines",
        "airbrd": "alpha_ref",
        "El": "elower",
        "ju": "jupper",
        "jl": "jlower",
        "gp": "gupper",
        "gpp": "glower",
        "Tdpair": "n_Texp",
    }
    # get column name converting to exomol/exojax format if possible, else use the same
    if columns is not None:
        columns_exomol = [radis2exomol_columns.get(c, c) for c in columns] + [
            "Sij0",
            "jlower",
            "jupper",
        ]  # needed for broadening
    else:
        columns_exomol = None

    df = mdb.load(
        local_files,
        columns=columns_exomol,
        lower_bound=([("nu_lines", load_wavenum_min)] if load_wavenum_min else [])
        + ([("Sij0", mdb.crit)] if not np.isneginf(mdb.crit) else []),
        upper_bound=([("nu_lines", load_wavenum_max)] if load_wavenum_max else []),
        output=output,
    )

    if "jlower" not in df:
        raise KeyError(
            f"jlower not found. Maybe try to delete cache file {local_files} and restart?"
        )

    # Add broadening
    mdb.set_broadening_coef(df, output=output)

    # Specific for RADIS :
    # ... Get RADIS column names:
    exomol2radis_columns = {v: k for k, v in radis2exomol_columns.items()}
    mdb.rename_columns(df, {k: v for k, v in exomol2radis_columns.items() if k in df})

    assert "wav" in df

    # ... include isotopic abundance in linestrength :
    # Note : ExoMol treats isotopes as independent molecules ; linestrength is not
    # corrected by isotopic abundance.
    # Below, replace Linestrength with Line Intensity taking into account
    # Terrestrial isotopic abundance (to be compatible with HITRAN/HITEMP/etc. )
    from radis.db.molparam import MOLPARAMS_EXTRA_PATH, MolParams

    Ia = MolParams(extra_file_json=MOLPARAMS_EXTRA_PATH).get(
        molecule, isotope, "abundance"
    )

    if output == "jax":
        try:
            import jax.numpy as jnp
        except:
            import numpy as jnp
        df["logsij0"] += jnp.log(Ia)
    else:
        df["Sij0"] *= Ia
        mdb.rename_columns(df, {"Sij0": "int"})

    # Add Attributes of the DataFrame
<<<<<<< HEAD
    if output in ["pandas", "vaex"]:  # no attribtes in "Jax" or "Vaex" mode
=======
    if output == "pandas":  # no attributes in "Jax" or "Vaex" mode
>>>>>>> b7dcd81d
        from radis.db.classes import HITRAN_MOLECULES

        attrs = {}
        if molecule in HITRAN_MOLECULES:
            attrs["id"] = get_molecule_identifier(
                molecule
            )  # HITRAN id-number (if available)
        attrs["molecule"] = molecule
        attrs["iso"] = isotope

        if output == "vaex":
            df.attrs = {}
            df.attrs = attrs
        elif output == "pandas":
            for k, v in attrs.items():
                df.attrs[k] = v
    # Return:
    out = df
    if return_local_path or return_partition_function:
        out = [out]
    if return_local_path:
        out.append(str(mdb.path))
    if return_partition_function:
        assert return_local_path
        out.append(mdb.to_partition_function_tabulator())

    if verbose:
        print("========== Loading Exomol database [end] ==========\n")
    return out<|MERGE_RESOLUTION|>--- conflicted
+++ resolved
@@ -295,11 +295,7 @@
         mdb.rename_columns(df, {"Sij0": "int"})
 
     # Add Attributes of the DataFrame
-<<<<<<< HEAD
     if output in ["pandas", "vaex"]:  # no attribtes in "Jax" or "Vaex" mode
-=======
-    if output == "pandas":  # no attributes in "Jax" or "Vaex" mode
->>>>>>> b7dcd81d
         from radis.db.classes import HITRAN_MOLECULES
 
         attrs = {}
