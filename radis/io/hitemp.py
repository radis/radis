--- conflicted
+++ resolved
@@ -147,11 +147,7 @@
     if isotope and type(isotope) == int:
         isotope = str(isotope)
 
-<<<<<<< HEAD
-    if molecule == "CO2":
-=======
     if molecule == "CO2" and database in ["2024", "most_recent"]:
->>>>>>> 7bb5baca
         from radis.api.hitempapi import download_and_decompress_CO2_into_df
 
         # Use pytables engine for CO2 to ensure consistent caching behavior
@@ -167,10 +163,6 @@
             verbose=verbose,
             engine=engine,
             output=output,
-<<<<<<< HEAD
-            use_simd=use_simd,
-=======
->>>>>>> 7bb5baca
         )
 
         if return_local_path:
