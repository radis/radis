# -*- coding: utf-8 -*-
"""Partition function calculators and tabulators.

Notes
-----

Partition function calculators and tabulators

Calculators all derive from the same RovibPartitionFunction object,
and require a list of energies

Tabulators are more specific, and require a list of precalculated
partition functions at different temperature. PartFuncTIPS
uses the HITRAN hapi.py [1]_ module to interpolate Q for HITRAN species


Routine Listing
---------------

Partition functions:

- :class:`~radis.levels.partfunc.PartFuncTIPS`
- :class:`~radis.levels.partfunc.PartFunc_Dunham`

Which inherit from:

- :class:`~radis.levels.partfunc.RovibParFuncCalculator`
- :class:`~radis.levels.partfunc.RovibParFuncTabulator`

Which inherit from:

- :class:`~radis.levels.partfunc.RovibPartitionFunction`


See Also
--------

- :class:`~radis.levels.partfunc_cdsd.PartFuncCO2_CDSDcalc`
- :class:`~radis.levels.partfunc_cdsd.PartFuncCO2_CDSDtab`

References
----------

.. [1] `HAPI: The HITRAN Application Programming Interface <http://hitran.org/hapi>`_



-------------------------------------------------------------------------------
"""

# TODO: vectorize partition function caclulations for different temperatures. Would need
# stuff like E = df.E.values.reshape((1,-1)), etc.

# TODO: store molecule_data.json in the H5 file metadata. If not done already.


import sys
from os.path import exists, join
from warnings import warn

import numpy as np
import pandas as pd
from numpy import exp

import radis
from radis.api.cache_files import load_h5_cache_file, save_to_hdf
from radis.db.classes import (
    HITRAN_CLASS1,
    HITRAN_CLASS2,
    HITRAN_CLASS3,
    HITRAN_CLASS5,
    HITRAN_CLASS6,
    get_molecule,
    get_molecule_identifier,
)
from radis.lbl.labels import vib_lvl_name_hitran_class1, vib_lvl_name_hitran_class5
from radis.misc.basics import all_in
from radis.misc.debug import printdbg
from radis.misc.printer import printg
from radis.misc.progress_bar import ProgressBar
from radis.misc.utils import getProjectRoot
from radis.misc.warning import OutOfBoundError
from radis.phys.constants import hc_k  # ~ 1.44 cm.K


class RovibPartitionFunction(object):
    """General class from which all partition function calculators derive.

    Parameters
    ----------
    electronic_state: :class:`~radis.db.classes.ElectronicState`
        an :class:`~radis.db.classes.ElectronicState` object, which is
        defined in RADIS molecule database and contains spectroscopic data

    Notes
    -----
    Implementation:

    one partition function generator (RovibPartitionFunction) is generated
    per specie per isotope

    RovibPartitionFunction may differ in the way they build / fetch
    their list of states and the associated energies, but
    the .at(),  .at_noneq()  calls to calculate the partition
    function should be shared among all derived classes

    See Also
    --------
    :class:`~radis.levels.partfunc.RovibParFuncTabulator`,
    :class:`~radis.levels.partfunc.RovibParFuncCalculator`
    """

    def __init__(self):
        pass


# %% Subclasses :
# - Tabulator
# - Calculator


class RovibParFuncTabulator(RovibPartitionFunction):
    def __init__(self):
        super(RovibParFuncTabulator, self).__init__()

    def at(self, T, **kwargs):
        """Get partition function at temperature T under equilibrium
        conditions, from tabulated data.

        Parameters
        ----------
        T: float
            equilibrium temperature

        Returns
        -------
        Q: float
            partition function interpolated  at temperature T

        Examples
        --------
        See :ref:`online examples <label_examples_partition_functions>`

        See Also
        --------
        :py:class:`~radis.levels.partfunc.PartFuncTIPS`
        """

        # For compatibility with the syntax of RovibParFuncCalculator.at()
        update_populations = kwargs.pop("update_populations", False)
        if kwargs != {}:
            raise TypeError(
                "RovibParFuncTabulator.at() got an unexpected keyword: {0}".format(
                    kwargs.keys()
                )
            )
        if update_populations != False:
            raise ValueError(
                "Cannot use update_populations with tabulated partition functions. "
                + "Use a direct summation instead. See RovibParFuncCalculator"
            )

        # defined individually for each class Variants (one per database)
        return self._at(T)

    def at_noneq(self, *args, **kwargs):
        raise ValueError(
            "Cannot calculate non equilibrium partition "
            + "functions from (equilibrium) tabulated values. Use a "
            + "Partition Function Calculator"
        )


class RovibParFuncCalculator(RovibPartitionFunction):
    """
    Parameters
    ----------
    electronic_state: :class:`~radis.db.classes.ElectronicState`
        an :class:`~radis.db.classes.ElectronicState` object, which is
        defined in RADIS molecule database and contains spectroscopic data.
        Energies are calculated with the :py:meth:`~radis.db.classes.ElectronicState.Erovib`
        method.

    Other Parameters
    ----------------
    mode: 'full summation', 'tabulation'
        calculation mode. ``'tabulation'`` is much faster but not all possible
        distributions are implemented. Default ``'full-summation'``

    See Also
    --------
    :py:class:`~radis.levels.partfunc.PartFunc_Dunham`,
    :py:meth:`~radis.db.classes.ElectronicState.Erovib`
    """

    def __init__(self, electronic_state, mode="full summation", verbose=False):

        super(RovibParFuncCalculator, self).__init__()

        ElecState = electronic_state

        try:
            ElecState.Erovib
        except AttributeError:
            raise AttributeError(
                "{0} has no energy function defined in RADIS".format(
                    ElecState.get_fullname()
                )
            )

        # Store
        self.ElecState = ElecState  # electronic state object
        self.molecule = ElecState.name  # molecule name
        self.isotope = ElecState.iso
        self.verbose = verbose

        # Line database
        # pandas Dataframe that holds all the lines
        self.df = pd.DataFrame({})
        # updated on inherited classes initialization

        if not mode in ["full summation", "tabulation"]:
            raise ValueError("Choose mode = one of 'full summation', 'tabulation'")

        self.mode = mode
        self._tab_at = None  # tabulated function
        self._tab_at_noneq = None  # tabulated function
        self._tab_at_noneq_3Tvib = None  # tabulated function
        self.N_bins = (
            200  # int: number of bins in tabulated mode. Change with `Z.N_bins = `
        )
        self.N_bins_scaling = lambda N_bins, Ndim: int(N_bins * (0.8 ** (Ndim - 1)))
        """ func int, int -> int
        Reduce number of Bins in each dimension ; in high dimensional spaces.
        This is justified by accuracy tests in :py:func:`radis.test.levels.test_partfunc.test_tabulated_partition_functions`
        """

    def at(self, T, update_populations=False):
        """Get partition function at temperature T under equilibrium
        conditions.

        Parameters
        ----------
        T: float
            equilibrium temperature

        Other Parameters
        ----------------
        update_populations: boolean
            if ``True``, store calculated populations in energy level list
            Default ``False``

        Returns
        -------
        Q: float
            partition function calculated at temperature T

        Examples
        --------
        See :ref:`online examples <label_examples_partition_functions>`

        See Also
        --------
        :meth:`~radis.levels.partfunc.RovibPartitionFunction.at_noneq`,
        :meth:`~radis.levels.partfunc.RovibPartitionFunction.at_noneq_3Tvib`
        """
        if __debug__:
            printdbg(
                "called RovibPartitionFunction.at(T={0}K, ".format(T)
                + "update_populations={0})".format(update_populations)
                + f". mode = {self.mode}"
            )

        # Check inputs
        assert isinstance(update_populations, bool)

        if self.mode == "full summation":
            return self._eq_full_summation(T=T, update_populations=update_populations)
        elif self.mode == "tabulation":
            if update_populations:
                raise ValueError(
                    "Cannot update populations of individual levels with `tabulation` mode. Choose `update_populations=False` or `mode='full summation'`"
                )
            return self._eq_tabulation_eval(T=T)

    def _eq_tabulation_setup(self, N_bins):
        """Bins all levels into an ``E`` grid

        Parameters
        ----------
        N_bins: int
            reset it by editing the class attribute `Z.N_bins = `

        See Also
        --------
        :py:func:`~radis.levels.partfunc._noneq_tabulation_eval`
        """
        shape = N_bins
        if self.verbose >= 3:
            print(f"Tabulation eq partition functions with : shape = {shape}")

        # Get variables
        import vaex  # import delayed until now (takes ~2s to import)

        df = vaex.from_pandas(self.df)
        # Vaex processs may get stuck in Spyder IDE. https://github.com/radis/radis/issues/338
        # Temp fix : >>> df.executor.async_method = "awaitio"     (doesn't always work here)

        epsilon = 1e-4  # prevent log(0)
        df["logE"] = np.log(df["E"] + epsilon)  # to bin on a log grid
        df["gtot"] = (
            df["grot"] * df["gvib"]
        )  # note that this column is "lazy" and only evaluated at runtime
        E_bins = df.mean("E", binby="logE", shape=shape)
        g_bins = df.sum("gtot", binby="logE", shape=shape)

        # drop empty
        E_bins = E_bins[g_bins > 0]
        g_bins = g_bins[g_bins > 0]

        self._tab_at = lambda T: (g_bins * exp(-hc_k * E_bins / T)).sum(axis=0)
        # Also save parameters to trigger a re-tabulation if they change:
        self._tab_N_bins = N_bins

    def _eq_tabulation_eval(self, T):
        """Computes partition function using tabulated grid

        See Also
        --------
        :py:func:`~radis.levels.partfunc._noneq_tabulation_setup`"""

        N_bins = self.N_bins  # reset it by editing the class attribute `Z.N_bins = `
        N_bins = self.N_bins_scaling(N_bins, 1)

        if self._tab_at is None or N_bins != self._tab_N_bins:
            # Tabulate or re-tabulate:
            self._eq_tabulation_setup(N_bins=N_bins)

        return self._tab_at(T)

    def _eq_full_summation(self, T, update_populations=False):

        # Initialize
        df = self.df
        if "g" in df.columns:
            g = df.g
        elif all_in(["gvib", "grot"], df.columns):
            g = df.gvib * df.grot
        else:
            raise ValueError(
                "either g, or gvib+grot must be defined to "
                + "calculate total degeneracy. Got: {0}".format(list(df.keys()))
            )

        # Calculate

        nQ = g * exp(-hc_k * df.E / T)
        Q = nQ.sum()

        # Update energy level table with populations (doesnt
        # cost much and can be used to plot populations afterwards)
        # ... 'n'
        if update_populations:
            df["n"] = nQ / Q

        return Q

    def at_noneq(
        self,
        Tvib,
        Trot,
        overpopulation=None,
        vib_distribution="boltzmann",
        rot_distribution="boltzmann",
        returnQvibQrot=False,
        update_populations=False,
    ):
        """Calculate Partition Function under non equilibrium (Tvib, Trot),
        with boltzmann/treanor distributions and overpopulations as specified
        by the user.

        Parameters
        ----------
        Tvib, Trot: float
            vibrational & rotational temperatures (K)
        overpopulation: dict, or ``None``
            dict of overpopulated levels: ``{'level':over_factor}``
        vib_distribution: ``'boltzmann'``, ``'treanor'``
            distribution of vibrational levels
        rot_distribution: ``'boltzmann'``
            distribution of rotational levels
        returnQvibQrot: boolean
            cf output

        Other Parameters
        ----------------
        update_populations: boolean
            if ``True``, store calculated populations in energy level list.
            Default ``False``

        Returns
        -------
        Q: float
            partition function calculated at non eq temperatures
        Q, Qvib, dfQrot: float, float, pandas table (if returnQvibQrot)
            total partition function, vibrational partition function,
            and table of rotational partition functions for each vibrational
            state (note that all Qrot are not necessarily the same
            for all vibrational levels)

        Examples
        --------
        See :ref:`online examples <label_examples_partition_functions>`

        See Also
        --------
        :meth:`~radis.levels.partfunc.RovibPartitionFunction.at`,
        :meth:`~radis.levels.partfunc.RovibPartitionFunction.at_noneq_3Tvib`
        """
        if __debug__:
            printdbg(
                "called RovibPartitionFunction.atnoneq"
                + "(Tvib={0}K, Trot={1}K, ... )".format(Tvib, Trot)
                + "update_populations={0})".format(update_populations)
                + f". mode = {self.mode}"
            )

        # Check inputs, initialize
        if overpopulation is None:
            overpopulation = {}
        if overpopulation != {}:
            if not returnQvibQrot:
                raise ValueError(
                    "When using overpopulation, partition function "
                    + "must be calculated with returnQvibQrot=True. Set ``PartitionFunctionCalculator.at_noneq(..., returnQvibQrot=True)``, or ``SpectrumFactory.misc.export_rovib_fraction = True``"
                )
        assert vib_distribution in ["boltzmann", "treanor"]
        assert rot_distribution in ["boltzmann"]
        if vib_distribution == "boltzmann":
            if not "Evib" in list(self.df.keys()):
                raise ValueError(
                    "Evib must be defined to calculate non-equilibrium "
                    + "partition functions"
                )
        elif vib_distribution == "treanor":
            if not all_in(["Evib_h", "Evib_a"], list(self.df.keys())):
                raise ValueError(
                    "Evib_h and Evib_a must be defined to calculate non-equilibrium "
                    + "partition functions with treanor distribution"
                )
        if rot_distribution == "boltzmann":
            if not "Erot" in list(self.df.keys()):
                raise ValueError(
                    "Evib and Erot must be defined to calculate non-equilibrium "
                    + "partition functions"
                )

        if self.mode == "full summation":
            return self._noneq_full_summation(
                Tvib=Tvib,
                Trot=Trot,
                overpopulation=overpopulation,
                vib_distribution=vib_distribution,
                rot_distribution=rot_distribution,
                returnQvibQrot=returnQvibQrot,
                update_populations=update_populations,
            )
        elif self.mode == "tabulation":
            if update_populations:
                raise ValueError(
                    "Cannot update populations of individual levels with `tabulation` mode. Choose `update_populations=False` or `mode='full summation'`"
                )
            return self._noneq_tabulation_eval(
                Tvib=Tvib,
                Trot=Trot,
                overpopulation=overpopulation,
                vib_distribution=vib_distribution,
                rot_distribution=rot_distribution,
                returnQvibQrot=returnQvibQrot,
            )

    def _noneq_tabulation_setup(self, N_bins, vib_distribution, rot_distribution):
        """Bins all levels into an Evib and Erot grid

        Parameters
        ----------
        N_bins: int
            reset it by editing the class attribute `Z.N_bins = `

        See Also
        --------
        :py:func:`~radis.levels.partfunc._noneq_tabulation_eval`
        """
        shape = N_bins, N_bins
        if self.verbose >= 3:
            print(f"Tabulation noneq partition functions with : shape = {shape}")

        # Get variables
        import vaex  # import delayed until now (takes ~2s to import)

        df = vaex.from_pandas(self.df)
        # Vaex processs may get stuck in Spyder IDE. https://github.com/radis/radis/issues/338
        # Temp fix : >>> df.executor.async_method = "awaitio"     (doesn't always work here)

        epsilon = 1e-4  # prevent log(0)
        df["logEvib"] = np.log(df["Evib"] + epsilon)  # to bin on a log grid
        df["logErot"] = np.log(df["Erot"] + epsilon)  # to bin on a log grid
        df["gtot"] = df["grot"] * (
            df["gvib"]
        )  # note that this column is "lazy" and only evaluated at runtime
        # Evib_bins_neq = df.mean(
        #     "Evib", binby=["logEvib", "logErot"], shape=(N_bins, N_bins)
        # )
        # Erot_bins_neq = df.mean(
        #     "Erot", binby=["logEvib", "logErot"], shape=(N_bins, N_bins)
        # )
        Evib_bins_neq, Erot_bins_neq = df.mean(
            ["Evib", "Erot"], binby=["logEvib", "logErot"], shape=shape
        )
        g_bins_neq = df.sum("gtot", binby=["logEvib", "logErot"], shape=shape)
        # drop empty
        Evib_bins_neq = Evib_bins_neq[g_bins_neq > 0]
        Erot_bins_neq = Erot_bins_neq[g_bins_neq > 0]
        g_bins_neq = g_bins_neq[g_bins_neq > 0]

        self._tab_at_noneq = lambda Tvib, Trot: (
            g_bins_neq
            * exp(-hc_k * Evib_bins_neq / Tvib)
            * exp(-hc_k * Erot_bins_neq / Trot)
        ).sum(axis=0)
        # Also save parameters to trigger a re-tabulation if they change:
        self._tab_N_bins = N_bins
        self._tab_vib_distribution = vib_distribution
        self._tab_rot_distribution = rot_distribution

    def _noneq_tabulation_eval(
        self,
        Tvib,
        Trot,
        overpopulation=None,
        vib_distribution="boltzmann",
        rot_distribution="boltzmann",
        returnQvibQrot=False,
    ):
        """Computes partition function using tabulated grid

        See Also
        --------
        :py:func:`~radis.levels.partfunc._noneq_tabulation_setup`"""

        if len(overpopulation) > 0:
            raise NotImplementedError
        if vib_distribution != "boltzmann":
            raise NotImplementedError
        if rot_distribution != "boltzmann":
            raise NotImplementedError
        if returnQvibQrot != False:
            raise NotImplementedError

        N_bins = self.N_bins  # reset it by editing the class attribute `Z.N_bins = `
        N_bins = self.N_bins_scaling(N_bins, 2)

        if (
            self._tab_at_noneq is None
            or N_bins != self._tab_N_bins
            or self._tab_vib_distribution != vib_distribution
            or self._tab_rot_distribution != rot_distribution
        ):
            # Tabulate or re-tabulate:
            self._noneq_tabulation_setup(
                N_bins=N_bins,
                vib_distribution=vib_distribution,
                rot_distribution=rot_distribution,
            )

        return self._tab_at_noneq(Tvib, Trot)

    def _noneq_full_summation(
        self,
        Tvib,
        Trot,
        overpopulation=None,
        vib_distribution="boltzmann",
        rot_distribution="boltzmann",
        returnQvibQrot=False,
        update_populations=False,
    ):
        """Computes partition function by summing over all levels"""

        # Get variables
        df = self.df
        gvib = df.gvib  # self.gvib(M, I)
        grot = df.grot
        # Calculate

        # ... mode: Trot, Tvib, + overpopulation
        if returnQvibQrot:

            if not "viblvl" in self.df:
                raise KeyError(
                    "To return Qrot and Qvib vibrational levels must be "
                    + "identified in the database. Lookup function "
                    + "add_bands in radis.lbl.bands"
                )

            # ... Vibrational populations
            if vib_distribution == "boltzmann":
                df["nvibQvib"] = gvib * exp(-df.Evib * hc_k / Tvib)
            elif vib_distribution == "treanor":
                df["nvibQvib"] = gvib * exp(
                    -hc_k * (df.Evib_h / Tvib + df.Evib_a / Trot)
                )
            else:
                raise NotImplementedError
            # ... Rotational populations
            if rot_distribution == "boltzmann":
                df["nrotQrot"] = grot * exp(-df.Erot * hc_k / Trot)
            else:
                raise NotImplementedError

            if overpopulation != {}:
                # If overpopulation, first check all levels exist
                levels = df.viblvl.unique()
                for viblvl in overpopulation.keys():
                    if not viblvl in levels:
                        raise ValueError(
                            "Level {0} not in energy levels database".format(viblvl)
                        )
                        # could be a simple warning too
                # Add overpopulations (so they are taken into account in the partition function)
                for viblvl, ov in overpopulation.items():
                    if ov != 1:
                        df.loc[df.viblvl == viblvl, "nvibQvib"] *= ov
                        # TODO: add warning if empty? I dont know how to do it without
                        # an extra lookup though.

            # Calculate sum of levels
            nQ = df.nvibQvib * df.nrotQrot
            Q = nQ.sum()

            # Group by vibrational level, and get level-dependant
            # quantities such as vib degeneracy, Evib, etc.
            dgb = df.groupby(["viblvl"], as_index=True)
            # perf: 345 ms ± 5.88 ms on test case
            viblvl_Qrot = dgb["nrotQrot"].sum()
            # (all the same in one vib group)
            viblvl_nvibQvib = dgb["nvibQvib"].first()
            Qvib = viblvl_nvibQvib.sum()  # (here we only sum once per vib group)
            # (all the same in one vib group)
            viblvl_Evib = dgb["Evib"].first()
            # (all the same in one vib group)
            viblvl_gvib = dgb["gvib"].first()

            # Energies, degeneracies, populations for each vibrational band
            dfQrot = pd.DataFrame({"Qrot": viblvl_Qrot})
            dfQrot["nvib"] = viblvl_nvibQvib / Qvib
            dfQrot["Evib"] = viblvl_Evib
            dfQrot["gvib"] = viblvl_gvib

            # Update energy level table with populations (doesnt
            # cost much and can be used to plot populations afterwards)
            # Adds: 'nvib', 'n', 'nrot', 'Qrot'
            if update_populations:
                df["nvib"] = df.nvibQvib / Qvib
                df["n"] = nQ / Q

                # get rotational populations
                # ... reindexing dfQrot to get a direct access by viblvl
                dfQrot_dict = dict(list(zip(dfQrot.index, dfQrot.Qrot)))

                # ... Add Qrot
                df_viblvl = df.set_index(["viblvl"], inplace=False)
                df["Qrot"] = df_viblvl.index.map(dfQrot_dict.get).values

                # ... infer nrot
                df["nrot"] = df.nrotQrot / df.Qrot

            # Check that partition functions are valid
            if __debug__:  # discarded if running with python -O
                # the calculation below is valid without Born-Oppenheimer, however
                # it assumes Boltzmann distribution + no overpopulation
                #                Qrovib = ((dfQrot.gvib*exp(-dfQrot.Evib*hc_k/Tvib))*dfQrot.Qrot).sum()
                # general case:
                Qrovib = (dfQrot.nvib * Qvib * dfQrot.Qrot).sum()
                if not np.isclose(Q, Qrovib):
                    raise ValueError(
                        "Rovibrational partition function ({0:.2f}) doesnt ".format(Q)
                        + "match value recomputed from vibrational and rotational "
                        + "partition functions ({0:.2f}). Check how Evib and Erot ".format(
                            Qrovib
                        )
                        + "are defined in your Energy Database"
                    )

            # Clean
            del df["nrotQrot"]
            del df["nvibQvib"]

            return Q, Qvib, dfQrot

        # ... mode: Trot, Tvib, no overpopulation, no vib band details
        else:  # slightly faster, but doesnt return nvib nor Qvib

            g = gvib * grot

            if vib_distribution == "boltzmann" and rot_distribution == "boltzmann":
                nQ = g * exp(-hc_k * (df.Evib / Tvib + df.Erot / Trot))
            elif vib_distribution == "treanor" and rot_distribution == "boltzmann":
                nQ = g * exp(-hc_k * (df.Evib_h / Tvib + (df.Evib_a + df.Erot) / Trot))
            else:
                raise NotImplementedError

            Q = nQ.sum()

            # Update energy level table with populations (doesnt
            # cost much and can be used to plot populations afterwards)
            # ... add: 'n'
            if update_populations:
                df["n"] = nQ / Q

            return Q

    def at_noneq_3Tvib(
        self,
        Tvib,
        Trot,
        overpopulation=None,
        vib_distribution="boltzmann",
        rot_distribution="boltzmann",
        returnQvibQrot=False,
        update_populations=False,
    ):
        """Calculate Partition Function under non equilibrium ((Tvib1, Tvib2,
        Tvib3), Trot), with boltzmann/treanor distributions and overpopulations
        as specified by the user.

        Dedicated function for 3 Tvib mode

        Parameters
        ----------

        Tvib, Trot: (float, float, float), float
            vibrational & rotational temperatures (K)
        overpopulation: dict, or ``None``
            dict of overpopulated levels: ``{'level':over_factor}``
        vib_distribution: ``'boltzmann'``, ``'treanor'``
        rot_distribution: ``'boltzmann'``
        returnQvibQrot: boolean
            cf output
        update_populations: boolean
            if ``True``, saves populations for calculated temperature in PartitionFunction
            dataframe. Default ``False``

        Returns
        -------
        Q: float
            partition function calculated at non eq temperatures
        Q, Qvib, dfQrot: float, float, pandas table (if returnQvibQrot)
            total partition function, vibrational partition function,
            and table of rotational partition functions for each vibrational
            state (note that all Qrot are not necessarily the same
            for all vibrational levels)

        See Also
        --------
        :meth:`~radis.levels.partfunc.RovibPartitionFunction.at`,
        :meth:`~radis.levels.partfunc.RovibPartitionFunction.at_noneq`
        """
        if __debug__:
            printdbg(
                "called RovibPartitionFunction.at_noneq_3Tvib"
                + "(Tvib={0}K, Trot={1}K)".format(Tvib, Trot)
                + "update_populations={0})".format(update_populations)
                + f". mode = {self.mode}"
            )
        #                               'overpopulation={0}, vib_distribution={1}'.format(overpopulation, vib_distribution)+\
        #                               'rot_distribution={0})'.format(rot_distribution)

        # Check inputs
        if overpopulation is None:
            overpopulation = {}
        #        else:
        #            if not returnQvibQrot:
        #                raise ValueError('When using overpopulation partition function '+\
        #                                 'must be calculated with returnQvibQrot')
        assert vib_distribution in ["boltzmann", "treanor"]
        assert rot_distribution in ["boltzmann"]
        if vib_distribution == "boltzmann":
            if not all_in(["Evib1", "Evib2", "Evib3"], list(self.df.keys())):
                raise ValueError(
                    "Evib1, Evib2, Evib3 must be defined to calculate non-equilibrium "
                    + "partition functions with Tvib1, Tvib2, Tvib3. Got {0}".format(
                        list(self.df.keys())
                    )
                )
        elif vib_distribution == "treanor":
            if not all_in(
                ["Evib1_h", "Evib1_a", "Evib2_h", "Evib2_a", "Evib3_h", "Evib3_a"],
                list(self.df.keys()),
            ):
                raise ValueError(
                    "Evib1_h, Evib1_a, Evib2_h, Evib2_a, Evib3_h, Evib3_a "
                    + "must be defined to calculate non-equilibrium "
                    + "partition functions with treanor distribution "
                    + "and Tvib1, Tvib2, Tvib3"
                )
        if rot_distribution == "boltzmann":
            if not "Erot" in list(self.df.keys()):
                raise ValueError(
                    "Evib and Erot must be defined to calculate non-equilibrium "
                    + "partition functions"
                )

        # Calculate
        if self.mode == "full summation":
            return self._noneq_3Tvib_full_summation(
                Tvib=Tvib,
                Trot=Trot,
                overpopulation=overpopulation,
                vib_distribution=vib_distribution,
                rot_distribution=rot_distribution,
                returnQvibQrot=returnQvibQrot,
                update_populations=update_populations,
            )
        elif self.mode == "tabulation":
            if update_populations:
                raise ValueError(
                    "Cannot update populations of individual levels with `tabulation` mode. Choose `update_populations=False` or `mode='full summation'`"
                )
            return self._noneq_3Tvib_tabulation_eval(
                Tvib=Tvib,
                Trot=Trot,
                overpopulation=overpopulation,
                vib_distribution=vib_distribution,
                rot_distribution=rot_distribution,
                returnQvibQrot=returnQvibQrot,
            )

    def _noneq_3Tvib_tabulation_setup(self, N_bins, vib_distribution, rot_distribution):
        """Bins all levels into an Evib and Erot grid

        Parameters
        ----------
        N_bins: int
            reset it by editing the class attribute `Z.N_bins = `

        See Also
        --------
        :py:func:`~radis.levels.partfunc._noneq_tabulation_eval`
        """
        shape = N_bins, N_bins, N_bins
        if self.verbose >= 3:
            print(f"Tabulation noneq 3Tvib partition functions with : shape = {shape}")

        # Get variables
        import vaex  # import delayed until now (takes ~2s to import)

        df = vaex.from_pandas(self.df)
        # Vaex processs may get stuck in Spyder IDE. https://github.com/radis/radis/issues/338
        # Temp fix : >>> df.executor.async_method = "awaitio"     (doesn't always work here)

        epsilon = 1e-4  # prevent log(0)

        if vib_distribution == "boltzmann" and rot_distribution == "boltzmann":

            if "Evib12" not in df:
                df["Evib12"] = df["Evib1"] + df["Evib2"]
            df["logEvib12"] = np.log(df["Evib12"] + epsilon)  # to bin on a log grid
            df["logEvib3"] = np.log(df["Evib3"] + epsilon)  # to bin on a log grid
            df["logErot"] = np.log(df["Erot"] + epsilon)  # to bin on a log grid
            df["gtot"] = df["grot"] * (
                df["gvib"]
            )  # note that this column is "lazy" and only evaluated at runtime

            Evib12_bins_neq, Evib3_bins_neq, Erot_bins_neq = df.mean(
                ["Evib12", "Evib3", "Erot"],
                binby=["logEvib12", "logEvib3", "logErot"],
                shape=shape,
            )
            g_bins_neq = df.sum(
                "gtot",
                binby=["logEvib12", "logEvib3", "logErot"],
                shape=shape,
            )

            # drop empty
            Evib12_bins_neq = Evib12_bins_neq[g_bins_neq > 0]
            Evib3_bins_neq = Evib3_bins_neq[g_bins_neq > 0]
            Erot_bins_neq = Erot_bins_neq[g_bins_neq > 0]
            g_bins_neq = g_bins_neq[g_bins_neq > 0]

            self._tab_at_noneq_3Tvib = lambda Tvib, Trot: (
                g_bins_neq
                * exp(-hc_k * Evib12_bins_neq / Tvib[0])
                * exp(-hc_k * Evib3_bins_neq / Tvib[2])
                * exp(-hc_k * Erot_bins_neq / Trot)
            ).sum(axis=0)

        elif vib_distribution == "treanor" and rot_distribution == "boltzmann":

            if "Evib12_h" not in df:
                df["Evib12_h"] = df["Evib1_h"] + df["Evib2_h"]
            if "E_anharmonic" not in df:
                df["E_anharmonic"] = df["Evib1_a"] + df["Evib2_a"] + df["Erot"]
            df["logEvib12_h"] = np.log(df["Evib12_h"] + epsilon)  # to bin on a log grid
            df["logEvib3_h"] = np.log(df["Evib3_h"] + epsilon)  # to bin on a log grid
            df["E_anharmonic"] = np.log(
                df["E_anharmonic"] + epsilon
            )  # to bin on a log grid
            df["gtot"] = df["grot"] * df["gvib"]

            Evib12_h_bins_neq, Evib3_h_bins_neq, E_anharmonic_bins_neq = df.mean(
                ["Evib12_h", "Evib3_h", "E_anharmonic"],
                binby=["Evib12_h", "Evib3_h", "E_anharmonic"],
                shape=shape,
            )
            g_bins_neq = df.sum(
                "gtot",
                binby=["Evib12_h", "Evib3_h", "E_anharmonic"],
                shape=shape,
            )

            # drop empty
            Evib12_h_bins_neq = Evib12_h_bins_neq[g_bins_neq > 0]
            Evib3_h_bins_neq = Evib3_h_bins_neq[g_bins_neq > 0]
            E_anharmonic_bins_neq = E_anharmonic_bins_neq[g_bins_neq > 0]
            g_bins_neq = g_bins_neq[g_bins_neq > 0]

            self._tab_at_noneq_3Tvib = lambda Tvib, Trot: (
                g_bins_neq
                * exp(-hc_k * Evib12_h_bins_neq / Tvib[0])
                * exp(-hc_k * Evib3_h_bins_neq / Tvib[2])
                * exp(-hc_k * E_anharmonic_bins_neq / Trot)
            ).sum(axis=0)

        else:
            raise NotImplementedError(
                f"vib_distribution: {vib_distribution}, rot_distribution: {rot_distribution}"
            )

        # Also save parameters to trigger a re-tabulation if they change:
        self._tab_N_bins = N_bins
        self._tab_vib_distribution = vib_distribution
        self._tab_rot_distribution = rot_distribution

    def _noneq_3Tvib_tabulation_eval(
        self,
        Tvib,
        Trot,
        overpopulation=None,
        vib_distribution="boltzmann",
        rot_distribution="boltzmann",
        returnQvibQrot=False,
    ):
        """Computes partition function using tabulated grid

        See Also
        --------
        :py:func:`~radis.levels.partfunc._noneq_tabulation_setup`"""

        Tvib1, Tvib2, Tvib3 = Tvib
        if Tvib1 != Tvib2:
            raise NotImplementedError(
                "Tabulated mode only implemented for Tvib1 = Tvib2. Use mode='full summation'"
            )
        if len(overpopulation) > 0:
            raise NotImplementedError
        if rot_distribution != "boltzmann":
            raise NotImplementedError
        if returnQvibQrot != False:
            raise NotImplementedError

        N_bins = self.N_bins  # reset it by editing the class attribute `Z.N_bins = `
        N_bins = self.N_bins_scaling(N_bins, 3)  # 3 temperatures only (T12, T3, Trot)

        if (
            self._tab_at_noneq_3Tvib is None
            or N_bins != self._tab_N_bins
            or self._tab_vib_distribution != vib_distribution
            or self._tab_rot_distribution != rot_distribution
        ):
            # Tabulate or re-tabulate:
            self._noneq_3Tvib_tabulation_setup(
                N_bins=N_bins,
                vib_distribution=vib_distribution,
                rot_distribution=rot_distribution,
            )

        return self._tab_at_noneq_3Tvib(Tvib, Trot)

    def _noneq_3Tvib_full_summation(
        self,
        Tvib,
        Trot,
        overpopulation=None,
        vib_distribution="boltzmann",
        rot_distribution="boltzmann",
        returnQvibQrot=False,
        update_populations=False,
    ):
        """Computes partition function by summing over all levels"""

        # Get variables
        Tvib1, Tvib2, Tvib3 = Tvib
        df = self.df
        gvib = df.gvib
        grot = df.grot

        # Calculate
        if overpopulation:
            raise NotImplementedError("overpopulation not implemented for 3 Tvib mode")

        # ... mode: Trot, Tvib, + overpopulation
        if returnQvibQrot:
            raise NotImplementedError("returnQvibQrot not implemented for 3 Tvib mode")

        # ... mode: Trot, Tvib, no overpopulation, no vib band details
        else:  # much faster, but doesnt return nvib nor Qvib

            g = gvib * grot

            if vib_distribution == "boltzmann" and rot_distribution == "boltzmann":
                nQ = g * exp(
                    -hc_k
                    * (
                        df.Evib1 / Tvib1
                        + df.Evib2 / Tvib2
                        + df.Evib3 / Tvib3
                        + df.Erot / Trot
                    )
                )
            elif vib_distribution == "treanor" and rot_distribution == "boltzmann":
                nQ = g * exp(
                    -hc_k
                    * (
                        df.Evib1_h / Tvib1
                        + df.Evib2_h / Tvib2
                        + df.Evib3_h / Tvib3
                        + (df.Evib1_a + df.Evib2_a + df.Evib3_a + df.Erot) / Trot
                    )
                )
            else:
                raise NotImplementedError

            Q = nQ.sum()

            # Update energy level table with populations
            # ... add: 'n'
            if update_populations:
                df["n"] = nQ / Q

            return Q

    def reset_populations(self):
        """Discard computed populations of all energy levels.

        To call on every RovibrationalPartitionFunction object before
        each new spectrum calculation
        """

        for k in ["nvib", "n", "nrot"]:
            if k in self.df:
                del self.df[k]

    # %% Methods to get populations of all states

    def _get_vib_populations(self):
        """Return vibrational populations for all levels featured in given line
        set."""

        df = self.df

        return df.drop_duplicates("viblvl")

    def _get_rovib_populations(self):
        """Return rovibrational populations for all levels featured in the
        energy levels list df.

        Notes
        -----

        assumes a complete rovibrational assigmnent but no hyperfine assignment
        (i.e: all energy levels are returned!). If hyperfine assigmnent is given,
        this method should be modified to return only the ``roviblvl`` unique
        keys
        """

        df = self.df

        return df


# %% Variants of Tabulated partition functions (interpolate)


class PartFuncExoMol(RovibParFuncTabulator):
    """Return partition function using interpolation of tabulated values.

    Parameters
    ----------
    name: str
        exomol isotope full name
    T_range, Q_range: array
        initial references values to be tabulated.

    Examples
    --------

    One can use :py:func:`~radis.io.exomol.fetch_exomol` which has the option to
    return a :py:class:`~radis.levels.partfunc.PartFuncExoMol` object ::

        from radis.io.exomol import fetch_exomol
        from radis.api.exomolapi import get_exomol_database_list

        print(get_exomol_database_list("SiO", "28Si-16O"))  # 'EBJT" is one database
        _, _, Z_exomol = fetch_exomol("SiO", "EBJT", return_local_path=True, return_partition_function=True)


        # Get temperature at 2000 K
        print(Z_exomol.at(2000))


    See Also
    --------
    :py:func:`~radis.io.exomol.fetch_exomol`
    """

    def __init__(self, name, T_range, Q_range):

        super(PartFuncExoMol, self).__init__()

        self.name = name
        self.T_range = T_range
        self.Q_range = Q_range

    def _at(self, T):
        return np.interp(T, self.T_range, self.Q_range)


class PartFuncKurucz(RovibParFuncTabulator):
    """Return partition function using interpolation of tabulated values of local file kuruczpartfn.txt

    Parameters
    ----------
    atom: str
        exomol isotope full name
    ionization_state : int

    """

<<<<<<< HEAD
    def __init__(self,species):
=======
    def __init__(self, atom, ionization_state):
>>>>>>> 44607f52
        super(PartFuncKurucz, self).__init__()
        # Load data in constructor
        path_partfn = join(getProjectRoot(), "db", "kuruczpartfn.txt")
        pfdat = pd.read_csv(path_partfn, sep="\s+", header=None)
        self.pfdat = pfdat.set_index(0)
        # Locate the row for the specific atom and ionization state
<<<<<<< HEAD
        pf_atom = self.pfdat.loc[f"{species}"]
        self.pfT_values = np.array([1e-05, 1e-04, 1e-03, 1e-02, 1e-01, 1.5e-01, 2e-01, 3e-01, 5e-01, 7e-01, 1.0, 1.3, 1.7, 2.0, 3.0, 5.0, 7.0, 10.0, 15.0, 20.0, 30.0, 50.0, 70.0, 100.0, 130.0, 170.0, 200.0, 250.0, 300.0, 500.0, 700.0, 1e03, 1.5e03, 2e03, 3e03, 4e03, 5e03, 6e03, 7e03, 8e03, 9e03, 1e04])
        self.pf_values = pf_atom.values[0:].astype(float)  # Exclude the first value (it's the atomic number)
=======
        pf_atom = self.pfdat.loc[f"{self.key}"]
        self.pfT_values = np.array(
            [
                1e-05,
                1e-04,
                1e-03,
                1e-02,
                1e-01,
                1.5e-01,
                2e-01,
                3e-01,
                5e-01,
                7e-01,
                1.0,
                1.3,
                1.7,
                2.0,
                3.0,
                5.0,
                7.0,
                10.0,
                15.0,
                20.0,
                30.0,
                50.0,
                70.0,
                100.0,
                130.0,
                170.0,
                200.0,
                250.0,
                300.0,
                500.0,
                700.0,
                1e03,
                1.5e03,
                2e03,
                3e03,
                4e03,
                5e03,
                6e03,
                7e03,
                8e03,
                9e03,
                1e04,
            ]
        )
        self.pf_values = pf_atom.values[0:].astype(
            float
        )  # Exclude the first value (it's the atomic number)
>>>>>>> 44607f52

    def _at(self, T):
        # Interpolate to find the partition function at the desired temperature
        try:
            return np.interp(T, self.pfT_values, self.pf_values)
        except KeyError:
            print("pfdat", self.pfdat)
            print(
                f"Key {self.key} not found in pfdat. Available keys: {self.pfdat.index.tolist()}"
            )
            raise


class PartFuncTIPS(RovibParFuncTabulator):
    """Return partition function using interpolation of tabulated values
    using the TIPS program [TIPS-2020]_

    Parameters
    ----------
    M: int
        molecule id
    I: int
        isotope identifier
    path: str
        path to ``hapi.py``. If None, the hapi package from PyPI is used.

    Examples
    --------
    ::

        from radis.levels.partfunc import PartFuncTIPS
        from radis.db.classes import get_molecule_identifier

        M = get_molecule_identifier('N2O')
        iso=1

        Q = PartFuncTIPS(M, iso)
        print(Q.at(T=1500))

    See :ref:`online examples <label_examples_partition_functions>` for more.

    .. minigallery:: radis.levels.partfunc.PartFuncTIPS

    References
    ----------
    Partition function are retrieved from [TIPS-2020]_ through [HAPI]_  (Hitran Python Interface) using
    partitionSum(M,I,T)
    """

    def __init__(self, M, I, path=None, verbose=True):

        super(PartFuncTIPS, self).__init__()

        self.verbose = verbose

        if path is not None:
            partitionSum = self.import_from_file(path)
        else:
            # Use TIPS-2017 through HAPI
            if not verbose:
                # import HAPI without printing details if verbose=False.
                from contextlib import redirect_stdout

                with redirect_stdout(None):
                    from hapi import HAPI_VERSION, partitionSum
            else:
                from hapi import HAPI_VERSION, partitionSum

                if self.verbose >= 2:
                    printg("HAPI version: %s" % HAPI_VERSION)

        # Check inputs
        if isinstance(M, str):
            M = get_molecule_identifier(M)
        if type(M) is not int:
            raise TypeError("Molecule id must be int: got {0} ({1})".format(M, type(M)))
        if type(I) not in [int, np.int64]:
            raise TypeError(
                "Isotope number must be int: got {0} ({1})".format(I, type(I))
            )

        self.partitionSum = partitionSum
        self.M = M
        self.molecule = get_molecule(M)
        self.I = I

    def import_from_file(self, path):
        """Import hapi.py from a given file (in case user wants to specify a
        different HAPI version than the one embedded in RADIS)"""
        if sys.version == 2:
            import imp

            hapi = imp.load_source("hapi", path)
        else:  # Python 3
            import importlib.util

            spec = importlib.util.spec_from_file_location("hapi", path)
            hapi = importlib.util.module_from_spec(spec)
            spec.loader.exec_module(hapi)
        return hapi.partitionSum

    def _at(self, T):
        """Get partition function of species M, isotope I at temperature T.

        Called by :meth:`radis.levels.partfunc.RovibParFuncTabulator.at`
        """
        try:
            return self.partitionSum(self.M, self.I, T)
        except Exception as err:
            if "TIPS" in str(err):  # improve error message
                from radis.db import MOLECULES_LIST_NONEQUILIBRIUM

                if self.molecule in MOLECULES_LIST_NONEQUILIBRIUM:
                    tip = "\n💡 You may circumvent this by computing the partition function yourself using RADIS built-in spectroscopic constants. Check their range of validity, though ! If you decide to do so, use a nonequilibrium calculation with `Tvib=Trot`"
                else:
                    tip = ""
                raise OutOfBoundError(
                    "Partition functions not computed in TIPS "
                    + f"for molecule {self.molecule}, isotope {self.I}. "
                    + f"Max range : {str(err)}"
                    + tip
                )
            elif isinstance(err, KeyError):
                molecule = self.molecule
                # In current version, GEISA parser uses HAPI partition function, which does not
                # support some of GEISA's isotopes, as listed in GEISA_nw_iso below:
                GEISA_ns_iso = {
                    "CO2": [0],
                    "H2O": [8, 9],
                    "N2O": [0],
                    "NO2": [2],
                }
                raise KeyError(
                    "KeyError spotted! "
                    + f"If you are computing GEISA spectra, this result might be because of an "
                    + f"unsupported isotope. Currently isotope ID {GEISA_ns_iso[molecule]} "
                    + f"of molecule {molecule} is not supported by HAPI partitional function, "
                    + "thus stopping this spectrum calculation. Please select other isotopes "
                    + "lists such as isotope='1,2,3'."
                ) from err

            else:
                raise


# %% Calculated partition functions (either from energy levels, or ab initio)


def _get_cachefile_name(ElecState):
    """Get name of cache file for calculated rovibrational energies.

    Basically store it alongside the jsonfile of the ElecState with:

        [jsonfile]_[molecule_name]_[isotope]_[electronic state]_levels.h5
    """
    molecule = ElecState.name
    isotope = ElecState.iso
    state = ElecState.state
    jsonfile = ElecState.jsonfile
    filename = "{0}_{1}_iso{2}_{3}_levels.h5".format(
        jsonfile.replace(".json", ""), molecule, isotope, state
    )
    return filename


PartFuncHAPI = PartFuncTIPS  # old name; for compatibility


class PartFunc_Dunham(RovibParFuncCalculator):
    """Calculate partition functions from spectroscopic constants, if
    molecule data is available in RADIS. If using the
    :ref:`default spectroscopic constants <label_db_spectroscopic_constants>`,
    make sure you know what reference data is being used in RADIS!
    Energies are calculated with the :py:meth:`~radis.db.classes.ElectronicState.Erovib`
    method of :py:data:`~radis.db.molecules.Molecules`

    Parameters
    ----------
    electronic_state: :class:`~radis.db.classes.ElectronicState`
        an :class:`~radis.db.classes.ElectronicState` object, which is
        defined in RADIS molecule database and contains spectroscopic data
    vmax: int, or ``None``
        maximum vibrational quantum to calculate with Dunham expansion.
        If None, the molecule one is taken.
        If None still, all levels are calculated up to the molecule dissociation
        energy
    vmax_morse: int, or ``None``
        maximum vibrational quantum to calculate with Morse potential.
        If None, the molecule one is taken. Use ``0`` or ``-1`` not to calculate
        with Morse potential
    Jmax: int, or ``None``
        maximum rotational quantum. If None, the molecule one is taken.
        If None, all levels are calculated up to the molecule dissociation
        energy

    Other Parameters
    ----------------
    use_cached: ``True``, ``False``, or ``'regen'``, ``'force'``
        if ``True``, use (and generate if doesnt exist) a ``.h5`` file.
        If ``'regen'``, regenerate cache file. If ``'force'``, raise an error
        if file doesnt exist. Default ``True``
    calc_Evib_per_mode: boolean
        if ``True``, calculate energies of each vibration mode (so far only
        implemented for CO2 with Evib1, Evib2, Evib3 but shall be generalized
        to all molecules)
    calc_Evib_harmonic_anharmonic: boolean
        if ``True``, calculate and store separately harmonic and anharmonic parts
        of the vibrational energy. This is needed to calculate Treanor distributions
        ( ~ Evib_harmonic / Tvib  - Evib_anharmonic / Trot )
    group_energy_modes_in_2T_model: dict
        (experimental in neq 0.9.21) for polyatomic molecules (> 1 vibration mode),
        how to regroup energy modes when working with 2T models. For instance,
        for CO2, (Evib, Erot) could as well as defined with::

            ['Evib1', 'Evib2', 'Evib3'],['Erot']
            or
            ['Evib3'],['Evib1', 'Evib2', 'Erot']

        depending on which levels are supposed to interact the most
    mode: 'full summation', 'tabulation'
        calculation mode. ``'tabulation'`` is much faster but not all possible
        distributions are implemented. Default ``'full-summation'``

    Examples
    --------
    Calculate partition function of CO using default spectroscopic constants::

        from radis.db.molecules import Molecules
        from radis.levels.partfunc import PartFunc_Dunham

        isotope = 1
        electronic_state = "X"
        S = Molecules["CO"][isotope][electronic_state]

        # Equilibrium partition functions :
        Qf = PartFunc_Dunham(S)
        print(Qf.at(T=3000))  # K

        # Nonequilibrium partition functions :
        print(Qf.at_noneq(Tvib=2000, Trot=1000))  # K

    .. minigallery:: radis.levels.partfunc.PartFunc_Dunham
        :add-heading:

    Notes
    -----
    Validity:

    So far, RADIS energy levels are only calculated from Dunham's expansion.
    Above a certain vibrational level a Morse Potential may be used. See how
    the molecule is defined in :mod:`~radis.db.molecules`

    See Also
    --------

    :mod:`~radis.db.molecules`,
    :py:meth:`~radis.db.classes.ElectronicState.Erovib`,
    :py:data:`~radis.db.molecules.Molecules`

    """

    def __init__(
        self,
        electronic_state,
        vmax=None,
        vmax_morse=None,
        Jmax=None,
        spectroscopic_constants="default",
        use_cached=True,
        verbose=True,
        calc_Evib_per_mode=True,
        calc_Evib_harmonic_anharmonic=True,
        group_energy_modes_in_2T_model={"CO2": (["Evib1", "Evib2", "Evib3"], ["Erot"])},
        mode="full summation",
    ):  # , ZPE=None):
        # TODO: find a way to initialize calc_Evib_per_mode or calc_Evib_harmonic_anharmonic from
        # the SpectrumFactory on Spectrum generation time...
        # Maybe recompute the cache file if needed?

        # TODO @dev: refactor : move group_energy_modes_in_2T_model in radis/config.json ?

        # WIP @erwan: spectroscopic_constants: NOT USED for the moment
        # parameter to change the constants
        # used to calculate the electronic_state energies. An alternative strategy
        # be to adjust the constants in electronic_state directly.

        # %% Init
        super(PartFunc_Dunham, self).__init__(
            electronic_state=electronic_state, mode=mode, verbose=verbose
        )

        # Check inputs ('return' is not mentionned in signature. it will just return
        # after cache name is given)
        assert use_cached in [True, False, "regen", "force", "return"]

        ElecState = self.ElecState  # molecule
        molecule = ElecState.name  # will be stored in cache file metadata
        isotope = ElecState.iso  # will be stored in cache file metadata
        if vmax is None:
            vmax = ElecState.vmax
        if vmax_morse is None:
            vmax_morse = ElecState.vmax_morse
        if Jmax is None:
            Jmax = ElecState.Jmax

        # How to lump energy modes
        if molecule in group_energy_modes_in_2T_model:
            group_energy_modes = group_energy_modes_in_2T_model[molecule]

        # Store
        self.vmax = vmax
        self.vmax_morse = vmax_morse
        self.Jmax = Jmax
        self.use_cached = use_cached
        self.group_energy_modes_in_2T_model = group_energy_modes_in_2T_model

        # Get variables to store in metadata  (after default values have been set)
        # ... this ensures that cache files generated with different metadata
        # ... will not be used (in particular: different rovib_constants)
        metadata = {
            "molecule": molecule,
            "isotope": isotope,
            "rovib_constants": ElecState.rovib_constants,
            "vmax": vmax,
            "vmax_morse": vmax_morse,
            "Jmax": Jmax,
            "group_energy_modes_in_2T_model": group_energy_modes_in_2T_model,
            "calc_Evib_harmonic_anharmonic": calc_Evib_harmonic_anharmonic,
            "calc_Evib_per_mode": calc_Evib_per_mode,
        }
        if molecule in group_energy_modes_in_2T_model:
            metadata.update({"group_energy_modes": group_energy_modes})

        # get cache file path

        # Function of use_cached value:
        # ... if True, use (and generate if doesnt exist) cache file.
        # ... if 'regen', regenerate cache file. If 'force', raise an error
        # ... if file doesnt exist.
        # If file is deprecated, regenerate it unless 'force' was used

        cachefile = _get_cachefile_name(ElecState)
        self.cachefile = cachefile

        # If return, return after cachefile generated (used for tests)
        if use_cached == "return":
            return

        self.df = load_h5_cache_file(
            cachefile,
            use_cached,
            valid_if_metadata_is=metadata,
            relevant_if_metadata_above={},
            relevant_if_metadata_below={},
            current_version=radis.__version__,
            last_compatible_version=radis.config["OLDEST_COMPATIBLE_VERSION"],
            verbose=verbose,
        )

        # Get levels
        if molecule in HITRAN_CLASS1 + HITRAN_CLASS2 + HITRAN_CLASS3:
            nb_vib_modes = 1
        elif molecule in HITRAN_CLASS5 + HITRAN_CLASS6:
            nb_vib_modes = 3
        else:
            raise NotImplementedError
        self.nb_vib_modes = nb_vib_modes

        # Build energy levels if needed
        if self.df is None:
            # Build energy levels
            if verbose:
                print(
                    "Calculating energy levels with Dunham expansion for {0}".format(
                        ElecState.get_fullname()
                    )
                )
                if not use_cached:
                    print(
                        "Tip: set ``use_cached=True`` next time not to recompute levels every time"
                    )
            if molecule in HITRAN_CLASS1:
                self.build_energy_levels_class1()
            elif molecule in HITRAN_CLASS5:  # CO2
                self.build_energy_levels_class5(
                    calc_Evib_per_mode=calc_Evib_per_mode,
                    calc_Evib_harmonic_anharmonic=calc_Evib_harmonic_anharmonic,
                    group_energy_modes_in_2T_model=group_energy_modes,
                )
            else:
                raise NotImplementedError

        # save files if use_cached
        if use_cached and not exists(cachefile):
            save_to_hdf(
                self.df,
                cachefile,
                metadata=metadata,
                version=radis.__version__,
                key="df",
                overwrite=True,
                verbose=verbose,
            )

        # Add extra columns (note that this is not saved to disk)
        self._add_extra()

        return

    def _add_extra(self):

        df = self.df
        molecule = self.molecule

        if molecule in ["CO2"]:
            # Add harmonic / anharmonic energies
            if (
                all_in(
                    ["Evib1_a", "Evib1_h", "Evib2_a", "Evib2_h", "Evib3_a", "Evib3_h"],
                    df,
                )
                and not "Evib_h" in df
                and not "Evib_a" in df
            ):

                group_energy_modes = self.group_energy_modes_in_2T_model[molecule]

                # Add total harmonic / Anharmonic energies as the sum of each mode
                # (used in 2 T temperature models)

                if group_energy_modes == (["Evib1", "Evib2", "Evib3"], ["Erot"]):
                    df["Evib_h"] = df.Evib1_h + df.Evib2_h + df.Evib3_h
                    df["Evib_a"] = df.Evib1_a + df.Evib2_a + df.Evib3_a

                elif group_energy_modes == (["Evib3"], ["Evib1", "Evib2", "Erot"]):
                    if not all_in(["Evib1", "Evib2", "Evib3"], df):
                        raise KeyError(
                            "You need Evib1, Evib2, Evib3 calculated separately. "
                            + "Use calc_Evib_per_mode=True"
                        )
                    df["Evib_h"] = df.Evib3_h
                    df["Evib_a"] = df.Evib3_a

                else:
                    raise NotImplementedError(
                        "group_energy_modes_in_2T_model: {0}".format(group_energy_modes)
                    )

    def build_energy_levels_class1(self):  # , ZPE=0):
        """in the case where only Ediss is given. Deal with vmax, Jmax later.

        Applies to molecules in :data:`~radis.api.hitranapi.HITRAN_CLASS1`

        Returns
        -------

        None:
            but the Pandas DataFrame `self.df` is updated with parameters:

            - ``g`` : degeneracy
            - ``E`` : energy level
            - ``Evib`` : vibrational energy
            - ``Erot`` : rotational energy
            - ``viblvl`` : vibrational level name
        """

        vib_lvl_name = vib_lvl_name_hitran_class1

        ElecState = self.ElecState  # molecule

        Ediss = ElecState.Ediss  # cm-1

        vmax = self.vmax  # max vibrational level to calculate with Dunham
        # max vibrational level to calculate with Morse potential
        vmax_morse = self.vmax_morse
        Jmax = self.Jmax  # max rotational level to calculate

        # First get max vib level  (to be calculated with Dunham expansion)
        if vmax is None:
            vmax = 0
            while ElecState.Erovib(vmax, J=0, remove_ZPE=True) < Ediss:
                vmax += 1
        if Jmax is None:
            Jmax = np.nan  # no limit
        Jmaxcalc = 0  # max calculated. just for info

        # Calculate lower rovibrational levels with Dunham expansion
        # ------------
        # format: (v, j, E, Evib)   # g, Erot calculated at the end (faster)
        levels = []
        Evib = ElecState.Erovib(v=0, J=0, remove_ZPE=True)  # no Zero-point-energy

        # ... Loop over vibrational levels:
        for v in range(0, vmax + 1):
            Evib = ElecState.Erovib(v, J=0, remove_ZPE=True)  # no Zero-point-energy
            if __debug__:
                printdbg(
                    "Calculating Evib for "
                    + "v={0}: {1:.2f}cm-1 (Dunham expansion)".format(v, Evib)
                )
            # ... Rotational loop
            E = Evib
            J = 0
            while 0 <= E < Ediss and not J > Jmax:  # (passes if Jmax is nan)
                # store rovib level
                levels.append([v, J, E, Evib])
                # calculate new one:
                J += 1
                E = ElecState.Erovib(v, J, remove_ZPE=True)  # no Zero-point-energy
            Jmaxcalc = max(Jmaxcalc, J)

        # If defined, calculate upper rovibrational levels with Morse potential
        # ----------
        if vmax_morse is not None:

            # vibrational energy of the last vibrational level for which Dunham expansion is valid
            Evib_last = ElecState.Erovib(vmax, 0)
            # difference of the 2 last vib level for which Dunham expansion is valid
            delta_E_last = Evib_last - ElecState.Erovib(vmax - 1, 0)

            v_inc = ElecState.get_Morse_inc()

            # ... Start loop on all Morse potential levels
            Evib = Evib_last
            for v in range(vmax + 1, vmax_morse + 1):
                delta_E = delta_E_last - (v + 1 - vmax) * v_inc
                Evib = Evib + delta_E
                if Evib > Ediss:
                    warn(
                        "Energy above dissociation threshold: {0}>{1}".format(
                            Evib, Ediss
                        )
                    )
                if __debug__:
                    printdbg(
                        "Calculating Evib for "
                        + "v={0}: {1:.2f}cm-1 (Morse Potential)".format(v, Evib)
                    )
                # ... Rotational loop
                J = 0
                E = Evib
                # (passes if Jmax is nan)
                while 0 <= E < Ediss and not J >= Jmax:
                    # store rovib level
                    levels.append([v, J, E, Evib])
                    # calculate new one:
                    J += 1
                    # no Zero-point-energy
                    Erot = ElecState.Erovib(0, J, remove_ZPE=True)
                    E = Evib + Erot
                Jmaxcalc = max(Jmaxcalc, J)

        df = pd.DataFrame(levels, columns=["v", "j", "E", "Evib"])

        # Store vibrational level name
        df["viblvl"] = vib_lvl_name(df.v)

        # Calculate degeneracies
        df["gj"] = 2 * df.j + 1
        df["gvib"] = 1  # energy base is assumed to be rovibrational complete
        gs = self.gs(ElecState)

        if isinstance(gs, tuple):
            raise NotImplementedError(
                "Different degeneracies (symmetric/antisymmetric)"
                + " not implemented for molecule {0} isotope {1}".format(
                    ElecState.id, ElecState.iso
                )
            )
            # (for devs: to implement that efficiently see CO2 (_class5))

        gi = self.gi(ElecState)
        df["grot"] = gs * gi * df.gj
        df["Erot"] = df.E - df.Evib

        if self.verbose:
            print("Database generated up to v={0}, J={1}".format(v, Jmaxcalc))

        self.df = df

    def build_energy_levels_class5(
        self,
        calc_Evib_per_mode=True,
        calc_Evib_harmonic_anharmonic=False,
        group_energy_modes_in_2T_model=(["Evib1", "Evib2", "Evib2"], ["Erot"]),
    ):
        """in the case where only Ediss is given. Deal with vmax, Jmax later.

        :data:`~radis.api.hitranapi.HITRAN_CLASS5` = ['CO2']
        # Linear triatomic with large Fermi resonance

        Parameters
        ----------
        calc_Evib_per_mode: boolean
            if ``True``, calculates Evib1, Evib2, Evib3

        Other Parameters
        ----------------
        calc_Evib_harmonic_anharmonic: boolean
            if ``True``, calculates Evib_h and Evib_a, harmonic and non harmonic
            components, to be used in Treanor distributions
        group_energy_modes_in_2T_model: dict
            (experimental in neq 0.9.21) for polyatomic molecules (> 1 vibration mode),
            how to regroup energy modes when working with 2T models. For instance,
            for CO2, (Evib, Erot) could as well as defined with::

                ['Evib1', 'Evib2', 'Evib3'],['Erot']

            or::

                ['Evib3'],['Evib1', 'Evib2', 'Erot']

            depending on which levels are supposed to interact the most

        Returns
        -------
        None:
            but the Pandas DataFrame `self.df` is updated with parameters:

            - ``g`` : degeneracy
            - ``E`` : energy level
            - ``Evib`` : vibrational energy
            - ``Erot`` : rotational energy
            - ``viblvl`` : vibrational level name
        """

        vib_lvl_name = vib_lvl_name_hitran_class5

        ElecState = self.ElecState
        Ediss = ElecState.Ediss  # cm-1

        vmax = self.vmax
        vmax_morse = self.vmax_morse
        Jmax = self.Jmax
        if vmax_morse is not None:
            raise NotImplementedError

        if vmax is None:
            vmax = ElecState.vmax
        if Jmax is None:
            Jmax = ElecState.Jmax

        #        if vmax is None: vmax = 100    # just to prevent infinite loop. Ediss should be limitant
        if Jmax is None:
            Jmax = 1000

        # First get max levels
        v1max = 0
        v2max = 0
        v3max = 0
        while ElecState.Erovib(v1max, 0, 0, 0, J=0, remove_ZPE=True) < Ediss:
            v1max += 1
        while ElecState.Erovib(0, v2max, v2max, 0, J=0, remove_ZPE=True) < Ediss:
            v2max += 1
        while ElecState.Erovib(0, 0, 0, v3max, J=0, remove_ZPE=True) < Ediss:
            v3max += 1
        if vmax is not None:
            v1max = min(vmax, v1max)
            v2max = min(vmax, v2max)
            v3max = min(vmax, v3max)

        # Then fill mixed modes levels

        # %%

        levels = []  # vibrational levels
        pb = ProgressBar(v1max + 1, active=True)
        Jmax_calc = 0
        for v1 in range(v1max + 1):
            pb.update(v1)
            for v2 in range(v2max + 1):
                for l2 in [v2]:
                    # Calculation with HITRAN spectroscopic convention: v2=l2
                    # instead of l2 = [v2::v2+1::2]
                    # It follows than gvib = v2+1
                    # This is added later
                    for v3 in range(v3max + 1):
                        """
                        Spectroscopic rule
                        ------------------
                        J>=l2: as in the symmetric rotor
                        ------------------
                        """
                        viblvl = vib_lvl_name(v1, v2, l2, v3)

                        # First calculate vibrational energy only, for 2-T models
                        if not calc_Evib_harmonic_anharmonic:

                            # recompute
                            # Note Evib = Evib1 + Evib2 + Evib3 should be true
                            # if there is no coupling. General case here: we
                            # recompute each separately
                            if calc_Evib_per_mode:
                                Evib1 = ElecState.Erovib(v1, 0, 0, 0, 0)
                                Evib2 = ElecState.Erovib(0, v2, l2, 0, 0)
                                Evib3 = ElecState.Erovib(0, 0, 0, v3, 0)
                                Evib123 = ElecState.Erovib(v1, v2, l2, v3, 0)
                                # note: the latest could be different from Evib1+Evib2+Evib3
                                # if perturbations are taken into account
                            else:
                                Evib123 = ElecState.Erovib(v1, v2, l2, v3, 0)

                        else:  # calc_Evib_harmonic_anharmonic

                            pass
                            # NotImplemented. Or rather, (G1_h, G1_a), (G2_h, G2_a), (G3_h, G3_a)
                            # is returned anyway by the call to ElecState.Ehaj

                        for J in range(l2, Jmax + 1):
                            #                            roviblvl = '({0}, {1}, {2}, {3}, {4})'.format(v1, v2, l2, v3, J)

                            # Energy level rules

                            # Note: for most isotopes only half the levels exist.
                            # because the other have a gs=0 degeneracy.

                            # Here we still calculate the energy for all
                            # levels because for some reason CDSD features
                            # transitions with some of these levels, and
                            # it creates KeyErrors if we dont
                            # (can there be non null 'forbidden' levels as
                            # there are forbidden transitions?).
                            # Anyway, their linestrengths are very small,
                            # and they wont be acounted for in the
                            # partition function because of gs=0

                            if not calc_Evib_harmonic_anharmonic:

                                # harmonic, corrected
                                Etot = ElecState.Erovib(v1, v2, l2, v3, J)
                                if Etot > Ediss:
                                    break
                                # recompute
                                # Note Evib = Evib1 + Evib2 + Evib3 should be true
                                # if there is no coupling. General case here: we
                                # recompute each separately
                                if calc_Evib_per_mode:
                                    # the following has been precomputed before the
                                    # rotational loop
                                    #                                    Evib1 = ElecState.Erovib(v1, 0, 0, 0, 0)
                                    #                                    Evib2 = ElecState.Erovib(0, v2, l2, 0, 0)
                                    #                                    Evib3 = ElecState.Erovib(0, 0, 0, v3, 0)
                                    #                                    Evib = ElecState.Erovib(v1, v2, l2, v3, 0)

                                    # redefining 'columns' names at each iteration, but
                                    # there is less risk to invert names and data
                                    columns = [
                                        "v1",
                                        "v2",
                                        "l2",
                                        "v3",
                                        "j",
                                        "viblvl",
                                        "E",
                                        "Evib123",
                                        "Evib1",
                                        "Evib2",
                                        "Evib3",
                                    ]
                                    levels.append(
                                        [
                                            v1,
                                            v2,
                                            l2,
                                            v3,
                                            J,
                                            viblvl,
                                            Etot,
                                            Evib123,
                                            Evib1,
                                            Evib2,
                                            Evib3,
                                        ]
                                    )
                                else:
                                    # the following has been precomputed before the
                                    # rotational loop
                                    #                                    Evib = ElecState.Erovib(v1, v2, l2, v3, 0)

                                    # redefining 'columns' names at each iteration, but
                                    # there is less risk to invert names and data
                                    columns = [
                                        "v1",
                                        "v2",
                                        "l2",
                                        "v3",
                                        "j",
                                        "viblvl",
                                        "E",
                                        "Evib123",
                                    ]
                                    levels.append(
                                        [v1, v2, l2, v3, J, viblvl, Etot, Evib123]
                                    )

                            else:  # calc_Evib_harmonic_anharmonic

                                if calc_Evib_per_mode:
                                    (
                                        (G1_h, G1_a),
                                        (G2_h, G2_a),
                                        (G3_h, G3_a),
                                        FJ,
                                    ) = ElecState.Ehaj(v1, v2, l2, v3, J)
                                    Evib1 = G1_h + G1_a
                                    Evib2 = G2_h + G2_a
                                    Evib3 = G3_h + G3_a
                                    Evib123 = Evib1 + Evib2 + Evib3
                                    Etot = Evib123 + FJ
                                    if Etot > Ediss:
                                        break
                                    # recompute
                                    # store

                                    # redefining 'columns' names at each iteration, but
                                    # there is less risk to invert names and data
                                    columns = [
                                        "v1",
                                        "v2",
                                        "l2",
                                        "v3",
                                        "j",
                                        "viblvl",
                                        "E",
                                        "Evib123",
                                        "Evib1",
                                        "Evib2",
                                        "Evib3",
                                        "Evib1_h",
                                        "Evib1_a",
                                        "Evib2_h",
                                        "Evib2_a",
                                        "Evib3_h",
                                        "Evib3_a",
                                    ]
                                    levels.append(
                                        [
                                            v1,
                                            v2,
                                            l2,
                                            v3,
                                            J,
                                            viblvl,
                                            Etot,
                                            Evib123,
                                            Evib1,
                                            Evib2,
                                            Evib3,
                                            G1_h,
                                            G1_a,
                                            G2_h,
                                            G2_a,
                                            G3_h,
                                            G3_a,
                                        ]
                                    )
                                else:
                                    raise NotImplementedError

                            Jmax_calc = max(J, Jmax_calc)
        pb.done()

        df = pd.DataFrame(levels, columns=columns)

        # Calculate missing energies
        # --------------------------

        df["Erot"] = df.E - df.Evib123

        if group_energy_modes_in_2T_model == (["Evib1", "Evib2", "Evib3"], ["Erot"]):
            df["Evib"] = df.Evib123  # + Evib2 + Evib3
            df["Erot"] = df.Erot

        elif group_energy_modes_in_2T_model == (["Evib3"], ["Evib1", "Evib2", "Erot"]):
            if not all_in(["Evib1", "Evib2", "Evib3"], df):
                raise KeyError(
                    "You need Evib1, Evib2, Evib3 calculated separately. "
                    + "Use calc_Evib_per_mode=True"
                )
            df["Evib"] = df.Evib3
            df["Erot"] = df.Evib1 + df.Evib2 + df.Erot

        else:
            raise NotImplementedError(
                "group_energy_modes_in_2T_model: {0}".format(
                    group_energy_modes_in_2T_model
                )
            )
        #         # same as above but harder to read
        #        Evib_columns, Erot_columns = group_energy_modes_in_2T_model
        #        df['Evib20'] = pd.concat([df[k] for k in Evib_columns])
        #        df['Erot2'] = pd.concat([df[k] for k in Erot_columns])
        assert np.allclose(df.Evib + df.Erot, df.E)

        # Get Degeneracies
        # ----------------

        # ... remember: HITRAN convention with v2=l2 -> gvib degeneracy is "v2+1"
        # TODO: make a function call to radis.db.degeneracies.gvib ?
        df["gvib"] = df.v2 + 1
        df["gj"] = 2 * df.j + 1

        gi = self.gi(ElecState)
        gs = self.gs(ElecState)

        # %%
        def is_symmetric(v1, v2, l2, v3):
            """Returns whether a CO2 ``v1v2'l2'v3`` vibrational level is
            symmetric.

            Notes
            -----

            Spectroscopic rules for CO2:

            - Because ground state CO2 is symmetric, and oxygen :math:`^{16}O`
             has no spin, for the CO2 1st isotope (626) the negative
             rotational levels* are missing

            *We remind than rotational levels are called positive/negative,
            if the total eigenfunction (including all modes) is
            unchanged/changed, respectively, by reflection of all nuclei
            and electrons at the origin.

            Hence:

            - symmetric vibrational levels -> only even j numbers
            - assymmetric vibrational levels -> only odd j numbers

            If oxygen atoms are different isotopologues (ex: CO2 628), then all
            levels exist

            References
            ----------

            See Section (2.3) in ``The CO2 Laser by Witteman 1987,
            ISBN 3540477446, 9783540477440``

            Exemples
            --------

            Output of ``is_symmetric(v1, v2, l2, v3)`` for different levels::

                >>> is_symmetric(1,0,0,0)
                True
                >>> is_symmetric(2,0,0,0)
                True
                >>> is_symmetric(0,2,0,0)
                True
                >>> is_symmetric(0,2,2,0)
                True
                >>> is_symmetric(0,0,0,2)
                True
                >>> is_symmetric(0,0,0,1)
                False
                >>> is_symmetric(0,2,0,1)
                False
                >>> is_symmetric(1,0,0,1)
                False
                >>> is_symmetric(0,3,1,0)
                False
            """
            sym = (-1) ** v2 * (-1) ** v3
            return sym == 1

        def is_even(J):
            """Return whether J is an even or odd rotational level."""
            #            return not bool(J % 2)   # works for float only
            return 1 - np.mod(J, 2)

        if isinstance(gs, tuple):
            # Different degeneracy for symmetric and antisymmetric rotational
            # levels for this isotope. We need the symmetry of rotational levels!

            # Get symmetry of rotational levels

            # Spectroscopic rules
            # -------------------
            # for a spin-symmetric isotope (CO2 626):
            # - if vibrational level is asymmetric, even (+) rotational
            #   levels do not exist
            # - if vibrational level is symmetric, odd (-) rotational
            #   levels do not exist
            # -------------------

            # Get vibrational symmetry: True if Symmetric, False if Antisymmetric
            viblvl_is_symmetric = is_symmetric(
                df.v1.values, df.v2.values, df.l2.values, df.v3.values
            )
            # Get rotational parity: True if even, False if odd
            rotlvl_is_even = is_even(df.j.values)

            # Derive rotational symmetry: True if Symmetric
            rotlvl_is_symmetric = viblvl_is_symmetric == rotlvl_is_even

            # Get state-dependant parity for symmetric and antisymmetric levels
            gs_s, gs_a = gs
            gs = np.ones_like(df.j.values) * gs_a
            gs[rotlvl_is_symmetric] = gs_s

        # Calculate rotational degeneracy
        df["grot"] = gs * gi * df.gj

        #        # just checking:
        #        if not (df.Evib == (df.Evib1 + df.Evib2 + df.Evib3)).all():
        #            raise ValueError('Vib energy is not the sum of all mode energies')
        # not necessarily the case anymore: could be Evib, Erot = Evib3, Evib1+Evib2+Erot

        if self.verbose:
            print(
                "Database generated up to v1={0}, v2={1}, v3={2}, J={3}".format(
                    v1max, v2max, v3max, Jmax_calc
                )
            )

        self.df = df

    def gs(self, ElecState):  # , viblvl):
        """Get state specific rotational degeneracy.

        Parameters
        ----------
        ElecState
            an ElectronicState, that contains molecule id and isotope number

        See Also
        --------

        :func:`~radis.db.degeneracies.gs`
        """

        from radis.db.degeneracies import gs

        M, I = ElecState.id, ElecState.iso
        return gs(M, I)

    def gi(self, ElecState):
        """Get state independant rotational degeneracy. Typically depends on
        the isotope.

        See Also
        --------

        :func:`~radis.db.degeneracies.gi`
        """
        from radis.db.degeneracies import gi

        M, I = ElecState.id, ElecState.iso
        return gi(M, I)


# %% Test
if __name__ == "__main__":

    from radis.test.levels.test_partfunc import _run_testcases

    print("Testing parfunc: {0}".format(_run_testcases()))<|MERGE_RESOLUTION|>--- conflicted
+++ resolved
@@ -1148,73 +1148,16 @@
 
     """
 
-<<<<<<< HEAD
     def __init__(self,species):
-=======
-    def __init__(self, atom, ionization_state):
->>>>>>> 44607f52
         super(PartFuncKurucz, self).__init__()
         # Load data in constructor
         path_partfn = join(getProjectRoot(), "db", "kuruczpartfn.txt")
         pfdat = pd.read_csv(path_partfn, sep="\s+", header=None)
         self.pfdat = pfdat.set_index(0)
         # Locate the row for the specific atom and ionization state
-<<<<<<< HEAD
         pf_atom = self.pfdat.loc[f"{species}"]
         self.pfT_values = np.array([1e-05, 1e-04, 1e-03, 1e-02, 1e-01, 1.5e-01, 2e-01, 3e-01, 5e-01, 7e-01, 1.0, 1.3, 1.7, 2.0, 3.0, 5.0, 7.0, 10.0, 15.0, 20.0, 30.0, 50.0, 70.0, 100.0, 130.0, 170.0, 200.0, 250.0, 300.0, 500.0, 700.0, 1e03, 1.5e03, 2e03, 3e03, 4e03, 5e03, 6e03, 7e03, 8e03, 9e03, 1e04])
         self.pf_values = pf_atom.values[0:].astype(float)  # Exclude the first value (it's the atomic number)
-=======
-        pf_atom = self.pfdat.loc[f"{self.key}"]
-        self.pfT_values = np.array(
-            [
-                1e-05,
-                1e-04,
-                1e-03,
-                1e-02,
-                1e-01,
-                1.5e-01,
-                2e-01,
-                3e-01,
-                5e-01,
-                7e-01,
-                1.0,
-                1.3,
-                1.7,
-                2.0,
-                3.0,
-                5.0,
-                7.0,
-                10.0,
-                15.0,
-                20.0,
-                30.0,
-                50.0,
-                70.0,
-                100.0,
-                130.0,
-                170.0,
-                200.0,
-                250.0,
-                300.0,
-                500.0,
-                700.0,
-                1e03,
-                1.5e03,
-                2e03,
-                3e03,
-                4e03,
-                5e03,
-                6e03,
-                7e03,
-                8e03,
-                9e03,
-                1e04,
-            ]
-        )
-        self.pf_values = pf_atom.values[0:].astype(
-            float
-        )  # Exclude the first value (it's the atomic number)
->>>>>>> 44607f52
 
     def _at(self, T):
         # Interpolate to find the partition function at the desired temperature
