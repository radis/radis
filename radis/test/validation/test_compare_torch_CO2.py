--- conflicted
+++ resolved
@@ -116,11 +116,7 @@
         export_lines=False,  # saves some memory
         export_populations=False,  # saves some memory
         cutoff=1e-25,
-<<<<<<< HEAD
-        truncation=20,
-=======
         truncation=10,
->>>>>>> 4c3afe0f
         # pseudo_continuum_threshold=0.01, # use pseudo-continuum, no DLM. Note : 56s on 20/08.
         # optimization=None,
         pseudo_continuum_threshold=0,  # use DLM, no pseudo-continuum. Note : 84s on 20/08
@@ -152,11 +148,7 @@
         export_lines=False,  # saves some memory
         export_populations=False,  # saves some memory
         cutoff=1e-25,
-<<<<<<< HEAD
-        truncation=20,
-=======
         truncation=10,
->>>>>>> 4c3afe0f
         optimization=None,
         verbose=False,
     )
