# -*- coding: utf-8 -*-
"""
Created on Mon Nov 20 09:59:55 2017

@author: erwan

Examples
--------

Run all tests::

    pytest       (in command line, in project folder)

Run only fast tests (i.e: tests that have a 'fast' label)::

    pytest -m fast

------------------------------------------------------------------------

"""

from os.path import basename

import astropy.units as u
import matplotlib.pyplot as plt
import numpy as np
import pytest

import radis
from radis.lbl.factory import SpectrumFactory
from radis.misc.printer import printm
from radis.test.utils import setup_test_line_databases

fig_prefix = basename(__file__) + ": "

# %% ======================================================================
# TEST
# ---------------------


@pytest.mark.needs_config_file
@pytest.mark.needs_db_CDSD_HITEMP
def test_spec_generation(
    plot=True,
    verbose=2,
    warnings=True,
    update_reference_spectrum=False,
    *args,
    **kwargs
):
    """Test spectrum generation
    Can be used as a base to generate spectra in your codes

    Non-regression test: compare with past version (see conditions below)

    Compare results from a reference case to results calculated on 30/12/2017
    This is not a validation case (30/12/2017 results are not a physically validated
    case), but it makes sure results dont change over time

    Conditions (30/12/2017)::

        Physical Conditions
        ----------------------------------------
           Tgas                 300 K
           Trot                 300 K
           Tvib                 300 K
           pressure             1.01325 bar
           isotope              1,2
           mole_fraction        1
           molecule             CO2
           path_length          1 cm
           wavelength_max       4400.0 nm
           wavelength_min       4150.0 nm
           wavenum_max          2409.6385542168673 cm-1
           wavenum_min          2272.7272727272725 cm-1
        Computation Parameters
        ----------------------------------------
           Tref                 296 K
           broadening_max_width  10 cm-1
           cutoff               1e-25 cm-1/(#.cm-2)
           db_assumed_sorted    True
           db_use_cached        True
           dbformat             cdsd
           dbpath               # USER-DEPENDANT: CDSD-HITEMP
           fillmissinglevelswithzero  False
           levelsfmt            cdsd
           levelspath           # USER-DEPENDANT: CDSD-4000
           medium               vacuum
           parfuncfmt           cdsd
           parfuncpath          # USER-DEPENDANT: CDSD-4000
           rot_distribution     boltzmann
           self_absorption      True
           vib_distribution     boltzmann
           wavenum_max_calc     2414.6385542168673 cm-1
           wavenum_min_calc     2267.7272727272725 cm-1
           waveunit             cm-1
           wstep                0.01 cm-1
        ----------------------------------------

    Notes
    -----

    Performance test. How long it tooks to calculate this Spectrum?
    Test with cutoff 1e-25, broadening_max_width=10

    - 0.9.15: >>> 33s

    - 0.9.16*: (replaced groupby().apply() with iteration over indexes) >>> 32s
            [but large impact expected on big files]

    - 0.9.16*: (upgraded cache files to h5) >>> 25s

    - 0.9.16*: (also added h5 cache file for levels) >>> 21s

    - 0.9.16*: (with Whiting slit voigt function) >>> 5.8s

    Test with cutoff 1e-27, broadening_max_width=50 :
    ("Spectrum calculated in ... ", including database loading time)

    - 0.9.16*: (same code as last) >>> 12.5s including 7.6s of broadening

    - 0.9.16**: (with pseudo_continuum_threshold=0.01) >>> 7.8s including 2.3s of broadening

    - 0.9.18 (normal code, no pseudo continuum). >>> ?

    - 0.9.21 (normal code) >>> 13.7s, including 8.7s of broadening
             (with pseudo_continuum_threshold=0.01) >>> 4.3s, including 2.6s of broadening

    - 0.9.21*              >>> 14.0s  (added the manual lineshape normalization instead of
                                       Whitings's polynomial)

    - 0.9.22 (normal code) >>> 11.3s   (without energy level lookup, for eq. calculations)
             (with pseudo_continuum_threshold=0.01) >>> 5.9s

    - 0.9.23 (normal code) >>> 7.2s   (added jit in Voigt broadening)
                           >>> 7.1s   (chunksize = None)  (and much faster for more lines)
             (with pseudo_continuum_threshold=0.01) >>> 4.9s

    RADIS:

    - 0.9.19 (normal code) >>> 6.3 s

    - 0.9.20 (normal code) >>> 6.3 s
             (with pseudo_continuum_threshold=0.01) >>> ???
             (with DLM) >>> 2.3 s

    - 0.9.26 (normal code) >>> 7.6 s
             (with pseudo_continuum_threshold=0.01) >>> 2.73s
             (with DLM) >>> 0.25 s

    """

    if plot:  # Make sure matplotlib is interactive so that test are not stuck in pytest
        plt.ion()

    from time import time

    t0 = time()
    if verbose:
        printm(">>> _test_spec_generation")

    # This is how you get a spectrum (see calc.py for front-end functions
    # that do just that)
    sf = SpectrumFactory(
        wavelength_min=4150,
        wavelength_max=4400,
        cutoff=1e-27,
        isotope="1,2",
<<<<<<< HEAD
        truncation=50,
=======
        truncation=25,
>>>>>>> 4c3afe0f
        optimization=None,
        # optimization="min-RMS",
        # pseudo_continuum_threshold=0.01,
        medium="vacuum",
        verbose=verbose,
    )
    sf.warnings["MissingSelfBroadeningWarning"] = "ignore"
    sf.warnings["NegativeEnergiesWarning"] = "ignore"
    sf.load_databank("HITEMP-CO2-DUNHAM")
    s = sf.eq_spectrum(Tgas=300, name="test_spec_generation")
    if verbose:
        printm(
            ">>> _test_spec_generation: Spectrum calculated in {0:.2f}s".format(
                time() - t0
            )
        )

    if plot:
        plt.figure(fig_prefix + "Reference spectrum CDSD-HITEMP (radiance)")
        # Iunit is arbitrary. Use whatever makes sense
        s.plot("radiance_noslit", Iunit="µW/cm2/sr/nm", nfig="same")
    s.rescale_path_length(0.01)

    # Here we get some extra informations:
    if plot:
        sf.plot_broadening(i=0)  # show broadening of one line
        plt.xlim((2267.20, 2268.30))

    # Compare with harcoded results
    # ... code previously used to export hardcoded results:
    # ... and header contains all input conditions:
    #        np.savetxt('output.txt', np.vstack(s.get('abscoeff', wunit='nm')).T[::10])
    #        print(s)
    # ................
    from radis import get_version
    from radis.test.utils import getTestFile

    wref, Iref = np.loadtxt(getTestFile("CO2abscoeff_300K_4150_4400nm.txt")).T
    match_reference = np.allclose(s.get("abscoeff", wunit="nm")[1][::10], Iref)
    if not match_reference:
        # give some more information before raising error
        printm(
            "Error: {0:.2f}%".format(
                np.mean(abs(s.get("abscoeff", wunit="nm")[1][::10] / Iref - 1)) * 100
            )
        )
        # Store the faulty spectrum
        s.store(
            "test_factory_failed_{0}.spec".format(radis.get_version()),
            if_exists_then="replace",
        )

    # Use "update_reference_spectrum=True" to update reference case :
    if update_reference_spectrum:
        wsave, Isave = s.get("abscoeff", wunit="nm")
        import io
        from contextlib import redirect_stdout

        with io.StringIO() as buf, redirect_stdout(buf):
            print(s)
            s_details = buf.getvalue()
        np.savetxt(
            getTestFile("CO2abscoeff_300K_4150_4400nm.txt"),
            np.vstack((wsave[::10], Isave[::10])).T,
            header="RADIS {0}\n\n{1}".format(
                get_version(add_git_number=False), s_details
            ),
        )

    # Plot comparison
    if plot:
        plt.figure(fig_prefix + "Reference spectrum (abscoeff)")
        # , show_points=True)  # show_points to have an
        s.plot(
            "abscoeff",
            wunit="nm",
            nfig="same",
            lw=3,
            label="RADIS, this version",
        )
        # idea of the resolution
        plt.plot(wref, Iref, "or", ms=3, label="version RADIS 0.9.26 (13/12/20)")
        plt.legend()
        plt.title("All close: {0}".format(match_reference))
        plt.tight_layout()

    # Another example, at higher temperature.
    # Removed because no test is associated with it and it takes time for
    # nothing
    #        s2 = sf.non_eq_spectrum(Tvib=1000, Trot=300)
    #        if plot: s2.plot('abscoeff', wunit='nm')

    if verbose:
        printm(
            "Spectrum calculation (no database loading) took {0:.1f}s\n".format(
                s.conditions["calculation_time"]
            )
        )
        printm("_test_spec_generation finished in {0:.1f}s\n".format(time() - t0))

    assert match_reference


# Test power integral


@pytest.mark.fast
def test_power_integral(verbose=True, warnings=True, *args, **kwargs):
    """Test direct calculation of power integral from Einstein coefficients
    matches integration of broadened spectrum in the optically thin case

    We compare:

    - direct calculation of power integral with equilibrium code
        :meth:`~radis.lbl.SpectrumFactory.optically_thin_power` (T)
    - direct calculation of power integral with non equilibrium code
        :meth:`~radis.lbl.SpectrumFactory.optically_thin_power` (T,T)
    - numerical integration of non equilibrium spectrum under optically thin conditions:
        :meth:`~radis.spectrum.spectrum.Spectrum.get_power`

    Test passes if error < 0.5%

    """

    if verbose:
        printm(">>> _test_power_integral")

    setup_test_line_databases()  # add HITRAN-CO-TEST in ~/radis.json if not there

    sf = SpectrumFactory(
        wavelength_min=4300,
        wavelength_max=4666,
        wstep=0.001,
        cutoff=1e-30,
        path_length=10,
        mole_fraction=400e-6,
        isotope=[1],
<<<<<<< HEAD
        truncation=10,
=======
        truncation=5,
>>>>>>> 4c3afe0f
        verbose=verbose,
    )
    sf.warnings.update(
        {
            "MissingSelfBroadeningWarning": "ignore",
            "OutOfRangeLinesWarning": "ignore",
            "HighTemperatureWarning": "ignore",
        }
    )
    sf.load_databank("HITRAN-CO-TEST", db_use_cached=True)
    unit = "µW/sr/cm2"
    T = 600

    # Calculate:

    # ... direct calculation of power integral with equilibrium code
    Peq = sf.optically_thin_power(Tgas=T, unit=unit)

    # ... direct calculation of power integral with non equilibrium code
    Pneq = sf.optically_thin_power(Tvib=T, Trot=T, unit=unit)

    # ... numerical integration of non equilibrium spectrum under optically thin
    # ... conditions
    sf.input.self_absorption = False
    s = sf.non_eq_spectrum(T, T)

    assert s.conditions["self_absorption"] == False

    # Compare
    err = abs(Peq - s.get_power(unit=unit)) / Peq
    if verbose:
        printm("Emission integral:\t{0:.4g}".format(Peq), unit)
        printm("Emission (noneq code):\t{0:.4g}".format(Pneq), unit)
        printm("Integrated spectrum:\t{0:.4g}".format(s.get_power(unit=unit)), unit)
        printm("Error: {0:.2f}%".format(err * 100))

    assert err < 0.005


@pytest.mark.fast
def test_media_line_shift(plot=False, verbose=True, warnings=True, *args, **kwargs):
    """See wavelength difference in air and vacuum"""

    if plot:  # Make sure matplotlib is interactive so that test are not stuck in pytest
        plt.ion()

    if verbose:
        printm(">>> _test_media_line_shift")

    setup_test_line_databases()  # add HITRAN-CO-TEST in ~/radis.json if not there

    sf = SpectrumFactory(
        wavelength_min=4500,
        wavelength_max=4600,
        wstep=0.001,
        cutoff=1e-30,
        path_length=0.1,
        mole_fraction=400e-6,
        isotope=[1],
        medium="vacuum",
<<<<<<< HEAD
        truncation=10,
=======
        truncation=5,
>>>>>>> 4c3afe0f
        verbose=verbose,
    )
    sf.warnings["MissingSelfBroadeningWarning"] = "ignore"
    sf.warnings["GaussianBroadeningWarning"] = "ignore"
    sf.load_databank("HITRAN-CO-TEST")

    # Calculate a spectrum
    s = sf.eq_spectrum(2000)

    # Compare
    if plot:
        fig = plt.figure(fig_prefix + "Propagating media line shift")
        s.plot("radiance_noslit", wunit="nm_vac", nfig=fig.number, lw=2, label="Vacuum")
        plt.title("CO spectrum (2000 K)")
        s.plot(
            "radiance_noslit",
            wunit="nm",
            nfig=fig.number,
            lw=2,
            color="r",
            label="Air",
        )

    # ... there should be about ~1.25 nm shift at 4.5 µm:
    assert np.isclose(
        s.get("radiance_noslit", wunit="nm_vac")[0][0]
        - s.get("radiance_noslit", wunit="nm")[0][0],
        1.2540436086346745,
    )


@pytest.mark.fast
@pytest.mark.parametrize(
    ("input_wavelengths", "expected_wavelengths_nm"),
    [
        [(4300 * u.nm, 4.5 * u.um), (4300, 4500)],
        [(4500, 5000), (4500, 5000)],
    ],
)
def test_wavelength_units_conversion(
    input_wavelengths, expected_wavelengths_nm, verbose=True, *args, **kwargs
):
    setup_test_line_databases()  # add HITRAN-CO-TEST in ~/radis.json if not there

    wlmin, wlmax = input_wavelengths
    expected_wlmin, expected_wlmax = expected_wavelengths_nm
    sf = SpectrumFactory(
        wavelength_min=wlmin,
        wavelength_max=wlmax,
        wstep=0.01,
        cutoff=1e-30,
        pressure=1,
        path_length=1,
        mole_fraction=1,
        isotope=[1],
        verbose=verbose,
    )
    sf.load_databank("HITRAN-CO-TEST")
    s = sf.eq_spectrum(Tgas=300)
    assert np.isclose(s.get_wavelength().min(), expected_wlmin)
    assert np.isclose(s.get_wavelength().max(), expected_wlmax)


@pytest.mark.fast
@pytest.mark.parametrize(
    ("input_wavenumbers", "expected_wavenumbers_cm1"),
    [
        [(2000 * 1 / u.cm, 230000 * 1 / u.m), (2000, 2300)],
    ],
)
def test_wavenumber_units_conversion(
    input_wavenumbers, expected_wavenumbers_cm1, verbose=True, *args, **kwargs
):
    setup_test_line_databases()  # add HITRAN-CO-TEST in ~/radis.json if not there

    wmin, wmax = input_wavenumbers
    expected_wmin, expected_wmax = expected_wavenumbers_cm1
    sf = SpectrumFactory(
        wavenum_min=wmin,
        wavenum_max=wmax,
        wstep=0.01,
        cutoff=1e-30,
        pressure=1,
        path_length=1,
        mole_fraction=1,
        isotope=[1],
        verbose=verbose,
    )
    sf.load_databank("HITRAN-CO-TEST")
    s = sf.eq_spectrum(Tgas=300)
    assert np.isclose(s.get_wavenumber().min(), expected_wmin)
    assert np.isclose(s.get_wavenumber().max(), expected_wmax)


@pytest.mark.fast
@pytest.mark.parametrize(
    ("input_pressure, expected_pressure_bar"),
    [
        (1, 1),
        (1 * u.mbar, 1e-3),
        (10 * u.bar, 10),
    ],
)
def test_pressure_units_conversion(
    input_pressure, expected_pressure_bar, verbose=True, *args, **kwargs
):
    setup_test_line_databases()  # add HITRAN-CO-TEST in ~/radis.json if not there

    sf = SpectrumFactory(
        wavelength_min=4300,
        wavelength_max=4500,
        wstep=0.01,
        cutoff=1e-30,
        pressure=input_pressure,
        path_length=1,
        mole_fraction=1,
        isotope=[1],
        verbose=verbose,
        warnings={"AccuracyError": "ignore", "AccuracyWarning": "ignore"},
    )
    sf.load_databank("HITRAN-CO-TEST")
    s = sf.eq_spectrum(Tgas=300)
    assert np.isclose(s.conditions["pressure_mbar"], expected_pressure_bar * 1000)


@pytest.mark.fast
@pytest.mark.parametrize(
    ("input_pathlength, expected_pathlength_cm"),
    [
        (1, 1),
        (1 * u.m, 100),
        (1 * u.cm, 1),
    ],
)
def test_pathlength_units_conversion(
    input_pathlength, expected_pathlength_cm, verbose=True, *args, **kwargs
):
    setup_test_line_databases()  # add HITRAN-CO-TEST in ~/radis.json if not there

    sf = SpectrumFactory(
        wavelength_min=4300,
        wavelength_max=4500,
        wstep=0.01,
        cutoff=1e-30,
        pressure=1,
        path_length=input_pathlength,
        mole_fraction=1,
        isotope=[1],
        verbose=verbose,
    )
    sf.load_databank("HITRAN-CO-TEST")
    s = sf.eq_spectrum(Tgas=300)
    assert np.isclose(s.conditions["path_length"], expected_pathlength_cm)


@pytest.mark.fast
@pytest.mark.parametrize(
    ("input_temperature, expected_temperature_K"),
    [
        (300, 300),
        (300 * u.K, 300),
        (300 * u.deg_C, 573.15),
    ],
)
def test_temperature_units_conversion(
    input_temperature, expected_temperature_K, verbose=True, *args, **kwargs
):
    setup_test_line_databases()  # add HITRAN-CO-TEST in ~/radis.json if not there

    sf = SpectrumFactory(
        wavelength_min=4300,
        wavelength_max=4500,
        wstep=0.001,
        cutoff=1e-30,
        pressure=1,
        mole_fraction=1,
        isotope=[1],
        Tref=300 * u.K,
        verbose=verbose,
    )
    sf.load_databank("HITRAN-CO-TEST")
    s = sf.eq_spectrum(
        Tgas=input_temperature, pressure=20 * u.mbar, path_length=1 * u.mm
    )
    assert np.isclose(s.conditions["Tgas"], expected_temperature_K)
    assert np.isclose(s.conditions["path_length"], 0.1)  # cm
    assert np.isclose(s.conditions["pressure_mbar"], 20)


@pytest.mark.fast
def test_wstep_auto_method_sf(verbose=True, plot=False, *args, **kwargs):
    """Test to check that on computing several spectrum from the same Spectrum
    Factory object we get the different wstep for each case using auto method"""

    import radis
    from radis.misc.basics import round_off

    setup_test_line_databases()  # add HITRAN-CO-TEST in ~/radis.json if not there

    sf = SpectrumFactory(
        wavelength_min=4400,
        wavelength_max=4800,
        mole_fraction=0.01,
        cutoff=1e-25,
        wstep="auto",
        isotope=[1],
        db_use_cached=True,
        self_absorption=True,
        verbose=verbose,
    )

    sf.warnings["MissingSelfBroadeningWarning"] = "ignore"
    sf.warnings["NegativeEnergiesWarning"] = "ignore"
    sf.warnings["HighTemperatureWarning"] = "ignore"

    sf.load_databank("HITRAN-CO-TEST")

    s1 = sf.eq_spectrum(300, pressure=1)
    assert sf.wstep == "auto"

    wstep_calculated = s1.get_conditions()["wstep"]

    # Checking computed wstep and expected wstep are equal
    assert wstep_calculated == round_off(
        sf.min_width / radis.config["GRIDPOINTS_PER_LINEWIDTH_WARN_THRESHOLD"]
    )

    s2 = sf.eq_spectrum(300, pressure=0.2)
    assert sf.wstep == "auto"

    s3 = sf.eq_spectrum(300, pressure=0.001)
    assert sf.wstep == "auto"

    assert (
        s1.get_conditions()["wstep"]
        != s2.get_conditions()["wstep"]
        != s3.get_conditions()["wstep"]
    )


@pytest.mark.fast
def test_all_spectrum_using_wstep_auto(verbose=True, plot=False, *args, **kwargs):
    """Checks all methods to calculate Spectrum works with "auto" mode"""
    Tgas = 1000

    sf = SpectrumFactory(
        wavelength_min=4165,
        wavelength_max=4200,
        mole_fraction=1,
        path_length=0.3,
        cutoff=1e-23,
        molecule="CO2",
        isotope=1,
        wstep="auto",
        optimization=None,
        verbose=verbose,
    )
    sf.warnings["MissingSelfBroadeningWarning"] = "ignore"
    sf.warnings["NegativeEnergiesWarning"] = "ignore"
    sf.warnings["HighTemperatureWarning"] = "ignore"
    sf.load_databank("HITRAN-CO2-TEST")

    sf.eq_spectrum(Tgas)
    wstep_1 = sf.params.wstep

    sf.non_eq_spectrum(Tvib=Tgas, Trot=Tgas)
    wstep_2 = sf.params.wstep

    sf.eq_bands(Tgas)
    wstep_3 = sf.params.wstep

    sf.non_eq_bands(Tvib=Tgas, Trot=Tgas)
    wstep_4 = sf.params.wstep

    assert wstep_1 == wstep_2 == wstep_3 == wstep_4
    assert sf.wstep == "auto"


# --------------------------
if __name__ == "__main__":

    printm("Testing factory:", pytest.main(["test_factory.py", "--pdb"]))
#    printm('Testing factory:', pytest.main(['test_factory.py', '-k', 'test_wavenumber_units_conversion']))<|MERGE_RESOLUTION|>--- conflicted
+++ resolved
@@ -166,11 +166,7 @@
         wavelength_max=4400,
         cutoff=1e-27,
         isotope="1,2",
-<<<<<<< HEAD
-        truncation=50,
-=======
         truncation=25,
->>>>>>> 4c3afe0f
         optimization=None,
         # optimization="min-RMS",
         # pseudo_continuum_threshold=0.01,
@@ -308,11 +304,7 @@
         path_length=10,
         mole_fraction=400e-6,
         isotope=[1],
-<<<<<<< HEAD
-        truncation=10,
-=======
         truncation=5,
->>>>>>> 4c3afe0f
         verbose=verbose,
     )
     sf.warnings.update(
@@ -373,11 +365,7 @@
         mole_fraction=400e-6,
         isotope=[1],
         medium="vacuum",
-<<<<<<< HEAD
-        truncation=10,
-=======
         truncation=5,
->>>>>>> 4c3afe0f
         verbose=verbose,
     )
     sf.warnings["MissingSelfBroadeningWarning"] = "ignore"
