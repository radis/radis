--- conflicted
+++ resolved
@@ -799,17 +799,6 @@
         databank="hitran",  # or use 'hitemp'
         verbose=verbose,
     )
-<<<<<<< HEAD
-    wstep_s = s.get_conditions()["wstep"]
-
-    s_CO = calc_spectrum(
-        wavelength_min=4165,
-        wavelength_max=5000,  # cm-1
-        isotope="1,2,3",
-        pressure=1.01325,  # bar
-        Tgas=700,  # K
-        mole_fraction={"CO": 0.1},
-=======
     s_just_CO2 = calc_spectrum(
         wavelength_min=4165,
         wavelength_max=5000,  # cm-1
@@ -818,34 +807,11 @@
         Tgas=700,  # K
         mole_fraction={"CO2": 0.01},
         diluent={"CO": 0.01, "air": 0.98},
->>>>>>> bb58fbb6
         path_length=1,  # cm
         wstep="auto",
         databank="hitran",  # or use 'hitemp'
         verbose=verbose,
     )
-<<<<<<< HEAD
-    wstep_CO = s_CO.get_conditions()["wstep"]
-
-    s_CO2 = calc_spectrum(
-        wavelength_min=4165,
-        wavelength_max=5000,  # cm-1
-        isotope="1,2,3",
-        pressure=1.01325,  # bar
-        Tgas=700,  # K
-        mole_fraction={"CO2": 0.1},
-        path_length=1,  # cm
-        wstep="auto",
-        databank="hitran",  # or use 'hitemp'
-        verbose=verbose,
-    )
-    wstep_CO2 = s_CO2.get_conditions()["wstep"]
-
-    # Check calculation went fine:
-    assert set(s.conditions["molecule"]) == set(["CO2", "CO"])
-    if not wstep_s == "N/A":  # TODO: we should be able to know what is the new wstep
-        assert np.isclose(wstep_s, min(wstep_CO, wstep_CO2))
-=======
     wCO = s_just_CO.get_conditions()["wstep"]
     wCO2 = s_just_CO2.get_conditions()["wstep"]
 
@@ -853,7 +819,6 @@
     assert set(s.conditions["molecule"]) == set(["CO2", "CO"])
     assert wCO < wCO2
     assert np.isclose(s.get_conditions()["wstep"], wCO)
->>>>>>> bb58fbb6
 
 
 def test_check_wavelength_range(verbose=True, warnings=True, *args, **kwargs):
@@ -988,39 +953,39 @@
 
 def _run_testcases(plot=True, verbose=True, warnings=True, *args, **kwargs):
 
-    # # Test sPlanck and conversion functions
-    # test_sPlanck_conversions()
-
-    # # Test calc_spectrum function
-    # test_calc_spectrum()
-
-    # # Test calc_spectrum with overpopulation
-    # test_calc_spectrum_overpopulations(
-    #     verbose=verbose, plot=plot, warnings=warnings, *args, **kwargs
-    # )
-
-    # # Compare all calc methods
-    # #    test_all_calc_methods_CO2(
-    # #        verbose=verbose, plot=plot, warnings=warnings, *args, **kwargs
-    # #    )
-    # test_all_calc_methods_CO2pcN(
-    #     verbose=verbose, plot=plot, warnings=warnings, *args, **kwargs
-    # )
-
-    # # Compare same spectrum with two calculation methods
-    # test_eq_vs_noneq_isotope(
-    #     verbose=verbose, plot=plot, warnings=warnings, *args, **kwargs
-    # )
-
-    # # Run test for multiple molecules
-    # test_calc_spectrum_multiple_molecules()
-    # test_calc_spectrum_multiple_molecules_otherinputs()
-    # test_calc_spectrum_multiple_molecules_inputerror()
+    # Test sPlanck and conversion functions
+    test_sPlanck_conversions()
+
+    # Test calc_spectrum function
+    test_calc_spectrum()
+
+    # Test calc_spectrum with overpopulation
+    test_calc_spectrum_overpopulations(
+        verbose=verbose, plot=plot, warnings=warnings, *args, **kwargs
+    )
+
+    # Compare all calc methods
+    #    test_all_calc_methods_CO2(
+    #        verbose=verbose, plot=plot, warnings=warnings, *args, **kwargs
+    #    )
+    test_all_calc_methods_CO2pcN(
+        verbose=verbose, plot=plot, warnings=warnings, *args, **kwargs
+    )
+
+    # Compare same spectrum with two calculation methods
+    test_eq_vs_noneq_isotope(
+        verbose=verbose, plot=plot, warnings=warnings, *args, **kwargs
+    )
+
+    # Run test for multiple molecules
+    test_calc_spectrum_multiple_molecules()
+    test_calc_spectrum_multiple_molecules_otherinputs()
+    test_calc_spectrum_multiple_molecules_inputerror()
     test_calc_spectrum_multiple_molecules_wstep_auto()
 
-    # test_check_wavelength_range()
-    # test_non_air_diluent_calc()
-    # test_diluents_for_molecule()
+    test_check_wavelength_range()
+    test_non_air_diluent_calc()
+    test_diluents_for_molecule()
 
     return True
 
