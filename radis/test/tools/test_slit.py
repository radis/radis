--- conflicted
+++ resolved
@@ -700,11 +700,7 @@
         wavenum_max=2260,
         mole_fraction=0.02,
         path_length=100,  # cm
-<<<<<<< HEAD
-        truncation=20,  # cm^-1
-=======
         truncation=10,  # cm^-1
->>>>>>> 4c3afe0f
         wstep=0.02,
         isotope=[1, 2, 3],
         verbose=verbose,
