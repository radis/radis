# -*- coding: utf-8 -*-
"""
Test that RADIS molecule lists are always up-to-date

Note: Radis HITRAN molecules remain hardcoded so we do not require an internet
connection; fetching is only done while running tests
"""

from urllib.request import HTTPError, urlopen

import pytest
from bs4 import BeautifulSoup
from tqdm import tqdm


def fetch_ExoMol_molecules():
    """Get list of molecules in ExoMol by scrapping the ExoMol page"""

    url = "https://exomol.com/data/molecules/"
    try:
        response = urlopen(url).read()
    except HTTPError as err:
        raise ValueError(f"HTTPError opening url={url}") from err

    soup = BeautifulSoup(
        response, features="lxml"
    )  # make soup that is parse-able by bs

    # All others
    rows = soup.find_all(
        "a", {"class": "list-group-item link-list-group-item molecule_link"}
    )
    molecules = [r.get_attribute_list("href")[0] for r in rows]

    return molecules


<<<<<<< HEAD
@pytest.mark.fast
=======
@pytest.mark.fast  # this test fails as soon as ExoMol adds a new molecule (often!)
>>>>>>> e9509b85
@pytest.mark.needs_connection
def test_ExoMol_molecules_list(verbose=True, *args, **kwargs):
    """Test that ExoMol molecule list in RADIS remains up to date"""

    from radis.db.classes import EXOMOL_MOLECULES
    from radis.misc.basics import compare_lists

    molecules = fetch_ExoMol_molecules()

    if verbose:
        print("ExoMol molecules, fetched online:")
        print(sorted(molecules))

        print("Comparing Radis hardcoded ExoMol molecules list to the ExoMol website:")

    assert (
        compare_lists(
            EXOMOL_MOLECULES,
            molecules,
            l1_str="Radis molecules",
            l2_str="Fetched from ExoMol website",
            print_index=True,
        )
        == 1
    )
    print("----")


def fetch_ExoMol_isotopes(verbose=True, *args, **kwargs):
    """Get dictionary of isotope names in ExoMol by scrapping the ExoMol pages"""

    isotopes_full_names = {}
    molecules = fetch_ExoMol_molecules()

    if verbose:
        print("Parsing ExoMol molecules", flush=True)
    for molecule in tqdm(molecules, disable=not verbose):

        url = f"https://exomol.com/data/molecules/{molecule}"
        try:
            response = urlopen(url).read()
        except HTTPError as err:
            raise ValueError(f"HTTPError opening url={url}") from err

        soup = BeautifulSoup(
            response, features="lxml"
        )  # make soup that is parse-able by bs

        # Recommended database
        rows = soup.find_all("a", {"class": "list-group-item link-list-group-item"})
        isotopes = [r.get_attribute_list("href")[0] for r in rows]

        isotopes_full_names[molecule] = isotopes
    return isotopes_full_names


#%%
def fetch_HITRAN_molecules():

    import re

    url = "https://hitran.org/lbl/"
    try:
        response = urlopen(url).read()
    except HTTPError as err:
        raise ValueError(f"HTTPError opening url={url}") from err

    soup = BeautifulSoup(
        response, features="lxml"
    )  # make soup that is parse-able by bs

    # All others
    rows = soup.find_all("td", {"class": "molecule-formula"})
    molecules = [re.sub(r"<[^>]*>", "", str(r)) for r in rows]

    return molecules


@pytest.mark.fast
@pytest.mark.needs_connection
def test_HITRAN_molecules_list(verbose=True, *args, **kwargs):
    """Test that HITRAN molecule list in RADIS remains up to date"""

    from radis.db.classes import HITRAN_MOLECULES
    from radis.misc.basics import compare_lists

    molecules = fetch_HITRAN_molecules()

    if verbose:
        print("HITRAN molecules, fetched online:")
        print(molecules)

        print("Comparing Radis hardcoded HITRAN molecules list to the HITRAN website:")

    assert (
        compare_lists(
            HITRAN_MOLECULES,
            molecules,
            l1_str="Radis molecules",
            l2_str="Fetched from HITRAN website",
            print_index=True,
        )
        == 1
    )
    print("----")


#%%


def generate_molparam_for_non_HITRAN_species():
    """Simple estimator of molecular parameters when not given in HITRAN.

    isotopic abundance  : in a simple approach, we multiply isotopic abundances
    of all elements of the molecule .  We typically get 0.04% error for main isotope,
    3-10% error in general , up to 80% in the worst cases, so always the same order of magnitude,
    (when compared with species that exist in HITRAN)

    molar mass : we sum the mass of all elements


    Output ``EXTRA_ABUNDANCES_DICT, EXTRA_MOLAR_MASS_DICT, EXTRA_ISOTOPE_FULLNAME_DICT``
    should be pasted in ``default_radis.json``
    """

    #%%
    import numpy as np

    exomol_molecules = fetch_ExoMol_molecules()
    # hitran_molecules = fetch_HITRAN_molecules()
    isotopes_full_names = fetch_ExoMol_isotopes()

    #%%
    from mendeleev import element  # may create ImportError, not added in requirement.

    Ia_dict = {}
    Mm_dict = {}
    for atom in [
        "H",
        "C",
        "O",
        "N",
        "S",
        "F",
        "Cl",
        "Br",
        "I",
        "P",
        "Mg",
        "Na",
        "Ni",
        "Al",
        "Cr",
        "Ca",
        "Be",
        "Ti",
        "Fe",
        "Li",
        "Sc",
        "Si",
        "V",
        "Y",
        "K",
        "As",
        "He",
    ]:
        el = element(atom)
        Ia_dict[atom] = {}
        Mm_dict[atom] = {}
        for iso in el.isotopes:
            if iso.abundance is None:
                Ia_dict[atom][iso.mass_number] = 1e-6  # arbitrary
            else:
                Ia_dict[atom][iso.mass_number] = iso.abundance
            Mm_dict[atom][iso.mass_number] = iso.mass
    # add missing:
    Ia_dict["Al"][26] = 1e-6  # arbitrary
    Mm_dict["Al"][26] = 26.9815385 - 1.006  # doesn't exist by default
    Mm_dict["H"][3] = 2.0141017781 + 1.006  # 3H  'None' by default
    Mm_dict["C"][14] = 13.003354835 + 1.006  # 14C

    import re

    _parse_molecule = re.compile("(\d+)+([A-Z][a-z]?)(\d+)?")

    def get_isotopic_atomic_composition(molecule):

        atoms = {}
        for mass_number, atom, number in _parse_molecule.findall(molecule):
            if number == "":
                number = 1
            if atom in atoms:
                atoms[atom][int(mass_number)] = int(number)
            else:
                atoms[atom] = {int(mass_number): int(number)}
        return atoms

        # out = dict(_parse_molecule.findall(molecule))
        # for k, v in out.items():
        #     if v == '':
        #         out[k] = 1
        #     else:
        #         out[k] = int(v)
        # return out

    # print(get_atoms_in("CO2"))
    print(get_isotopic_atomic_composition("12C-16O2"))

    def estimate_terrestrial_abundance(molecule):
        """``molecule`` given in ExoMol full isotope format"""
        abundance = 1
        atoms_isotopes = get_isotopic_atomic_composition(molecule)
        for atom in atoms_isotopes:
            for Z, N_Z in atoms_isotopes[atom].items():
                abundance *= Ia_dict[atom][Z] ** N_Z
                # if Z in Ia_dict[atom]:
                # else:
                #     abundance *= (1e-6)**N_Z  # arbitrary (low)
        return abundance

    def get_molar_mass(molecule):
        """``molecule`` given in ExoMol full isotope format"""
        atoms_isotopes = get_isotopic_atomic_composition(molecule)
        molar_mass = sum(
            [
                Mm_dict[atom][Z] * N_Z
                for atom in atoms_isotopes
                for Z, N_Z in atoms_isotopes[atom].items()
            ]
        )
        return molar_mass

    assert get_molar_mass("12C-16O2") == 43.98982924

    # Test : compare with terrestrial abundance when known:

    from radis.db.classes import get_molecule
    from radis.db.molparam import MolParams

    molpar = MolParams()

    for _, r in molpar.df.reset_index().iterrows():
        print(get_molecule(r.id), "-", r.isotope_name_exomol)
        if not r.isotope_name_exomol:
            raise
        estimate = estimate_terrestrial_abundance(r.isotope_name_exomol)
        print(
            "... Estim: {0:.3e}".format(
                estimate_terrestrial_abundance(r.isotope_name_exomol)
            )
        )
        print(
            "... Real:  {0:.3e}".format(r.abundance),
            "         ({0:.2%}% error)".format(
                abs(estimate - r.abundance) / r.abundance
            ),
        )

    #%% Generate dictionary of terrestrial abundances for all molecules not in HITRAN
    EXTRA_ABUNDANCES_DICT = {}
    EXTRA_MOLAR_MASS_DICT = {}
    EXTRA_ISOTOPE_FULLNAME_DICT = {}

    print("Check if isotopologues in ExoMol are sorted as in HITRAN")
    for M in exomol_molecules:
        print(M)
        abundances_naive = np.array(
            [
                estimate_terrestrial_abundance(isotope_fullname)
                for isotope_fullname in isotopes_full_names[M]
            ]
        )
        b_sort_naive = np.argsort(abundances_naive)[::-1]  # most abundant isotope first
        abundances_naive = abundances_naive[b_sort_naive]
        molar_mass = [
            get_molar_mass(isotope_fullname)
            for isotope_fullname in np.array(isotopes_full_names[M])[b_sort_naive]
        ]
        # sorted_naive = np.array(isotopes_full_names[M])[b]
        for i, isotope_fullname in enumerate(
            np.array(isotopes_full_names[M])[b_sort_naive]
        ):
            # check if isotopes are sorted by abundances
            try:
                sorted_equally = (
                    molpar.get(M, i + 1, key="isotope_name_exomol") == isotope_fullname
                )
                # sorted_naively = molpar.get(M, i+1, key="isotope_name_exomol") == isotope_fullname
                print(
                    "... ",
                    isotope_fullname,
                    "\t",
                    "ok"
                    if sorted_equally
                    else "⚠️ DIFFERENT ({0})".format(
                        molpar.get(M, i + 1, key="isotope_name_exomol")
                    ),
                )
            except (KeyError, NotImplementedError):
                print("... ", isotope_fullname, "not in HITRAN")
                try:  # add isotope i+1
                    EXTRA_ABUNDANCES_DICT[M][str(i + 1)] = abundances_naive[i]
                    EXTRA_MOLAR_MASS_DICT[M][str(i + 1)] = molar_mass[i]
                    EXTRA_ISOTOPE_FULLNAME_DICT[M][str(i + 1)] = isotope_fullname
                except KeyError:
                    EXTRA_ABUNDANCES_DICT[M] = {str(i + 1): abundances_naive[i]}
                    EXTRA_MOLAR_MASS_DICT[M] = {str(i + 1): molar_mass[i]}
                    EXTRA_ISOTOPE_FULLNAME_DICT[M] = {str(i + 1): isotope_fullname}

    EXTRA_ABUNDANCES_DICT = {
        k: EXTRA_ABUNDANCES_DICT[k] for k in sorted(EXTRA_ABUNDANCES_DICT)
    }
    EXTRA_MOLAR_MASS_DICT = {
        k: EXTRA_MOLAR_MASS_DICT[k] for k in sorted(EXTRA_MOLAR_MASS_DICT)
    }
    EXTRA_ISOTOPE_FULLNAME_DICT = {
        k: EXTRA_ISOTOPE_FULLNAME_DICT[k] for k in sorted(EXTRA_ISOTOPE_FULLNAME_DICT)
    }

    return EXTRA_ABUNDANCES_DICT, EXTRA_MOLAR_MASS_DICT, EXTRA_ISOTOPE_FULLNAME_DICT


#%%

if __name__ == "__main__":

    test_ExoMol_molecules_list()
    test_HITRAN_molecules_list()<|MERGE_RESOLUTION|>--- conflicted
+++ resolved
@@ -35,11 +35,8 @@
     return molecules
 
 
-<<<<<<< HEAD
-@pytest.mark.fast
-=======
+
 @pytest.mark.fast  # this test fails as soon as ExoMol adds a new molecule (often!)
->>>>>>> e9509b85
 @pytest.mark.needs_connection
 def test_ExoMol_molecules_list(verbose=True, *args, **kwargs):
     """Test that ExoMol molecule list in RADIS remains up to date"""
