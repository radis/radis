--- conflicted
+++ resolved
@@ -167,13 +167,8 @@
     # hitran_molecules = fetch_HITRAN_molecules()
     isotopes_full_names = fetch_ExoMol_isotopes()
 
-<<<<<<< HEAD
     #%%
     import periodictable
-=======
-    # %%
-    from mendeleev import element  # may create ImportError, not added in requirement.
->>>>>>> ab6b9ef2
 
     Ia_dict = {}
     Mm_dict = {}
