#!/usr/bin/env python3
# -*- coding: utf-8 -*-
"""
Handy functions for manipulation of :class:`~radis.spectrum.spectrum.Spectrum` objects

Routine Listing
---------------

Operators:

- :py:func:`~radis.spectrum.operations.multiply` : simply use ``s*2``
- :py:func:`~radis.spectrum.operations.add_constant` : simply use ``s+1``
- :py:func:`~radis.spectrum.operations.add_array` : simply use ``s+a``
- :py:func:`~radis.spectrum.operations.add_spectra` : simply use ``s1+s2`` 
- :py:func:`~radis.spectrum.operations.substract_spectra` : simply use ``s1-s2``

Note that these operators are purely algebraic and should not be used in place
of the line-of-sight functions, i.e, :py:func:`~radis.los.slabs.SerialSlabs` (``>``)
and :py:func:`~radis.los.slabs.MergeSlabs` (``//``)

Functions to manipulate one spectrum:
    
- :py:func:`~radis.spectrum.operations.crop`
- :py:func:`~radis.spectrum.operations.offset`

Play with baselines:
    
- :py:func:`~radis.spectrum.operations.get_baseline`
- :py:func:`~radis.spectrum.operations.sub_baseline`
    
Functions to discard all but one spectral quantity:
    
- :py:func:`~radis.spectrum.operations.Transmittance`
- :py:func:`~radis.spectrum.operations.Transmittance_noslit`
- :py:func:`~radis.spectrum.operations.Radiance`
- :py:func:`~radis.spectrum.operations.Radiance_noslit`

Keeps all spectral quantities, but make emission equal to 0 (useful when
calculating contributions of line of sight slabs):
    
- :py:func:`~radis.spectrum.operations.PerfectAbsorber`


Examples
--------

Most of these functions are implemented with the standard operators. Ex::
    
    ((s_exp - 0.1)*10).plot()   # works for a Spectrum s_exp

-------------------------------------------------------------------------------


"""

from __future__ import print_function, absolute_import, division, unicode_literals

import astropy.units as u
from radis.spectrum import Spectrum
from radis.phys.convert import (
    cm2nm,
    nm2cm,
    cm2nm_air,
    nm_air2cm,
    air2vacuum,
    vacuum2air,
    dcm2dnm,
    dnm2dcm,
    dcm2dnm_air,
    dnm_air2dcm,
)
from numpy import ones_like, hstack
from warnings import warn


# %% Filter Spectra


def Transmittance(s):
    # type: (Spectrum) -> Spectrum
    """Returns a new Spectrum with only the ``transmittance`` component of ``s``

    Parameters
    ----------

    s: Spectrum
        :class:`~radis.spectrum.spectrum.Spectrum` object

    Returns
    -------

    s_tr: Spectrum
        :class:`~radis.spectrum.spectrum.Spectrum` object, with only the ``transmittance``,
        ``absorbance`` and/or ``abscoeff`` part of ``s``, where ``radiance_noslit`` ,
        ``emisscoeff`` and ``emissivity_noslit`` (if they exist) have been set to 0

    Examples
    --------

    This function is useful to use :ref:`Spectrum algebra <label_spectrum_algebra>`
    operations::

        s = calc_spectrum(...)   # contains emission & absorption arrays
        tr = Transmittance(s)    # contains 'radiance_noslit' array only
        tr -= 0.1    # arithmetic operation is applied to Transmittance only

    See Also
    --------

    :py:func:`~radis.spectrum.operations.Transmittance_noslit`,
    :py:func:`~radis.spectrum.operations.Radiance_noslit`,
    :py:func:`~radis.spectrum.operations.Radiance`

    """

    return s.copy(copy_lines=True, quantity="transmittance")


def Transmittance_noslit(s):
    """Returns a new Spectrum with only the ``transmittance_noslit`` component of ``s``

    Parameters
    ----------

    s: Spectrum
        :class:`~radis.spectrum.spectrum.Spectrum` object

    Returns
    -------

    s_tr: Spectrum
        :class:`~radis.spectrum.spectrum.Spectrum` object, with only
        ``transmittance_noslit`` defined

    Examples
    --------

    This function is useful to use :ref:`Spectrum algebra <label_spectrum_algebra>`
    operations::

        s = calc_spectrum(...)   # contains emission & absorption arrays
        tr = Transmittance_noslit(s) # contains 'radiance_noslit' array only
        tr -= 0.1    # arithmetic operation is applied to Transmittance_noslit only

    See Also
    --------

    :py:func:`~radis.spectrum.operations.Transmittance`
    :py:func:`~radis.spectrum.operations.Radiance_noslit`,
    :py:func:`~radis.spectrum.operations.Radiance`
    """

    return s.copy(copy_lines=True, quantity="transmittance_noslit")


def Radiance(s):
    """Returns a new Spectrum with only the ``radiance`` component of ``s``

    Parameters
    ----------

    s: Spectrum
        :class:`~radis.spectrum.spectrum.Spectrum` object

    Returns
    -------

    s_tr: Spectrum
        :class:`~radis.spectrum.spectrum.Spectrum` object, with only ``radiance``
        defined

    Examples
    --------

    This function is useful to use :ref:`Spectrum algebra <label_spectrum_algebra>`
    operations::

        s = calc_spectrum(...)   # contains emission & absorption arrays
        rad = Radiance(s)        # contains radiance array only
        rad -= 0.1    # arithmetic operation is applied to Radiance only

    See Also
    --------

    :py:func:`~radis.spectrum.operations.Radiance_noslit`
    :py:func:`~radis.spectrum.operations.Transmittance_noslit`,
    :py:func:`~radis.spectrum.operations.Transmittance`
    """

    return s.copy(copy_lines=True, quantity="radiance")


def Radiance_noslit(s):
    """Returns a new Spectrum with only the ``radiance_noslit`` component of ``s``

    Parameters
    ----------

    s: Spectrum
        :class:`~radis.spectrum.spectrum.Spectrum` object

    Returns
    -------

    s_tr: Spectrum
        :class:`~radis.spectrum.spectrum.Spectrum` object, with only ``radiance_noslit``
        defined

    Examples
    --------

    This function is useful to use :ref:`Spectrum algebra <label_spectrum_algebra>`
    operations::

        s = calc_spectrum(...)   # contains emission & absorption arrays
        rad = Radiance_noslit(s) # contains 'radiance_noslit' array only
        rad -= 0.1    # arithmetic operation is applied to Radiance_noslit only

    See Also
    --------

    :py:func:`~radis.spectrum.operations.Radiance`,
    :py:func:`~radis.spectrum.operations.Transmittance_noslit`,
    :py:func:`~radis.spectrum.operations.Transmittance`

    """

    return s.copy(copy_lines=True, quantity="radiance_noslit")


# Useful for determining line-of-sight contributions:


def PerfectAbsorber(s):
    """Makes a new Spectrum with the same transmittance/absorbance as Spectrum
    ``s``, but with radiance set to 0.
    Useful to get contribution of different slabs in line-of-sight
    calculations (see example).

    .. note:

        formerly named "Transmittance", but "Transmittance(s)" wouldnt
        return the Transmittance exactly

    Parameters
    ----------

    s: Spectrum
        :class:`~radis.spectrum.spectrum.Spectrum` object

    Returns
    -------

    s_tr: Spectrum
        :class:`~radis.spectrum.spectrum.Spectrum` object, with only the ``transmittance``,
        ``absorbance`` and/or ``abscoeff`` part of ``s``, where ``radiance_noslit`` ,
        ``emisscoeff`` and ``emissivity_noslit`` (if they exist) have been set to 0

    Examples
    --------

    Let's say you have a total line of sight::

        s_los = s1 > s2 > s3

    If you now want to get the contribution of ``s2`` to the line-of-sight emission,
    you can do::

        (s2 > PerfectAbsorber(s3)).plot('radiance_noslit')

    And the contribution of ``s1`` would be::

        (s1 > PerfectAbsorber(s2>s3)).plot('radiance_noslit')

    See more examples in :ref:`Line-of-Sight module <label_los_index>`

    """

    s_tr = s.copy()
    for k in ["radiance_noslit", "emisscoeff", "emissivity_noslit"]:
        if k in s_tr._q:
            s_tr._q[k] *= 0

    for k in ["radiance", "emissivity"]:
        if k in s_tr._q_conv:
            s_tr._q_conv[k] *= 0

    # Deactivate equilibrium conditions (so Kirchoff's law cannot be used anymore)
    s_tr.conditions["thermal_equilibrium"] = False

    s_tr.name = "PureAbsorber({0})".format(s.get_name())

    return s_tr


# %% Change wavelength


def crop(s, wmin=None, wmax=None, wunit=None, inplace=False):
    # type: (Spectrum, float, float, str, str, bool) -> Spectrum
    """Crop spectrum to ``wmin-wmax`` range in ``wunit``

    Parameters
    ----------

    s: Spectrum object
        object to crop

    wmin, wmax: float, or None
        boundaries of spectral range (in ``wunit``)

        wunit: ``'nm'``, ``'cm-1'``, ``'nm_vac'``
            which waveunit to use for ``wmin, wmax``. If ``default``:
            use the default Spectrum wavespace defined with
            :meth:`~radis.spectrum.spectrum.Spectrum.get_waveunit`.

    Other Parameters
    ----------------

    inplace: bool
        if ``True``, modifiy ``s`` directly. Else, returns a copy.

    Returns
    -------

    s_crop: Spectrum
        a cropped Spectrum.
        if using ``inplace``, then ``s_crop`` and ``s`` are still the same object

    Examples
    --------

    ::

        crop(s, 420, 480, 'nm', 'air')

    Or in ``cm-1``::

        crop(s, 2000, 2300, 'cm-1')

    """

    # Check inputs
    if wmin is None and wmax is None:
        raise ValueError("Choose at least `wmin=` or `wmax=`")
    if wunit is None:
        raise ValueError("Please precise unit for wmin and wmax with `unit=`")
    assert wunit in ["nm", "cm-1"]
    if (wmin is not None and wmax is not None) and wmin >= wmax:
        raise ValueError(
            "wmin should be < wmax (Got: {0:.2f}, {1:.2f})".format(wmin, wmax)
        )

    if len(s._q) > 0 and len(s._q_conv) > 0:
        raise NotImplementedError(
            "Cant crop this Spectrum as there are both convoluted "
            + "and not convoluted quantities stored"
        )
        # Could bring unexpected errors... For instance, if cropping both
        # with slit and without slit  quantities to the same waverange,
        # reapplying the slit in 'valid' mode would reduce the wavelength range
        # of the convoluted quantities
        # Implementation: better ask User to drop some of the quantities themselves

    if not inplace:
        s = s.copy()

    # Convert wmin, wmax to Spectrum wavespace  (stored_waveunit)
    # (deal with cases where wavelength are given in 'air' or 'vacuum')
    # TODO @dev: rewrite with wunit='cm-1', 'nm_air', 'nm_vac'
    stored_waveunit = s.get_waveunit()
    wmin0, wmax0 = wmin, wmax
    if stored_waveunit == "cm-1":
        # convert wmin, wmax to wavenumber
        if wunit == "nm":
            if wmax0:
                wmin = nm_air2cm(wmax0)  # note: min/max inverted
            if wmin0:
                wmax = nm_air2cm(wmin0)  # note: min/max inverted
        elif wunit == "nm_vac":
            if wmax0:
                wmin = nm2cm(wmax0)  # note: min/max inverted
            if wmin0:
                wmax = nm2cm(wmin0)  # note: min/max inverted
        elif wunit == "cm-1":
            pass
        else:
            raise ValueError(wunit)
    elif stored_waveunit == "nm":
        # convert wmin, wmax to wavelength air
        if wunit == "nm":
            pass
        elif wunit == "nm_vac":
            if wmin0:
                wmin = vacuum2air(wmin0)
            if wmax0:
                wmax = vacuum2air(wmax0)
        elif wunit == "cm-1":
            if wmax0:
                wmin = cm2nm_air(wmax0)  # note: min/max inverted
            if wmin0:
                wmax = cm2nm_air(wmin0)  # note: min/max inverted
        else:
            raise ValueError(wunit)
    elif stored_waveunit == "nm_vac":
        # convert wmin, wmax to wavelength vacuum
        if wunit == "nm":
            if wmin0:
                wmin = air2vacuum(wmin0)
            if wmax0:
                wmax = air2vacuum(wmax0)
        elif wunit == "nm_vac":
            pass
        elif wunit == "cm-1":
            if wmax0:
                wmin = cm2nm(wmax0)  # note: min/max inverted
            if wmin0:
                wmax = cm2nm(wmin0)  # note: min/max inverted
        else:
            raise ValueError(wunit)
    else:
        raise ValueError(stored_waveunit)

    # Crop non convoluted
    if len(s._q) > 0:
        b = ones_like(s._q["wavespace"], dtype=bool)
        if wmin:
            b *= wmin <= s._q["wavespace"]
        if wmax:
            b *= s._q["wavespace"] <= wmax
        for k, v in s._q.items():
            s._q[k] = v[b]

    # Crop convoluted
    if len(s._q_conv) > 0:
        b = ones_like(s._q_conv["wavespace"], dtype=bool)
        if wmin:
            b *= wmin <= s._q_conv["wavespace"]
        if wmax:
            b *= s._q_conv["wavespace"] <= wmax
        for k, v in s._q_conv.items():
            s._q_conv[k] = v[b]

    return s


# %% Algebric operations on Spectra


def _get_unique_var(s, var, inplace):
    """Returns the unique spectral quantity in the Spectrum ``s``. If there are more,
    raises an error.
    """
    # If var is undefined, get it if there is no ambiguity
    if var is None:
        var = s._get_unique_var()
    # If inplace, assert there is only one var
    if inplace and len(s.get_vars()) > 1:
        raise ValueError(
            "Cant modify inplace one spectral quantity of a Spectrum "
            + "that contains several ({0}). Use 'inplace=False'".format(s.get_vars())
        )
    return var


def multiply(s, coef, unit=None, var=None, inplace=False):
    """Multiply s[var] by the float 'coef'

    Parameters
    ----------
    s: Spectrum object
        The spectrum to multiply.
    coef: float
        Coefficient of the multiplication.
    unit: str, or `~astropy.units.core.Unit`
        unit for ``coef``. If ``None``, ``coef`` is considered to be 
        adimensioned. Else, the spectrum `~radis.spectrum.spectrum.Spectrum.units` is multiplied. 
    var: str, or ``None``
        'radiance', 'transmittance', ... If ``None``, get the unique spectral
        quantity of ``s`` or raises an error if there is any ambiguity
    inplace: bool
        if ``True``, modifies ``s`` directly. Else, returns a copy.
        Default ``False``

    Returns
    -------
    s : Spectrum
        Spectrum object where intensity of s['var'] is multiplied by coef
        If ``inplace=True``, ``s`` has been modified directly.

    """
    # Check input
    var = _get_unique_var(s, var, inplace)

    # Case where a is dimensioned
    if isinstance(coef, u.quantity.Quantity):
        if unit is not None:
            raise ValueError(
                "Cannot use unit= when giving a dimensioned array ({0})".format(
                    coef.unit
                )
            )
        unit = coef.unit
        coef = coef.value

    if not inplace:
        s = s.copy(quantity=var)
    #        if name is not None:
    #            s.name = name

    # Multiply inplace       ( @dev: we have copied already if needed )
    w, I = s.get(var, wunit=s.get_waveunit(), copy=False)
    I *= coef  # @dev: updates the Spectrum directly because of copy=False

    # Convert Spectrum unit
    if unit is not None:
        Iunit = s.units[var]
        s.units[var] = (u.Unit(Iunit) * u.Unit(unit)).to_string()

    return s


def add_constant(s, cst, unit=None, var=None, inplace=False):
    """Return a new spectrum with a constant added to s[var].
    Equivalent to::

        s + constant

    Parameters
    ----------
    s: Spectrum objects
        Spectrum you want to modify
    cst: float
        Constant to add. 
    unit: str
        unit for ``cst``. If ``None``, uses the default unit in ``s`` for
        variable ``var``.
    var: str, or ``None``
        'radiance', 'transmittance', ... If ``None``, get the unique spectral
        quantity of ``s`` or raises an error if there is any ambiguity
    inplace: bool
        if ``True``, modifies ``s`` directly. Else, returns a copy.
        Default ``False``

    Returns
    -------
    s : Spectrum
        Spectrum object where cst is added to intensity of s['var']
        If ``inplace=True``, ``s`` has been modified directly.

    Notes
    -----

    Use only for rough work. If you want to work properly with spectrum
    objects, see :py:meth:`~radis.los.slabs.MergeSlabs`.
    """
    # Check input
    var = _get_unique_var(s, var, inplace)

    # Note: using dimensioned value for `cst` will make it an array,
    # processed by add_array

    # Convert to Spectrum unit
    if unit is not None:
        Iunit = s.units[var]
        if unit != Iunit:
            from radis.phys.convert import conv2

            cst = conv2(cst, unit, Iunit)

    if not inplace:
        s = s.copy(quantity=var)

    # Add inplace       ( @dev: we have copied already if needed )
    w, I = s.get(var, wunit=s.get_waveunit(), copy=False)
    I += cst
    # @dev: updates the Spectrum directly because of copy=False

    #    s.name = '{0}+{1}'.format(s.get_name(), cst)

    return s


def add_array(s, a, unit=None, var=None, inplace=False):
    """Return a new spectrum with a constant added to s[var].
    Equivalent to::

        s + array

    Parameters
    ----------
    s: Spectrum objects
        Spectrum you want to modify
<<<<<<< HEAD
    a: numpy array
        array to add. Must have the same length as variable ``var`` in Spectrum
        ``s``
=======
    a: numpy array, or `~astropy.units.quantity.Quantity`
        array to add. Must have the same length as variable ``var`` in Spectrum 
        ``s``. Can be dimensioned with :py:mod:`~astropy.units`. 
>>>>>>> 69fabc2b
    unit: str
        unit for ``a``. If ``None``, uses the default unit in ``s`` for
        variable ``var``.
    var: str, or ``None``
        'radiance', 'transmittance', ... If ``None``, get the unique spectral
        quantity of ``s`` or raises an error if there is any ambiguity
    inplace: bool
        if ``True``, modifies ``s`` directly. Else, returns a copy.
        Default ``False``

    Returns
    -------
    s : Spectrum
        Spectrum object where array ``a`` is added to intensity of s['var']
        If ``inplace=True``, ``s`` has been modified directly.

    Notes
    -----
    Use only for rough work. If you want to work properly with spectrum
    objects, see MergeSlabs.

    Examples
    --------

    Add Gaussian noise to your Spectrum (assuming there is only one spectral
    quantity defined)::

        s += np.random.normal(0,1,len(s.get_wavelength()))

    """
    # Check input
    var = _get_unique_var(s, var, inplace)

    # Case where a is dimensioned
    if isinstance(a, u.quantity.Quantity):
        if unit is not None:
            raise ValueError(
                "Cannot use unit= when giving a dimensioned array ({0})".format(a.unit)
            )
        unit = a.unit
        a = a.value

    # Convert to Spectrum unit
    if unit is not None:
        Iunit = s.units[var]
        if unit != Iunit:
            from radis.phys.convert import conv2

            a = conv2(a, unit, Iunit)

    if not inplace:
        s = s.copy(quantity=var)

    # Add inplace       ( @dev: we have copied already if needed )
    w, I = s.get(var, wunit=s.get_waveunit(), copy=False)
    I += a
    # @dev: updates the Spectrum directly because of copy=False

    return s


def sub_baseline(s, left, right, unit=None, var=None, inplace=False):
    """Return a new spectrum with a baseline substracted to s[var]

    Parameters
    ----------

    s: Spectrum objects
        Spectrum you want to modify
    left: Float
        Constant to substract on the left of the spectrum.
    right: Float
        Constant to substract on the right of the spectrum.
    unit: str
        unit for ``cst``. If ``None``, uses the default unit in ``s`` for
        variable ``var``.
    var: str
        'radiance', 'transmittance', ...  If ``None``, get the unique spectral
        quantity of ``s`` or raises an error if there is any ambiguity
    inplace: bool
        if ``True``, modifies ``s`` directly. Else, returns a copy.
        Default ``False``

    Returns
    -------

    s: Spectrum
        Spectrum object where the baseline was substracted to intensity of s['var']
        If ``inplace=True``, ``s`` has been modified directly.

    Notes
    -----
    Use only for rough work.

    See Also
    --------

    :py:func:`~radis.spectrum.operations.get_baseline`
    """
    import numpy as np

    # Check input
    var = _get_unique_var(s, var, inplace)

    # Case where left, right are dimensioned
    if isinstance(left, u.quantity.Quantity) or isinstance(right, u.quantity.Quantity):
        if unit is not None:
            raise ValueError(
                "Cannot use unit= when giving a dimensioned array ({0})".format(
                    left.unit
                )
            )
        if not isinstance(left, u.quantity.Quantity) or not isinstance(
            right, u.quantity.Quantity
        ):
            raise ValueError(
                "Both left and right arguments must be dimensioned with the same unit"
            )
        if left.unit != right.unit:
            raise ValueError(
                "Both left and right arguments must be dimensioned with the same unit"
            )
        unit = left.unit
        left = left.value
        right = right.value

    # Convert to Spectrum unit
    if unit is not None:
        Iunit = s.units[var]
        if unit != Iunit:
            from radis.phys.convert import conv2

            left = conv2(left, unit, Iunit)
            right = conv2(right, unit, Iunit)

    if not inplace:
        s = s.copy(quantity=var)

    # @EP:

    # Substract inplace       ( @dev: we have copied already if needed )
    w, I = s.get(var, wunit=s.get_waveunit(), copy=False)
    I -= np.linspace(left, right, num=np.size(I))
    # @dev: updates the Spectrum directly because of copy=False

    return s


def add_spectra(s1, s2, var=None, force=False):
    """Return a new spectrum with ``s2`` added to ``s1``.
    Equivalent to::

        s1 + s2

    .. warning::
        we are just algebrically adding the quantities. If you want to merge
        spectra while preserving the radiative transfer equation, see
        :func:`~radis.los.slabs.MergeSlabs` and :func:`~radis.los.slabs.SerialSlabs`

    Parameters
    ----------

    s1, s2: Spectrum objects
        Spectrum you want to substract
    var: str
        quantity to manipulate: 'radiance', 'transmittance', ... If ``None``,
        get the unique spectral quantity of ``s1``, or the unique spectral
        quantity of ``s2``, or raises an error if there is any ambiguity

    Returns
    -------

    s: Spectrum
        Spectrum object with the same units and waveunits as ``s1``

    See Also
    --------

    :func:`~radis.los.slabs.MergeSlabs`,
    :func:`~radis.spectrum.operations.substract_spectra`

    """

    # Get variable
    if var is None:
        try:
            var = _get_unique_var(
                s2, var, inplace=False
            )  # unique variable of 2nd spectrum
        except KeyError:
            var = _get_unique_var(
                s1, var, inplace=False
            )  # if doesnt exist, unique variable of 1st spectrum
            # if it fails, let it fail
    # Make sure it is in both Spectra
    if var not in s1.get_vars():
        raise KeyError("Variable {0} not in Spectrum {1}".format(var, s1.get_name()))
    if var not in s2.get_vars():
        raise KeyError("Variable {0} not in Spectrum {1}".format(var, s1.get_name()))

    if var in ["transmittance_noslit", "transmittance"] and not force:
        raise ValueError(
            "It does not make much physical sense to sum transmittances. Are "
            + "you sure of what you are doing? See also `//` (MergeSlabs), `>` "
            + "(SerialSlabs) and `concat_spectra`. If you're sure, use `force=True`"
        )

    # Get s1 units
    Iunit1 = s1.units[var]
    wunit1 = s1.get_waveunit()

    # Resample s2 on s1
    s2 = s2.resample(s1, inplace=False)

    # Add, change output unit if needed.
    w1, I1 = s1.get(var=var, Iunit=Iunit1, wunit=wunit1)
    w2, I2 = s2.get(var=var, Iunit=Iunit1, wunit=wunit1)

    name = s1.get_name() + "+" + s2.get_name()

    sub = Spectrum.from_array(w1, I1 + I2, var, waveunit=wunit1, unit=Iunit1, name=name)
    #    warn("Conditions of the left spectrum were copied in the substraction.", Warning)
    return sub


def substract_spectra(s1, s2, var=None):
    """Return a new spectrum with ``s2`` substracted from ``s1``.
    Equivalent to::

        s1 - s2

    Parameters
    ----------

    s1, s2: Spectrum objects
        Spectrum you want to substract
    var: str
        quantity to manipulate: 'radiance', 'transmittance', ... If ``None``,
        get the unique spectral quantity of ``s1``, or the unique spectral
        quantity of ``s2``, or raises an error if there is any ambiguity

    Returns
    -------

    s: Spectrum
        Spectrum object with the same units and waveunits as ``s1``

    See Also
    --------

    :func:`~radis.spectrum.operations.add_spectra`

    """

    # Get variable
    if var is None:
        try:
            var = _get_unique_var(
                s2, var, inplace=False
            )  # unique variable of 2nd spectrum
        except KeyError:
            var = _get_unique_var(
                s1, var, inplace=False
            )  # if doesnt exist, unique variable of 1st spectrum
            # if it fails, let it fail
    # Make sure it is in both Spectra
    if var not in s1.get_vars():
        raise KeyError("Variable {0} not in Spectrum {1}".format(var, s1.get_name()))
    if var not in s2.get_vars():
        raise KeyError("Variable {0} not in Spectrum {1}".format(var, s1.get_name()))

    # Use same units
    Iunit1 = s1.units[var]
    wunit1 = s1.get_waveunit()

    # Resample s2 on s1
    s2 = s2.resample(s1, inplace=False)

    # Substract
    w1, I1 = s1.get(var=var, Iunit=Iunit1, wunit=wunit1)
    w2, I2 = s2.get(var=var, Iunit=Iunit1, wunit=wunit1)

    name = s1.get_name() + "-" + s2.get_name()

    sub = Spectrum.from_array(w1, I1 - I2, var, waveunit=wunit1, unit=Iunit1, name=name)
    #    warn("Conditions of the left spectrum were copied in the substraction.", Warning)
    return sub


def concat_spectra(s1, s2, var=None):
    """Concatenate two spectra ``s1`` and ``s2`` side by side.

    Note: their spectral range should not overlap

    Returns
    -------

    s: Spectrum
        Spectrum object with the same units and waveunits as ``s1``

    Parameters
    ----------

    s1, s2: Spectrum objects
        Spectrum you want to concatenate
    var: str
        quantity to manipulate: 'radiance', 'transmittance', ... If ``None``,
        get the unique spectral quantity of ``s1``, or the unique spectral
        quantity of ``s2``, or raises an error if there is any ambiguity

    Notes
    -----

    .. warning::

        the output Spectrum has the sum of the spectral ranges of s1 and s2.
        It won't be evenly spaced. This means that you cannot apply a slit without
        side effects. Typically, you want to use this function for convolved
        quantities only, such as experimental spectra. Else, use
        :func:`~radis.los.slabs.MergeSlabs` with the options
        ``resample='full', out='transparent'``

    See Also
    --------

    :func:`~radis.spectrum.operations.add_spectra`,
    :func:`~radis.los.slabs.MergeSlabs`

    """

    # Get variable
    if var is None:
        try:
            var = _get_unique_var(
                s2, var, inplace=False
            )  # unique variable of 2nd spectrum
        except KeyError:
            var = _get_unique_var(
                s1, var, inplace=False
            )  # if doesnt exist, unique variable of 1st spectrum
            # if it fails, let it fail
    # Make sure it is in both Spectra
    if var not in s1.get_vars():
        raise KeyError("Variable {0} not in Spectrum {1}".format(var, s1.get_name()))
    if var not in s2.get_vars():
        raise KeyError("Variable {0} not in Spectrum {1}".format(var, s1.get_name()))

    if var in ["transmittance_noslit", "transmittance"]:
        warn(
            "It does not make much physical sense to sum transmittances. Are "
            + "you sure of what you are doing? See also // (MergeSlabs) and > "
            + "(SerialSlabs)"
        )

    # Use same units
    Iunit1 = s1.units[var]
    wunit1 = s1.get_waveunit()

    # Get the value, on the same wunit)
    w1, I1 = s1.get(var=var, copy=False)  # @dev: faster to just get the stored value.
    # it's copied in hstack() below anyway).
    w2, I2 = s2.get(var=var, Iunit=Iunit1, wunit=wunit1)

    if not (w1.max() < w2.min() or w2.max() > w1.min()):
        raise ValueError(
            "You cannot use concat_spectra for overlapping spectral ranges. "
            + "Got: {0:.2f}-{1:.2f} and {2:.2f}-{3:.2f} {4}. ".format(
                w1.min(), w1.max(), w2.min(), w2.max(), wunit1
            )
            + "Use MergeSlabs instead, with the correct `out=` parameter "
            + "for your case"
        )

    w_tot = hstack((w1, w2))
    I_tot = hstack((I1, I2))

    name = s1.get_name() + "&" + s2.get_name()  # use "&" instead of "+"

    concat = Spectrum.from_array(
        w_tot, I_tot, var, waveunit=wunit1, unit=Iunit1, name=name
    )

    return concat


def offset(s, offset, unit, name=None, inplace=False):
    # type: (Spectrum, float, str, str, bool) -> Spectrum
    """Offset the spectrum by a wavelength or wavenumber

    Parameters
    ----------
    s: Spectrum
        Spectrum you want to modify
    offset: float
        Constant to add to all quantities in the Spectrum.
    unit: 'nm' or 'cm-1'
        unit for ``offset``.
    name: str
        name of output spectrum
    inplace: bool
        if ``True``, modifies ``s`` directly. Else, returns a copy.
        Default ``False``

    Returns
    -------
    s : Spectrum
        Spectrum object where cst is added to intensity of s['var']
        If ``inplace=True``, ``s`` has been modified directly.

    See Also
    --------

    call as a Spectrum method directly: :py:meth:`~radis.spectrum.spectrum.Spectrum.offset`
    """

    has_var = len(s._q) > 0
    has_conv_var = len(s._q_conv) > 0

    stored_waveunit = s.get_waveunit()

    # Convert offset to correct unit:
    if stored_waveunit == "cm-1":
        if unit == "nm":
            # Note @EP: here we're offsetting by a constant value in 'nm', which is
            # not a constant value in 'cm-1'. The offset is an array
            if has_var:
                offset_q = -dnm_air2dcm(
                    offset, s.get_wavelength(which="non_convoluted")
                )  # this is an array
            if has_conv_var:
                offset_qconv = -dnm_air2dcm(
                    offset, s.get_wavelength(which="convoluted")
                )  # this is an array
        elif unit == "nm_vac":
            if has_var:
                offset_q = -dnm2dcm(
                    offset, s.get_wavelength(which="non_convoluted")
                )  # this is an array
            if has_conv_var:
                offset_qconv = -dnm2dcm(
                    offset, s.get_wavelength(which="convoluted")
                )  # this is an array
        elif unit == "cm-1":
            if has_var:
                offset_q = offset
            if has_conv_var:
                offset_qconv = offset
        else:
            raise ValueError(unit)
    elif stored_waveunit == "nm":  # wavelength air
        if unit == "nm":
            if has_var:
                offset_q = offset
            if has_conv_var:
                offset_qconv = offset
        elif unit == "nm_vac":
            # Note @EP: strictly speaking, the offset should change a little bit
            # as nm_vac > nm depends on the wavelength. Neglected here. # TODO ?
            if has_var:
                offset_q = offset
            if has_conv_var:
                offset_qconv = offset
        elif unit == "cm-1":
            if has_var:
                offset_q = -dcm2dnm_air(
                    offset, s.get_wavenumber(which="non_convoluted")
                )  # this is an array
            if has_conv_var:
                offset_qconv = -dcm2dnm_air(
                    offset, s.get_wavenumber(which="convoluted")
                )  # this is an array
        else:
            raise ValueError(unit)
    elif stored_waveunit == "nm_vac":  # wavelength vacuum
        if unit == "nm":
            # Note @EP: strictly speaking, the offset should change a little bit
            # as nm > nm_vac depends on the wavelength. Neglected here. # TODO ?
            if has_var:
                offset_q = offset
            if has_conv_var:
                offset_qconv = offset
        elif unit == "nm_vac":
            if has_var:
                offset_q = offset
            if has_conv_var:
                offset_qconv = offset
        elif unit == "cm-1":
            if has_var:
                offset_q = -dcm2dnm(
                    offset, s.get_wavenumber(which="non_convoluted")
                )  # this is an array
            if has_conv_var:
                offset_qconv = -dcm2dnm(
                    offset, s.get_wavenumber(which="convoluted")
                )  # this is an array
        else:
            raise ValueError(unit)
    else:
        raise ValueError(stored_waveunit)

    if not inplace:
        s = s.copy()

    # Update all variables
    if has_var:
        s._q["wavespace"] += offset_q
        # @dev: updates the Spectrum directly because of copy=False
    if has_conv_var:
        s._q_conv["wavespace"] += offset_qconv

    if name:
        s.name = name

    return s


def get_baseline(s, var="radiance", Iunit=None):
    """Calculate and returns a baseline

    Parameters
    ----------
    s: Spectrum
        Spectrum which needs a baseline

    var: str
        on which spectral quantity to read the baseline. Default ``'radiance'``.
        See :py:data:`~radis.spectrum.utils.SPECTRAL_QUANTITIES`

    Returns
    -------
    baseline: Spectrum
        Spectrum object where intenisity is the baseline of s is computed by peakutils

    See Also
    --------

    :py:func:`~radis.spectrum.operations.sub_baseline`
    """
    import peakutils

    w1, I1 = s.get(var=var, Iunit=Iunit)
    baseline = peakutils.baseline(I1, deg=1, max_it=500)
    baselineSpectrum = Spectrum.from_array(
        w1, baseline, var, unit=Iunit, name=s.get_name() + "_baseline"
    )
    return baselineSpectrum


# %% Tests

if __name__ == "__main__":
    from radis.test.spectrum.test_operations import _run_testcases

    _run_testcases(plot=True)<|MERGE_RESOLUTION|>--- conflicted
+++ resolved
@@ -591,15 +591,9 @@
     ----------
     s: Spectrum objects
         Spectrum you want to modify
-<<<<<<< HEAD
-    a: numpy array
-        array to add. Must have the same length as variable ``var`` in Spectrum
-        ``s``
-=======
     a: numpy array, or `~astropy.units.quantity.Quantity`
         array to add. Must have the same length as variable ``var`` in Spectrum 
         ``s``. Can be dimensioned with :py:mod:`~astropy.units`. 
->>>>>>> 69fabc2b
     unit: str
         unit for ``a``. If ``None``, uses the default unit in ``s`` for
         variable ``var``.
