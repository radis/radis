#!/usr/bin/env python3
# -*- coding: utf-8 -*-
"""
Handy functions for manipulation of :class:`~radis.spectrum.spectrum.Spectrum` objects

Routine Listing
---------------

- :func:`~radis.spectrum.operations.substract`

-------------------------------------------------------------------------------


"""

from __future__ import print_function, absolute_import, division, unicode_literals
#from radis.misc.curve import curve_substract, curve_add
from radis.spectrum import Spectrum
from radis.phys.convert import cm2nm, nm2cm, cm2nm_air, nm_air2cm, air2vacuum, vacuum2air

# %% Filter Spectra

def Transmittance(s):
<<<<<<< HEAD
    # type: (Spectrum) -> Spectrum
    ''' Makes a new Spectrum with only the transmittance part of Spectrum ``s``
=======
    ''' Returns a new Spectrum with only the ``transmittance`` component of ``s`` 
>>>>>>> 65d50527
    
    Parameters
    ----------
    
    s: Spectrum
        :class:`~radis.spectrum.spectrum.Spectrum` object
        
    Returns
    -------
    
    s_tr: Spectrum
        :class:`~radis.spectrum.spectrum.Spectrum` object, with only the ``transmittance``,
        ``absorbance`` and/or ``abscoeff`` part of ``s``, where ``radiance_noslit`` ,
        ``emisscoeff`` and ``emissivity_noslit`` (if they exist) have been set to 0
 
    '''

    return s.copy(copy_lines=True, quantity='transmittance')

def Transmittance_noslit(s):
    ''' Returns a new Spectrum with only the ``transmittance_noslit`` component of ``s`` 
    
    Parameters
    ----------
    
    s: Spectrum
        :class:`~radis.spectrum.spectrum.Spectrum` object
        
    Returns
    -------
    
    s_tr: Spectrum
        :class:`~radis.spectrum.spectrum.Spectrum` object, with only 
        ``transmittance_noslit`` defined
 
    '''

    return s.copy(copy_lines=True, quantity='transmittance_noslit')

def Radiance(s):
    ''' Returns a new Spectrum with only the ``radiance`` component of ``s`` 
    
    Parameters
    ----------
    
    s: Spectrum
        :class:`~radis.spectrum.spectrum.Spectrum` object
        
    Returns
    -------
    
    s_tr: Spectrum
        :class:`~radis.spectrum.spectrum.Spectrum` object, with only ``radiance``
        defined
 
    '''

    return s.copy(copy_lines=True, quantity='radiance')

def Radiance_noslit(s):
    ''' Returns a new Spectrum with only the ``radiance_noslit`` component of ``s`` 
    
    Parameters
    ----------
    
    s: Spectrum
        :class:`~radis.spectrum.spectrum.Spectrum` object
        
    Returns
    -------
    
    s_tr: Spectrum
        :class:`~radis.spectrum.spectrum.Spectrum` object, with only ``radiance_noslit``
        defined
 
    '''

    return s.copy(copy_lines=True, quantity='radiance_noslit')

# Useful for determining line-of-sight contributions:

def PerfectAbsorber(s):
    ''' Makes a new Spectrum with the same transmittance/absorbance as Spectrum
    ``s``, but with radiance set to 0. 
    Useful to get contribution of different slabs in line-of-sight 
    calculations)
    
<<<<<<< HEAD
    ::
        
        from radis import load_spec, Transmittance
        s = load_spec('file.spec')
        s_tr = Transmittance(s)
=======
    .. note:
        
        formerly named "Transmittance", but "Transmittance(s)" wouldnt 
        return the Transmittance exactly
    
    Parameters
    ----------
    
    s: Spectrum
        :class:`~radis.spectrum.spectrum.Spectrum` object
        
    Returns
    -------
    
    s_tr: Spectrum
        :class:`~radis.spectrum.spectrum.Spectrum` object, with only the ``transmittance``,
        ``absorbance`` and/or ``abscoeff`` part of ``s``, where ``radiance_noslit`` ,
        ``emisscoeff`` and ``emissivity_noslit`` (if they exist) have been set to 0
>>>>>>> 65d50527
        
    Examples
    --------
    
    '''
    
    s_tr = s.copy()
    for k in ['radiance_noslit', 'emisscoeff', 'emissivity_noslit']:
        if k in s_tr._q:
            s_tr._q[k] *= 0
            
    for k in ['radiance', 'emissivity']:
        if k in s_tr._q_conv:
            s_tr._q_conv[k] *= 0

    # Deactivate equilibrium conditions (so Kirchoff's law cannot be used anymore)
    s_tr.conditions['thermal_equilibrium'] = False
    
    s_tr.name = 'PureAbsorber({0})'.format(s.get_name())
    
    return s_tr
    

<<<<<<< HEAD
# %% Change wavelength
    

def crop(s, wmin, wmax, wunit, medium=None,
         inplace=False):
    # type: (Spectrum, float, float, str, str, bool) -> Spectrum
    ''' Crop spectrum to ``wmin-wmax`` range in ``wunit``
    
    Parameters
    ----------
    
    s: Spectrum object
        object to crop
        
    wmin, wmax: float
        boundaries of waverange
        
    wunit: 'nm', 'cm-1'
        which wavespace to use for ``wmin, wmax``
    
    medium: 'air', vacuum'
        necessary if cropping in 'nm'
        
    Other Parameters
    ----------------
    
    inplace: bool
        if ``True``, modifiy ``s`` directly. Else, returns a copy.
    
    Returns
    -------
    
    s_crop: Spectrum
        a cropped Spectrum.
        if using ``inplace``, then ``s_crop`` and ``s`` are still the same object
    
    Examples
    --------
    
    ::
        
        crop(s, 420, 480, 'nm', 'air')
        
    Or in ``cm-1``::
        
        crop(s, 2000, 2300, 'cm-1')
    
    '''
    
    # Check inputs
    assert wunit in ['nm', 'cm-1']
    if wunit == 'nm' and medium is None:
        raise ValueError("Precise give wavelength medium with medium='air' or "+\
                         "medium='vacuum'")
    if wmin >= wmax:
        raise ValueError('wmin should be > wmax')
    
    if len(s._q)>0 and len(s._q_conv)>0:
        raise NotImplementedError('Cant crop this Spectrum as there are both convoluted '+\
                                  'and not convoluted quantities stored')
        # Could bring unexpected errors... For instance, if cropping both 
        # with slit and without slit  quantities to the same waverange, 
        # reapplying the slit in 'valid' mode would reduce the wavelength range 
        # of the convoluted quantities 
        # Implementation: better ask User to drop some of the quantities themselves
    
    if not inplace:
        s = s.copy()
    
    # Convert wmin, wmax to Spectrum wavespace    
    # (deal with cases where wavelength are given in 'air' or 'vacuum')
    waveunit = s.wavespace()
    if wunit == 'nm' and waveunit == 'cm-1':
        if medium == 'air':
            wmin, wmax = nm_air2cm(wmax), nm_air2cm(wmin)   # reverted
        else:
            wmin, wmax = nm2cm(wmax), nm2cm(wmin)   # reverted
    elif wunit == 'cm-1' and waveunit == 'nm':
        if s.get_medium() == 'air':
            wmin, wmax = cm2nm_air(wmax), cm2nm_air(wmin)   # nm in air
        else:
            wmin, wmax = cm2nm(wmax), cm2nm(wmin)   # get nm in vacuum
    elif wunit == 'nm' and waveunit == 'nm':
        if s.get_medium() == 'air' and medium == 'vacuum':
            # convert from given medium ('vacuum') to spectrum medium ('air')
            wmin, wmax = vacuum2air(wmin), vacuum2air(wmax)
        elif s.get_medium() == 'vacuum' and medium == 'air':
            # the other way around
            wmin, wmax = air2vacuum(wmin), air2vacuum(wmax)
    else:
        assert wunit == waveunit           # correct wmin, wmax
    
    # Crop non convoluted
    if len(s._q)>0:
        b = (wmin <= s._q['wavespace']) & (s._q['wavespace'] <= wmax)
        for k, v in s._q.items():
            s._q[k] = v[b]
  
    # Crop convoluted
    if len(s._q_conv)>0:
        b = (wmin <= s._q_conv['wavespace']) & (s._q_conv['wavespace'] <= wmax)
        for k, v in s._q_conv.items():
            s._q_conv[k] = v[b]

    return s
    

=======
# %% Algebric operations on Spectra
def _multiply(s, coef, var='radiance', wunit='nm', name='None'):
    '''Multiply s[var] by the float 'coef'

    Parameters    
    ----------
    s: Spectrum objects
        The spectra to multiply.
    coef: Float
        Coefficient of the multiplication.
    var: str
        'radiance', 'transmittance', ...
    wunit: str
        'nm'or 'cm-1'
    name: str
        name of output spectrum
    Returns    
    ----------
    mult : Spectrum object where intensity of s['var'] is multiplied by coef
>>>>>>> 65d50527


    '''
    w, I = s.get(var, wunit=wunit)
    mult = Spectrum.from_array(w, coef*I, var,
                              waveunit=wunit,
                              unit=s.units[var],
                              conditions={
                                  'medium': s.conditions['medium'], 'waveunit': wunit},
                              name=name)
    return mult

<<<<<<< HEAD
def substract(s1, s2, var='radiance', wunit='nm', Iunit='default',
              resample=True, name='default'):
    # type: (Spectrum, Spectrum, str, str, str, bool, str) -> Spectrum
    '''Substract s2 to s1

    Parameters    
    ----------
    s1, s2: Spectrum objects
        The spectra to substract.
    var: str, optional
        Spectral quantity (ex: 'radiance', 'transmittance'...).
    wunit: str, optional 
        Wave unit ('nm', 'cm-1', ...) to use for output. If default, s1 wunit is taken.        
    Iunit: str
        If 'default' s1 unit is used for variable var.
    name: str, optional
        If not given will be s1 and s2 names separated by '+'.
    
    Returns    
    -------
    sub : Spectrum 
        Spectrum object where intensities of s1 and s2 are substracted

    Notes
    -----
    Wavelength of s1 is taken as reference.
=======
def _add_constant(s, cst, var='radiance', wunit='nm', name='None'):
    '''Return a new spectrum with a constant added to s[var] 

    Parameters    
    ----------
    s: Spectrum objects
        Spectrum you want to modify
    cst: Float
        Constant to add.
    var: str
        'radiance', 'transmittance', ...
    wunit: str
        'nm'or 'cm-1'
    name: str
        name of output spectrum
    Returns    
    ----------
    add : Spectrum object where cst is added to intensity of s['var']

    Note    
    ----------
    Use only for rough work. If you want to work properly with spectrum 
    objects, see MergeSlabs.
>>>>>>> 65d50527
    '''
    w, I = s.get(var, wunit=wunit)
    add = Spectrum.from_array(w, cst+I, var,
                              waveunit=wunit,
                              unit=s.units[var],
                              conditions={
                                  'medium': s.conditions['medium'], 'waveunit': wunit},
                              name=name)
    return add

def _sub_baseline(s, left, right, var='radiance', wunit='nm', name='None'):
    '''Return a new spectrum with a baseline substracted to s[var] 
    
     Parameters    
    ----------
    
    s: Spectrum objects
<<<<<<< HEAD
        The spectra to multiply.
        
    coef: Float
        Coefficient of the multiplication.
        
    Returns    
    -------
    
    sub : Spectrum object where intensity of s is multiplied by coef

    Notes
    -----
    
    Godd for fittings without absolute calibration. No unit in output !
=======
        Spectrum you want to modify
    left: Float
        Constant to substract on the left of the spectrum.
    right: Float
        Constant to substract on the right of the spectrum.
    var: str
        'radiance', 'transmittance', ...
    wunit: str
        'nm'or 'cm-1'
    name: str
        name of output spectrum
    Returns    
    ----------
    output : Spectrum object where the baseline was substracted to intensity of s['var']

    Note    
    ----------
    Use only for rough work. 
>>>>>>> 65d50527
    '''
    
    w, I = s.get(var, wunit=wunit)
    I_final = I - np.linspace(left, right, num=np.size(I))
    output = Spectrum.from_array(w, I_final, var,
                              waveunit=wunit,
                              unit=s.units[var],
                              conditions={
                                  'medium': s.conditions['medium'], 'waveunit': wunit},
                              name=name)
    return output
    
def _offset(s, offset, var='radiance', wunit='nm', name='None'):
    w, I = s.get(var, wunit=wunit)
    w_final = w + offset
    output = Spectrum.from_array(w_final, I, var,
                              waveunit=wunit,
                              unit=s.units[var],
                              conditions={
                                  'medium': s.conditions['medium'], 'waveunit': wunit},
                              name=name)
    return output

#def _offset(s, offset, var='radiance', wunit='nm', name='None'):
#     '''Return a new spectrum with a baseline substracted to s[var] 
#    
#     Parameters    
#    ----------
#    s: Spectrum objects
#        Spectrum you want to modify
#    offset: Float
#        Constant to add to the wavelength.
#    right: Float
#        Constant to substract on the right of the spectrum.
#    var: str
#        'radiance', 'transmittance', ...
#    wunit: str
#        'nm'or 'cm-1'
#    name: str
#        name of output spectrum
#    Returns    
#    ----------
#    output : Spectrum object shifted in wavelength
#
#    Note    
#    ----------
#    Use only for rough work. 
#    '''
#    
#    w, I = s.get(var, wunit=wunit)
#    w_final = w + offset
#    output = Spectrum.from_array(w_final, I, var,
#                              waveunit=wunit,
#                              unit=s.units[var],
#                              conditions={
#                                  'medium': s.conditions['medium'], 'waveunit': wunit},
#                              name=name)
#    return output


def _test_multiplyAndAddition(s):
    s_bis = _add_constant(s, 1)
    diff = get_diff(s_bis, s, 'radiance') 
    test = diff[1]-1
    assert np.all(test<1e-10)
    
    s_ter = _multiply(_multiply(s, 50), 1/50)
#    plot_diff(s_ter, s_5)
    diff = get_diff(s_ter, s, 'radiance') 
    ratio = abs(np.trapz(diff[1], x=diff[0])/s.get_integral('radiance'))
    assert ratio<1e-10
    
def _test_visualTestBaseline(s):
    from radis import plot_diff
    s2 = _sub_baseline(s, 2e-4, -2e-4, name = 'sub_arb_baseline')
    plot_diff(s, s2)

def _test_visualTestOffset(s):
    from radis import plot_diff
    s2 = _offset(s, 10, wunit='nm', name = 'sub_arb_baseline')
    plot_diff(s, s2)
    
def test_invariants():
    from radis import load_spec
    from radis.test.utils import getTestFile
    s = load_spec(getTestFile("CO_Tgas1500K_mole_fraction0.01.spec"))
    s.update()
    s.apply_slit(0.1, 'nm')
    
    
    # Note @EP: this test doesnt work for the moment as constant & multiply
    # seem to return a Spectrum in a difference medium (vacuum vs air) -> 
    # creates a ~1 nm offset for CO IR 
    
    assert s == _add_constant(s, 0)
    assert s == _multiply(s, 1)
    
    
if __name__ == '__main__':
    from radis import load_spec, get_diff, get_residual
    from radis.test.utils import getTestFile
    import numpy as np
#    s_5 = load_spec(getTestFile("CO_Tgas1500K_mole_fraction0.5.spec"))
    s_01 = load_spec(getTestFile("CO_Tgas1500K_mole_fraction0.01.spec"))
    s_01.conditions['self_absorption']=False
    s_01.update()
    s_01.apply_slit(0.1)
    _test_multiplyAndAddition(s_01)
#    _test_visualTestBaseline(s_01)
    _test_visualTestOffset(s_01)
    
    test_invariants()   #not working

    
    # Added by @erwan
    
    # An implement of Spectrum Algebra
    # Reload:
    s=load_spec(getTestFile('CO_Tgas1500K_mole_fraction0.01.spec'))
    s.update()
    
    # Test addition of Spectra
    s.plot(lw=2, nfig='Addition (Merge): s+s')
    (s//s).plot(nfig='same')
    
    # Test substraction of Spectra
    # TODO : Does not work because of Transmittance @Erwan
    s2 = Transmittance(s)
    s_test = s2-s2
    assert s_test.get_integral('abscoeff') == 0
    
    
    # TODO: add test
    # @EP: the test fails at the moment because multiply only works with radiance,
    # and MergeSlabs only works with non convoluted quantities
    # Do we want that? Up for discussion...
    
#    # This should be very small if the spectrum is optically thin (which it is)
#    assert get_residual(2*s, s+s, 'radiance_noslit') < 1e-3

    s.apply_slit(0.1, 'nm')
    # TODO: make 2*s  (multiply)    crash if there is more than 1 spectral quantity?
    
    # Test multiplication with float
    s.plot(lw=2, nfig='Multiplication (by scalar): 2*s', wunit='nm')
#    (s*s).plot(nfig='same')
    (2*s).plot(nfig='same', wunit='nm')
    
    
    # Test Serial:
    s.rescale_path_length(20)
    s.plot('radiance_noslit', lw=2, nfig='Line of sight (SerialSlabs): s > s > s')
    (s>s>s).plot('radiance_noslit', nfig='same')
<|MERGE_RESOLUTION|>--- conflicted
+++ resolved
@@ -21,12 +21,8 @@
 # %% Filter Spectra
 
 def Transmittance(s):
-<<<<<<< HEAD
     # type: (Spectrum) -> Spectrum
-    ''' Makes a new Spectrum with only the transmittance part of Spectrum ``s``
-=======
     ''' Returns a new Spectrum with only the ``transmittance`` component of ``s`` 
->>>>>>> 65d50527
     
     Parameters
     ----------
@@ -114,13 +110,6 @@
     Useful to get contribution of different slabs in line-of-sight 
     calculations)
     
-<<<<<<< HEAD
-    ::
-        
-        from radis import load_spec, Transmittance
-        s = load_spec('file.spec')
-        s_tr = Transmittance(s)
-=======
     .. note:
         
         formerly named "Transmittance", but "Transmittance(s)" wouldnt 
@@ -139,7 +128,6 @@
         :class:`~radis.spectrum.spectrum.Spectrum` object, with only the ``transmittance``,
         ``absorbance`` and/or ``abscoeff`` part of ``s``, where ``radiance_noslit`` ,
         ``emisscoeff`` and ``emissivity_noslit`` (if they exist) have been set to 0
->>>>>>> 65d50527
         
     Examples
     --------
@@ -163,7 +151,6 @@
     return s_tr
     
 
-<<<<<<< HEAD
 # %% Change wavelength
     
 
@@ -271,7 +258,8 @@
     return s
     
 
-=======
+
+
 # %% Algebric operations on Spectra
 def _multiply(s, coef, var='radiance', wunit='nm', name='None'):
     '''Multiply s[var] by the float 'coef'
@@ -291,7 +279,6 @@
     Returns    
     ----------
     mult : Spectrum object where intensity of s['var'] is multiplied by coef
->>>>>>> 65d50527
 
 
     '''
@@ -304,34 +291,6 @@
                               name=name)
     return mult
 
-<<<<<<< HEAD
-def substract(s1, s2, var='radiance', wunit='nm', Iunit='default',
-              resample=True, name='default'):
-    # type: (Spectrum, Spectrum, str, str, str, bool, str) -> Spectrum
-    '''Substract s2 to s1
-
-    Parameters    
-    ----------
-    s1, s2: Spectrum objects
-        The spectra to substract.
-    var: str, optional
-        Spectral quantity (ex: 'radiance', 'transmittance'...).
-    wunit: str, optional 
-        Wave unit ('nm', 'cm-1', ...) to use for output. If default, s1 wunit is taken.        
-    Iunit: str
-        If 'default' s1 unit is used for variable var.
-    name: str, optional
-        If not given will be s1 and s2 names separated by '+'.
-    
-    Returns    
-    -------
-    sub : Spectrum 
-        Spectrum object where intensities of s1 and s2 are substracted
-
-    Notes
-    -----
-    Wavelength of s1 is taken as reference.
-=======
 def _add_constant(s, cst, var='radiance', wunit='nm', name='None'):
     '''Return a new spectrum with a constant added to s[var] 
 
@@ -355,7 +314,6 @@
     ----------
     Use only for rough work. If you want to work properly with spectrum 
     objects, see MergeSlabs.
->>>>>>> 65d50527
     '''
     w, I = s.get(var, wunit=wunit)
     add = Spectrum.from_array(w, cst+I, var,
@@ -373,22 +331,6 @@
     ----------
     
     s: Spectrum objects
-<<<<<<< HEAD
-        The spectra to multiply.
-        
-    coef: Float
-        Coefficient of the multiplication.
-        
-    Returns    
-    -------
-    
-    sub : Spectrum object where intensity of s is multiplied by coef
-
-    Notes
-    -----
-    
-    Godd for fittings without absolute calibration. No unit in output !
-=======
         Spectrum you want to modify
     left: Float
         Constant to substract on the left of the spectrum.
@@ -407,7 +349,6 @@
     Note    
     ----------
     Use only for rough work. 
->>>>>>> 65d50527
     '''
     
     w, I = s.get(var, wunit=wunit)
