--- conflicted
+++ resolved
@@ -33,7 +33,6 @@
 from radis.misc.curve import curve_distance, curve_divide, curve_substract
 from radis.spectrum.spectrum import Spectrum
 from radis.spectrum.utils import cast_waveunit, format_xlabel, make_up, make_up_unit
-from radis.tools.plot_tools import add_ruler
 
 # %% ======================================================================
 # External functions
@@ -763,12 +762,6 @@
         .. warning::
             still experimental in 0.9.30 ! Try it, feedback welcome !
 
-    show_ruler: bool
-        if `True`, add a ruler tool to the Matplotlib toolbar.
-
-        .. warning::
-            still experimental in 0.9.30 ! Try it, feedback welcome !
-
     Returns
     -------
     fig: figure
@@ -1018,11 +1011,8 @@
 
     # ... Add
     if show_ruler:
-<<<<<<< HEAD
-=======
         from radis.tools.plot_tools import add_ruler
 
->>>>>>> 307da6d4
         add_ruler(fig, wunit=wunit, Iunit=Iunit, ax=axes[0])
 
     if show:
