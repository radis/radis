[build-system]
requires = ["setuptools>=64.0.0", "wheel"]
build-backend = "setuptools.build_meta"

# Installation Instructions:
# Install (normal, use-only):
#     pip install radis
#
# For developers (create an alias, so you can still edit):
#     pip install -e .
#
# When creating a new version, just update the __version__.txt file

[project]
name = "radis"
dynamic = ["version"]  # Version is read from radis/__version__.txt
description = "A fast line-by-line code for high-resolution infrared molecular spectra"
readme = "README.md"
authors = [
    {name = "Erwan Pannier"},
]
license = {text = "GNU Lesser General Public License v3 (LGPLv3)"}
keywords = [
    "spectrum",
    "infrared",
    "spectra",
    "radiation",
    "nonequilibrium",
    "spectroscopy",
    "molecules",
    "HITRAN",
    "hitemp",
    "exomol",
    "GEISA",
    "NIST",
    "Kurucz",
    "line-by-line",
]
classifiers = [
    "Development Status :: 4 - Beta",
    "Intended Audience :: Science/Research",
    "License :: OSI Approved :: GNU Lesser General Public License v3 (LGPLv3)",
    "Topic :: Scientific/Engineering",
    "Programming Language :: Python",
    "Programming Language :: Python :: 3.9",    #DEV MESSAGE: end of life, October 2025, https://devguide.python.org/versions/.
    "Programming Language :: Python :: 3.10",
    "Programming Language :: Python :: 3.11",
    "Programming Language :: Python :: 3.12",
    "Operating System :: OS Independent",
]
requires-python = ">=3.9"
dependencies = [
    # This is a duplicate of environment.yml; but it is NECESSARY to tell pip what are the dependencies in case use employ `pip install -e .` from empty environment
    # Dependencies in environment.yml and here should be kept consistent.
    # This is tested automatically https://github.com/radis/radis/pull/734
    "astropy>=4.3.1",  # Unit aware calculations
    "astroquery>=0.4.6",  # to fetch HITRAN databases
    "beautifulsoup4>=4.10.0",  # parse ExoMol website and HITRAN responses
    "configparser",  # for configuration file handling
    "cryptography",  # for encryption and security features
    "getpass4",  # for handling password input securely
    "habanero>=1.2.0",  # CrossRef API to retrieve data from doi
    "h5py>=3.2.1",  # load HDF5
    "hjson",  # Json with comments (for default_radis.json)
    "hitran-api",  # HAPI, used to access TIPS partition functions
    "joblib",  # for parallel loading of SpecDatabase
    "json-tricks>=3.15.0",  # to deal with non jsonable formats
    "lmfit",  # for new fitting modules
    "lxml",  # parser used for ExoMol website
    "matplotlib",  # for plotting
    "mpldatacursor",  # interactive data cursors for matplotlib
    "numba",  # just-in-time compiler
<<<<<<< HEAD
    "numpy<2",  # numerical computations
=======
>>>>>>> 6fec767c
    "pandas",  # data manipulation and analysis
    "peakutils",  # peak detection and fitting
    "periodictable",  # periodic table data
    "plotly>=2.5.1",  # for line survey HTML output
    "psutil",  # to get user RAM
    "publib",  # Plotting styles for Matplotlib.
    "python-dotenv",  # for managing environment variables
    "requests",  # for making HTTP requests to HITRAN database
    "ruamel.yaml",  # YAML parsing and writing
    "scipy>=1.4.0",  # scientific computing
    "seaborn",  # other matplotlib themes
    "tables",  # for pandas to HDF5 export - WARNING named "pytables" in conda
    "termcolor",  # terminal colors
    "toml",
    "tqdm",  # for progress bars
    "numpy~=2.0", #Warning, numpy 2.0 is not compatible with vaex-hdf5<=0.14.1, but we install vaex-hdf5 from the github repo see #869 and https://github.com/vaexio/vaex/issues/2468
    'vaex-core; python_version < "3.13"',
    'vaex-hdf5 @ git+https://github.com/vaexio/vaex.git#subdirectory=packages/vaex-hdf5 ; python_version < "3.13"',  # vaex-hdf5 latest version
    'vaex-viz; python_version < "3.13"',
    "vulkan",
]

[project.optional-dependencies]
dev = [
    "numpydoc",  # for Jedi (autocompletion) to recognize
    "black>=20.8b1",  # for code-linting in accordance to PEP8
    "isort",  # for sorting imports
    "pre-commit",  # to enforce Black before each commit
    "pytest",  # to run test suite
    "ipython>=7.0.0",  # useful for fast debugging
]
docs = [
    "sphinx-autodoc-annotation",  # for sphinx documentation annotations
    "sphinx_autodoc_defaultargs>=0.1.2",  # for handling default arguments in sphinx
    "sphinx>=1.7.0",  # documentation generator
    "astroquery>=0.3.9",  # for documentation examples
    "sphinxcontrib-apidoc",  # for API documentation generation
    "sphinx-gallery",  # for documentation examples gallery
    "lmfit",  # for documentation examples
    "pytest",  # Sphinx autodoc also parses test suite
    "specutils",  # spectroscopic data handling
]

[tool.setuptools]
# Note: Previously used Cython extensions were removed in v0.15
# If re-adding Cython support in the future, add build requirements in build-system.requires
include-package-data = true     # add non .py data files in MANIFEST.in
zip-safe = false  # impossible as long as we have external files read with __file__ syntax
platforms = ["any"]

[tool.setuptools.packages.find]
include = ["radis*"]
exclude = ["radis.test*", "docs*", "examples*", "test*"]

# Previously in setup.py:
# **get_ext_modules(with_binary)  # see Main install routine for radis<0.15
# package_data={'radis': ['radis/phys/units.txt']}  # now handled through MANIFEST.in

[tool.setuptools.dynamic]
version = {file = "radis/__version__.txt"}

# Note: The following RST cleanup functionality was previously used when README was in RST format
# It's preserved here for reference in case it's needed in the future:
#
# RST cleanup for PyPI compatibility included:
# - Removing Sphinx-only roles (:abbr:, :ref:, :term:, :dfn:, etc.)
# - Converting Sphinx directives (.. doctest, .. plot::, etc.)
# - Handling special cases for RADIS documentation
# For full details see the original yield_sphinx_only_markup function in setup.py<|MERGE_RESOLUTION|>--- conflicted
+++ resolved
@@ -70,10 +70,6 @@
     "matplotlib",  # for plotting
     "mpldatacursor",  # interactive data cursors for matplotlib
     "numba",  # just-in-time compiler
-<<<<<<< HEAD
-    "numpy<2",  # numerical computations
-=======
->>>>>>> 6fec767c
     "pandas",  # data manipulation and analysis
     "peakutils",  # peak detection and fitting
     "periodictable",  # periodic table data
