--- conflicted
+++ resolved
@@ -2,11 +2,9 @@
 language: python
 python:
   #- "2.7"    # not tested anymore starting from 0.9.19
-<<<<<<< HEAD
-  #- "3.8"    # end of life, November 2024, https://devguide.python.org/versions/
-=======
+
   #- "3.8"    # not tested anymore starting from 0.16
->>>>>>> ada5c335
+
   - "3.10"
   #- "3.11"
 os: linux
