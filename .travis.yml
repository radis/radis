language: python
python:
  # We don't actually use the Travis Python, but this keeps it organized.
  #- "2.7"    # not tested anymore starting from 0.9.19
  - "3.8"
os: linux

stages:
  - name: test_fast
    if: branch = master OR branch = develop
  - name: test_slow
    if: branch = master OR branch = develop
  - name: test_slow
    if: branch = master OR branch = develop
    # we dont test on other branches
  - name: lint
    if: branch = master OR branch = develop
    # we dont lint on other branches
  - name: deploy
    if: branch = master

jobs:
  include:
<<<<<<< HEAD
    - stage: test
      name: Test and Coverage (fast)
=======
    - stage: test_fast
      name: Test and Coverage
>>>>>>> f9eae745
      install:
        # Install Micromamba
        # We do this conditionally because it saves us some downloading if the
        # version is the same.
        # For now use http instead of https according to this comment:
        # https://github.com/mamba-org/mamba/issues/1675#issuecomment-1127160021
        - wget -qO- https://micro.mamba.pm/api/micromamba/linux-64/0.25.1 | tar -xvj bin/micromamba
        - ./bin/micromamba shell init -s bash -p ~/micromamba
        - source ~/.bashrc
        - micromamba activate base
        # Useful for debugging any issues with conda/mamba
        - micromamba info
        - micromamba config list
        # Update python version in environment
        - sed -i -E 's/(python=)(.*)/\1'$TRAVIS_PYTHON_VERSION'/' ./environment.yml
        # Create conda environment
        - micromamba install xtensor -c conda-forge -y
        # move requirements.txt to the /tmp folder, required so that .environment.yml finds it
        - pwd
        - cp requirements.txt /tmp/requirements.txt
        # Create the environment:
        - micromamba create -f ./environment.yml -y
        # Activate and install test-only dependencies
        - micromamba activate radis-env
        - micromamba list
        - pip install pytest-cov
        - pip install -e . -v

      script:
        # Your test script goes here
        - echo ">>> Run tests"
        # use XVFB to have headless display port, and still run the Matplotlib tests.
<<<<<<< HEAD
        - xvfb-run -a pytest -m "fast" --cov=./ --durations=10
=======
        - xvfb-run -a pytest -m "fast and not needs_db_CDSD_HITEMP_PCN and not needs_db_CDSD_HITEMP and not needs_db_CDSD_HITEMP_PC" --cov=./ --durations=10
        # --durations=N to print the slowest N tests
        # lookup 'addopts' in setup.cfg>[tools:pytest] for default tests

      services:
        - xvfb

      before_script:
        - export MPLBACKEND=Agg


    - stage: test_slow
      name: Test and Coverage (slow)

      install:
        # Install Micromamba
        # We do this conditionally because it saves us some downloading if the
        # version is the same.
        # For now use http instead of https according to this comment:
        # https://github.com/mamba-org/mamba/issues/1675#issuecomment-1127160021
        - wget -qO- https://micro.mamba.pm/api/micromamba/linux-64/0.25.1 | tar -xvj bin/micromamba
        - ./bin/micromamba shell init -s bash -p ~/micromamba
        - source ~/.bashrc
        - micromamba activate base
        # Update python version in environment
        - sed -i -E 's/(python=)(.*)/\1'$TRAVIS_PYTHON_VERSION'/' ./environment.yml
        # Create conda environment
        - micromamba install xtensor -c conda-forge -y
        # move requirements.txt to the /tmp folder, required so that .environment.yml finds it
        - pwd
        - cp requirements.txt /tmp/requirements.txt
        # Create the environment:
        - micromamba create -f ./environment.yml -y
        # Activate and install test-only dependencies
        - micromamba activate radis-env
        - micromamba list
        - pip install pytest-cov
        - pip install -e . -v

      script:
        # Your test script goes here
        - echo ">>> Run tests"
        # use XVFB to have headless display port, and still run the Matplotlib tests.
        - xvfb-run -a pytest --cov=./ --durations=10 #run all tests but that's ok because the redondant tests are fast!
>>>>>>> f9eae745
        # --durations=N to print the slowest N tests
        # lookup 'addopts' in setup.cfg>[tools:pytest] for default tests

      services:
        - xvfb

      after_success:
        # codecoverage
        - pip install codecov
        - codecov

      before_script:
        - export MPLBACKEND=Agg

    - stage: test_slow
      name: Test and Coverage (slow)

      script:
        # Your test script goes here
        - echo ">>> Run tests"
        # use XVFB to have headless display port, and still run the Matplotlib tests.
        - xvfb-run -a pytest --cov=./ --durations=10
        # --durations=N to print the slowest N tests
        # lookup 'addopts' in setup.cfg>[tools:pytest] for default tests

      services:
        - xvfb

      after_success:
        # codecoverage
        - pip install codecov
        - codecov

      before_script:
        - export MPLBACKEND=Agg


    - stage: lint
      name: Code Quality Checks
      install:
        - pip install pre-commit
        - pre-commit install
      script:
        - pre-commit run --all-files
      after_failure: #better for checking the origin of a bug
        - cat /home/travis/.cache/pre-commit/pre-commit.log

    - stage: deploy
      name: Deploy to PyPI
      install:
        - sudo apt-get update
      script:
        - echo "Deploying to PyPI"
      before_deploy:
        - sudo apt-get install pandoc
        - pandoc README.rst -o README.md
      deploy:
        provider: pypi
        user: "__token__"
        password:
          secure: dxZOpuKL1ezk3MM5FgY89zJYNL484x0jUZ+c3IB5q2GjpWl6qmCogoWG37iGZIcmldeIdVzga3pj5CC32eht4B0hJQX5QLVjCq9wwpfLs7Tkj4ODiAzvOchSLhfBOSLOIX33iW/+wxDjZ3fG61TzPI1z3ksdNh7+imdVYiV+G4FmOcxJKjFEgGm7CAwfbxso47ab9jbgm6FHbCC7HfpSiSrMpyIDSorJFk5XR11+Hoe6JjbKr11eeWuoO8EXKvSQeeJpsu0minqFyAy8nf9af/aU3NJU1LOlFM1DuoYlpQKwnbop5lBodU28zt4Asa1h8lp8Zu+wZSIaZSOeEoC6U/H/5zAE03W8SytWyWgNEtwuYLSiWacbOzeZOclVRoNu4P6Fz9hFdZuSANQlSQN7cBYFJiA8cbJDU4nb3srFoKlBLxCH9ZC3/K7rnZpjPmy7A35plNf+1dAEpB6adiWwsGy/VwCywHyJsBq7N3z6lN9wZ2SUPekl4y/sLobYPqg8y48u4bMqfd05Ub1QDUB3MSNALMa+OcczJvxNHZj+Bk4ooai/t/GOMOWNyy78VES7S/J77cWUheq+mW80ywCS8gcyF6ARR4EJxJGwp4q2RHwGdVvxbzc/uaKgi6I1bmLRw4cjJvOXx5ulLdANUftfMg4ATW/VAFqYLrdS/LpGX5A=
        skip_existing: true
        distributions: "sdist bdist_wheel"<|MERGE_RESOLUTION|>--- conflicted
+++ resolved
@@ -21,13 +21,8 @@
 
 jobs:
   include:
-<<<<<<< HEAD
-    - stage: test
-      name: Test and Coverage (fast)
-=======
     - stage: test_fast
       name: Test and Coverage
->>>>>>> f9eae745
       install:
         # Install Micromamba
         # We do this conditionally because it saves us some downloading if the
@@ -60,9 +55,6 @@
         # Your test script goes here
         - echo ">>> Run tests"
         # use XVFB to have headless display port, and still run the Matplotlib tests.
-<<<<<<< HEAD
-        - xvfb-run -a pytest -m "fast" --cov=./ --durations=10
-=======
         - xvfb-run -a pytest -m "fast and not needs_db_CDSD_HITEMP_PCN and not needs_db_CDSD_HITEMP and not needs_db_CDSD_HITEMP_PC" --cov=./ --durations=10
         # --durations=N to print the slowest N tests
         # lookup 'addopts' in setup.cfg>[tools:pytest] for default tests
@@ -107,7 +99,6 @@
         - echo ">>> Run tests"
         # use XVFB to have headless display port, and still run the Matplotlib tests.
         - xvfb-run -a pytest --cov=./ --durations=10 #run all tests but that's ok because the redondant tests are fast!
->>>>>>> f9eae745
         # --durations=N to print the slowest N tests
         # lookup 'addopts' in setup.cfg>[tools:pytest] for default tests
 
