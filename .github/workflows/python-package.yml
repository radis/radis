--- conflicted
+++ resolved
@@ -40,22 +40,13 @@
           pip install -e .
       - name: Fast tests with pytest
         run: |
-<<<<<<< HEAD
-          pytest -m "fast and not needs_db_CDSD_HITEMP_PCN and not needs_db_CDSD_HITEMP and not needs_db_CDSD_HITEMP_PC and not needs_gpu and not needs_specutils and not needs_HITRAN_credentials" --durations=10
-=======
-          pytest -m "fast and not needs_db_CDSD_HITEMP_PCN and not needs_db_CDSD_HITEMP and not needs_db_CDSD_HITEMP_PC and not needs_gpu" --durations=10
->>>>>>> 7db12388
+          pytest -m "fast and not needs_db_CDSD_HITEMP_PCN and not needs_db_CDSD_HITEMP and not needs_db_CDSD_HITEMP_PC and not needs_gpu and not needs_HITRAN_credentials" --durations=10
       - name: Long tests with pytest
         run: |
-          pytest -m "not fast and not needs_cuda and not download_large_databases and not needs_db_CDSD_HITEMP and not needs_db_CDSD_HITEMP_PCN and not needs_db_CDSD_HITEMP_PC and not needs_db_HITEMP_CO2_DUNHAM and not needs_db_HITEMP_CO_DUNHAM and not needs_gpu and not needs_specutils and not needs_HITRAN_credentials" --durations=10
+          pytest -m "not fast and not needs_cuda and not download_large_databases and not needs_db_CDSD_HITEMP and not needs_db_CDSD_HITEMP_PCN and not needs_db_CDSD_HITEMP_PC and not needs_db_HITEMP_CO2_DUNHAM and not needs_db_HITEMP_CO_DUNHAM and not needs_gpu and not needs_HITRAN_credentials" --durations=10
       - name: Test with HITRAN/HITEMP credentials (write access only)
         env:
           HITRAN_EMAIL: ${{ secrets.HITRAN_EMAIL }}
           HITRAN_PASSWORD: ${{ secrets.HITRAN_PASSWORD }}
         run: |
-<<<<<<< HEAD
-          pytest -m "needs_HITRAN_credentials" --durations=10
-
-=======
-          pytest -m "not fast and not needs_cuda and not download_large_databases and not needs_db_CDSD_HITEMP and not needs_db_CDSD_HITEMP_PCN and not needs_db_CDSD_HITEMP_PC and not needs_db_HITEMP_CO2_DUNHAM and not needs_db_HITEMP_CO_DUNHAM and not needs_gpu" --durations=10
->>>>>>> 7db12388
+          pytest -m "needs_HITRAN_credentials" --durations=10